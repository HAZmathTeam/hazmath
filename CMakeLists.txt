--- conflicted
+++ resolved
@@ -7,12 +7,8 @@
 # 	     2017-03-05   --ltz
 #	     2017-03-10   — XHu
 #	     2020-05-29   --ltz
-<<<<<<< HEAD
 #	     2021-03-13   --ltz
 #	     2021-05-05   --ltz
-=======
-##	     2021-03-13   --ltz
->>>>>>> f682edd3
 #
 ############################################################
 cmake_minimum_required (VERSION 3.12)
@@ -166,13 +162,11 @@
   ${HAZMATH_SOURCE_DIR}/src/utilities/*.inl)
 file(GLOB HAZMATH_CXX_SOURCES RELATIVE ${HAZMATH_SOURCE_DIR} 
   ${HAZMATH_SOURCE_DIR}/src/amr/*.cpp) 
-<<<<<<< HEAD
 file(GLOB HAZMATH_HAZNICS_SOURCES RELATIVE ${HAZMATH_SOURCE_DIR} 
   ${HAZMATH_SOURCE_DIR}/src/haznics/*.c)
 file(GLOB HAZMATH_SWIG_SOURCES RELATIVE ${HAZMATH_SOURCE_DIR} 
   ${HAZMATH_SOURCE_DIR}/src/haznics/*.i)
-=======
->>>>>>> f682edd3
+
 file(GLOB HAZMATH_F_SOURCES RELATIVE ${HAZMATH_SOURCE_DIR} 
   ${HAZMATH_SOURCE_DIR}/src/amr/*.f) 
 # auto generating headers if needed
@@ -251,11 +245,7 @@
   #   message(STATUS "  ${HAZMATH_SOURCE_DIR}")
   set(CMAKE_MODULE_PATH "${HAZMATH_SOURCE_DIR}/cmake.modules")
 
-<<<<<<< HEAD
-  find_package(CGAL QUIET COMPONENTS  GMP )
-=======
   find_package(CGAL QUIET COMPONENTS  )
->>>>>>> f682edd3
 
   if (CGAL_FOUND)
     add_definitions("-DWITH_CGAL=1")
@@ -264,7 +254,6 @@
     message("   WARNING: CGAL was requested but not supported!")
   endif(CGAL_FOUND)
 endif(USE_CGAL)
-<<<<<<< HEAD
 ##################################################################
 # For HAZNICS: we here require Python and SWIG
 ##################################################################
@@ -307,9 +296,6 @@
     message("   WARNING: HAZNICS was requested but not supported!")
   endif()
 endif(USE_HAZNICS)
-=======
-
->>>>>>> f682edd3
 ##################################################################
 # For Doxygen
 ##################################################################
@@ -406,7 +392,6 @@
   message("   WARNING: CGAL not found or not requested!")
 endif(CGAL_FOUND)
 endif(USE_CGAL)
-<<<<<<< HEAD
 
 if (USE_HAZNICS)
   if(HAZNICS_FOUND)
@@ -441,5 +426,3 @@
     message("   WARNING: HAZNICS not found or not requested!")
   endif(HAZNICS_FOUND)
 endif(USE_HAZNICS)
-=======
->>>>>>> f682edd3
