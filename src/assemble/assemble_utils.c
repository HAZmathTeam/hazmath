--- conflicted
+++ resolved
@@ -803,34 +803,6 @@
  */
 void eliminate_DirichletBC(void (*bc)(REAL *,REAL *,REAL),fespace *FE,trimesh *mesh,dvector *b,dCSRmat *A,REAL time) 
 {
-<<<<<<< HEAD
-=======
-  /*!
-   * \fn eliminate_DirichletBC(void (*bc)(REAL *,REAL *,REAL),fespace *FE,trimesh *mesh,dvector *b,dCSRmat *A,REAL time)
-   *
-   * \brief Eliminates the Dirichlet boundaries from the global matrix:
-   *        For each row in A that corresponds to a Dirichlet boundary, make the diagonal 1 and
-   *        off-diagonals zero.  Then, make the corresponding column entries 0.
-   *        For the RHS, if it's a boundary DOF, set to the actual boundary value.
-   *        If it's a DOF connected to a boundary row, set f(DOF) = f(DOF) - A(DOF,DOF_BC)*u(DOF)
-   *
-   * \note We assume a CSR matrix and a single finite-element space.
-   *       If bc=NULL and b=NULL, only eliminate the BC in the matrix.
-   *
-   * \param bc            Function to evaluate the prescribed value on the boundary 
-   *                      boundary condition at given coordinates.
-   * \param FE            FE Space
-   * \param mesh          Mesh struct
-   * \param b             RHS vector
-   * \param A             CSR stiffness matrix
-   * \param time          Physical time if time-dependent
-   *
-   * \return A            Global CSR matrix with boundaries eliminated
-   * \return b            Global RHS vector with boundaries eliminated
-   *
-   */
-
->>>>>>> 8a5f06fe
   INT i,j,cola,colb;
   INT ndof = FE->ndof;
   SHORT status;
