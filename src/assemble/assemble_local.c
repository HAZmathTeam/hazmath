/*! \file src/assemble/assemble_local.c
 *
 * \brief This code will build local mass and stiffness matrices for various PDE systems
 *        Set up for just a few generic systems
 *        In general, the user would write their own specialized ones.
 *
 *  Created by James Adler, Xiaozhe Hu, and Ludmil Zikatanov on 4/22/15.
 *  Copyright 2016__HAZMATH__. All rights reserved.
 *
 *  \note modified by James Adler 11/2/2016
 *  \note updated  by James Adler 02/21/2019 for 0-1 fix
 *
 */

#include "hazmath.h"

/******************************************************************************************************/
/*!
 * \fn void assemble_DuDv_local(REAL* ALoc,fespace *FE,mesh_struct *mesh,qcoordinates *cq,INT *dof_on_elm,INT *v_on_elm,INT elm,void (*coeff)(REAL *,REAL *,REAL,void *),REAL time)
 *
 * \brief Computes the local stiffness matrix for coeff*<Du,Dv> = <f,v> bilinear form using various element types
 *        (eg. P1, P2 -> (grad u, grad v), Nedelec <curl u, curl v>, and Raviart-Thomas <div u, div v>).
 *
 *        For this problem we compute:
 *
 *        coeff*D*D u = f  ---->   coeff*<D u, D v> = <f,v>
 *
 *        which gives Ax = b,
 *
 *        A_ij = coeff*<D phi_j,D phi_i>
 *        b_i  = <f,phi_i>
 *
 * \param FE            FE Space
 * \param mesh          Mesh Data
 * \param cq            Quadrature Nodes
 * \param dof_on_elm    Specific DOF on element
 * \param elm           Current element
 * \param coeff         Function that gives coefficient (for now assume constant)
 * \param time          Physical Time if time dependent
 *
 * \return ALoc         Local Stiffness Matrix (Full Matrix)
 *
 * \note Assumes 2D or 3D only for Nedelec and Raviart-Thomas Elements
 *
 */
void assemble_DuDv_local(REAL* ALoc,fespace *FE,mesh_struct *mesh,qcoordinates *cq,INT *dof_on_elm,INT *v_on_elm,INT elm,void (*coeff)(REAL *,REAL *,REAL,void *),REAL time)
{
  INT dim = mesh->dim;

  // Loop Indices
  INT quad,test,trial,idim;

  // Quadrature Weights and Nodes
  REAL w;
  INT maxdim=4;
  REAL qx[maxdim];

  // Stiffness Matrix Entry
  REAL kij;
  // Coefficient Value at Quadrature Nodes
  REAL coeff_val=0.0;

  // Vector Derivatives: Gradients (PX) and 3D Curls (3D Ned)
  if(FE->FEtype<20 || (FE->FEtype>=20 && FE->FEtype<30 && dim==3)) {

    //  Sum over quadrature points
    for (quad=0;quad<cq->nq_per_elm;quad++) {
      qx[0] = cq->x[elm*cq->nq_per_elm+quad];
      if(dim==2 || dim==3)
        qx[1] = cq->y[elm*cq->nq_per_elm+quad];
      if(dim==3)
        qx[2] = cq->z[elm*cq->nq_per_elm+quad];
      w = cq->w[elm*cq->nq_per_elm+quad];
      if(coeff!=NULL) {
        (*coeff)(&coeff_val,qx,time,&(mesh->el_flag[elm]));
      } else {
        coeff_val = 1.0;
      }

      // Basis Functions and its derivatives if necessary
      get_FEM_basis(FE->phi,FE->dphi,qx,v_on_elm,dof_on_elm,mesh,FE);

      // Loop over Test Functions (Rows)
      for (test=0; test<FE->dof_per_elm;test++) {
        // Loop over Trial Functions (Columns)
        for (trial=0; trial<FE->dof_per_elm; trial++) {
          kij=0.0;
          for(idim=0;idim<dim;idim++)
            kij += coeff_val*(FE->dphi[test*dim+idim]*FE->dphi[trial*dim+idim]);
          ALoc[test*FE->dof_per_elm+trial] += w*kij;
        }
      }
    }
  } else { // Scalar Derivatives: Divergence (RT) and 2D Curls (2D Ned)

    //  Sum over quadrature points
    for (quad=0;quad<cq->nq_per_elm;quad++) {
      qx[0] = cq->x[elm*cq->nq_per_elm+quad];
      if(dim==2 || dim==3)
        qx[1] = cq->y[elm*cq->nq_per_elm+quad];
      if(dim==3)
        qx[2] = cq->z[elm*cq->nq_per_elm+quad];
      w = cq->w[elm*cq->nq_per_elm+quad];
      if(coeff!=NULL) {
        (*coeff)(&coeff_val,qx,time,&(mesh->el_flag[elm]));
      } else {
        coeff_val = 1.0;
      }

      // Basis Functions and its derivatives if necessary
      get_FEM_basis(FE->phi,FE->dphi,qx,v_on_elm,dof_on_elm,mesh,FE);

      // Loop over Test Functions (Rows)
      for (test=0; test<FE->dof_per_elm;test++) {
        // Loop over Trial Functions (Columns)
        for (trial=0; trial<FE->dof_per_elm; trial++) {
          kij = coeff_val*(FE->dphi[test]*FE->dphi[trial]);
          ALoc[test*FE->dof_per_elm+trial] += w*kij;
        }
      }
    }
  }

  return;
}
/******************************************************************************************************/

/******************************************************************************************************/
/*!
 * \fn void assemble_mass_local(REAL* MLoc,fespace *FE,mesh_struct *mesh,qcoordinates *cq,INT *dof_on_elm,INT *v_on_elm,INT elm,void (*coeff)(REAL *,REAL *,REAL,void *),REAL time)
 *
 * \brief Computes the local mass matrix for coeff*<u,v> = <f,v> bilinear form using various element types
 *        (eg. P0, P1, P2, Nedelec, and Raviart-Thomas).
 *
 *        For this problem we compute:
 *
 *        coeff*u = f  ---->   coeff*<u,v> = <f,v>
 *
 *        which gives Mx = b,
 *
 *        M_ij = coeff*<phi_j,phi_i>
 *        b_i  = <f,phi_i>
 *
 * \param FE            FE Space
 * \param mesh          Mesh Data
 * \param cq            Quadrature Nodes
 * \param dof_on_elm    Specific DOF on element
 * \param elm           Current element
 * \param coeff         Function that gives coefficient (for now assume constant)
 * \param time          Physical Time if time dependent
 *
 * \return MLoc         Local Mass Matrix (Full Matrix)
 *
 * \note Assumes 2D or 3D only for Nedelec and Raviart-Thomas Elements
 *
 */
void assemble_mass_local(REAL* MLoc,fespace *FE,mesh_struct *mesh,qcoordinates *cq,INT *dof_on_elm,INT *v_on_elm,INT elm,void (*coeff)(REAL *,REAL *,REAL,void *),REAL time)
{
  INT dim = mesh->dim;

  // Loop Indices
  INT quad,test,trial,idim;

  // Quadrature Weights and Nodes
  REAL w;
  INT maxdim=4;
  REAL qx[maxdim];

  // Stiffness Matrix Entry
  REAL kij;
  // Coefficient Value at Quadrature Nodes
  REAL coeff_val=0.0;

  // Vector Functions
  if(FE->FEtype>=20) {

    //  Sum over quadrature points
    for (quad=0;quad<cq->nq_per_elm;quad++) {
      qx[0] = cq->x[elm*cq->nq_per_elm+quad];
      if(dim==2 || dim==3)
        qx[1] = cq->y[elm*cq->nq_per_elm+quad];
      if(dim==3)
        qx[2] = cq->z[elm*cq->nq_per_elm+quad];
      w = cq->w[elm*cq->nq_per_elm+quad];
      if(coeff!=NULL) {
        (*coeff)(&coeff_val,qx,time,&(mesh->el_flag[elm]));
      } else {
        coeff_val = 1.0;
      }

      // Basis Functions and its derivatives if necessary
      get_FEM_basis(FE->phi,FE->dphi,qx,v_on_elm,dof_on_elm,mesh,FE);

      // Loop over Test Functions (Rows)
      for (test=0; test<FE->dof_per_elm;test++) {
        // Loop over Trial Functions (Columns)
        for (trial=0; trial<FE->dof_per_elm; trial++) {
          kij=0.0;
          for(idim=0;idim<dim;idim++)
            kij += coeff_val*(FE->phi[test*dim+idim]*FE->phi[trial*dim+idim]);
          MLoc[test*FE->dof_per_elm+trial] += w*kij;
        }
      }
    }
  } else { // Scalar Functions

    //  Sum over quadrature points
    for (quad=0;quad<cq->nq_per_elm;quad++) {
      qx[0] = cq->x[elm*cq->nq_per_elm+quad];
      if(dim==2 || dim==3)
        qx[1] = cq->y[elm*cq->nq_per_elm+quad];
      if(dim==3)
        qx[2] = cq->z[elm*cq->nq_per_elm+quad];
      w = cq->w[elm*cq->nq_per_elm+quad];
      if(coeff!=NULL) {
        (*coeff)(&coeff_val,qx,time,&(mesh->el_flag[elm]));
      } else {
        coeff_val = 1.0;
      }

      // Basis Functions and its derivatives if necessary
      get_FEM_basis(FE->phi,FE->dphi,qx,v_on_elm,dof_on_elm,mesh,FE);

      // Loop over Test Functions (Rows)
      for (test=0; test<FE->dof_per_elm;test++) {
        // Loop over Trial Functions (Columns)
        for (trial=0; trial<FE->dof_per_elm; trial++) {
          kij = coeff_val*(FE->phi[test]*FE->phi[trial]);
          MLoc[test*FE->dof_per_elm+trial] += w*kij;
        }
      }
    }
  }

  return;
}
/******************************************************************************************************/

/******************************************************************************************************/
/*!
 * \fn void assemble_DuDvplusmass_local(REAL* ALoc,fespace *FE,mesh_struct *mesh,qcoordinates *cq,INT *dof_on_elm,INT *v_on_elm,INT elm,void (*coeff)(REAL *,REAL *,REAL,void *),REAL time)
 *
 * \brief Computes the local stiffness matrix for coeff1*<Du,Dv> + coeff2*<u,v> = <f,v> bilinear form
 *        using various element types
 *        (eg. P1, P2 -> (grad u, grad v) + (u,v), Nedelec <curl u, curl v> + (u,v),
 *        and Raviart-Thomas <div u, div v>) + (u,v).
 *
 *        For this problem we compute:
 *
 *        coeff1*D*D u +coeff2 u = f ----> coeff1*<D u, D v> + coeff2*<u,v>= <f,v>
 *
 *        which gives Ax = b,
 *
 *        A_ij = coeff[0]*<D phi_j,D phi_i> + coeff[1]*<phi_j,phi_i>
 *        b_i  = <f,phi_i>
 *
 * \param FE            FE Space
 * \param mesh          Mesh Data
 * \param cq            Quadrature Nodes
 * \param dof_on_elm    Specific DOF on element
 * \param elm           Current element
 * \param coeff         Function that gives coefficient (for now assume constant)
 * \param time          Physical Time if time dependent
 *
 * \return ALoc         Local Stiffness Matrix (Full Matrix)
 *
 * \note Assumes 2D or 3D only for Nedelec and Raviart-Thomas Elements
 *
 */
void assemble_DuDvplusmass_local(REAL* ALoc,fespace *FE,mesh_struct *mesh,qcoordinates *cq,INT *dof_on_elm,INT *v_on_elm,INT elm,void (*coeff)(REAL *,REAL *,REAL,void *),REAL time)
{
  INT dim = mesh->dim;

  // Error Check
  SHORT status=0;

  // Loop Indices
  INT quad,test,trial,idim;

  // Quadrature Weights and Nodes
  REAL w;
  INT maxdim=4;
  REAL qx[maxdim];
  // Stiffness Matrix Entry
  REAL kij;
  // Coefficient Value at Quadrature Nodes
  REAL coeff_val[2];

  // Scalar Functions and Vector Derivatives: PX
  if(FE->FEtype<20) {

    //  Sum over quadrature points
    for (quad=0;quad<cq->nq_per_elm;quad++) {
      qx[0] = cq->x[elm*cq->nq_per_elm+quad];
      if(dim==2 || dim==3)
        qx[1] = cq->y[elm*cq->nq_per_elm+quad];
      if(dim==3)
        qx[2] = cq->z[elm*cq->nq_per_elm+quad];
      w = cq->w[elm*cq->nq_per_elm+quad];
      if(coeff!=NULL) {
        (*coeff)(coeff_val,qx,time,&(mesh->el_flag[elm]));
      } else {
        coeff_val[0] = 1.0;
        coeff_val[1] = 1.0;
      }

      // Basis Functions and its derivatives if necessary
      get_FEM_basis(FE->phi,FE->dphi,qx,v_on_elm,dof_on_elm,mesh,FE);

      // Loop over Test Functions (Rows)
      for (test=0; test<FE->dof_per_elm;test++) {
        // Loop over Trial Functions (Columns)
        for (trial=0; trial<FE->dof_per_elm; trial++) {
          kij=coeff_val[1]*(FE->phi[test]*FE->phi[trial]);
          for(idim=0;idim<dim;idim++)
            kij += coeff_val[0]*(FE->dphi[test*dim+idim]*FE->dphi[trial*dim+idim]);
          ALoc[test*FE->dof_per_elm+trial] += w*kij;
        }
      }
    }
  } else if (FE->FEtype>=20 && FE->FEtype<30) { // Nedelec (diff in 2D and 3D)

    //  Sum over quadrature points
    for (quad=0;quad<cq->nq_per_elm;quad++) {
      qx[0] = cq->x[elm*cq->nq_per_elm+quad];
      if(dim==2 || dim==3)
        qx[1] = cq->y[elm*cq->nq_per_elm+quad];
      if(dim==3)
        qx[2] = cq->z[elm*cq->nq_per_elm+quad];
      w = cq->w[elm*cq->nq_per_elm+quad];
      if(coeff!=NULL) {
        (*coeff)(coeff_val,qx,time,&(mesh->el_flag[elm]));
      } else {
        coeff_val[0] = 1.0;
        coeff_val[1] = 1.0;
      }

      // Basis Functions and its derivatives if necessary
      get_FEM_basis(FE->phi,FE->dphi,qx,v_on_elm,dof_on_elm,mesh,FE);

      // Loop over Test Functions (Rows)
      for (test=0; test<FE->dof_per_elm;test++) {
        // Loop over Trial Functions (Columns)
        for (trial=0; trial<FE->dof_per_elm; trial++) {
          if(dim==2) {
            kij = coeff_val[0]*(FE->dphi[test]*FE->dphi[trial]) +
                coeff_val[1]*(FE->phi[test*dim]*FE->phi[trial*dim] + FE->phi[test*dim+1]*FE->phi[trial*dim+1]);
          } else if (dim==3) {
            kij = coeff_val[0]*(FE->dphi[test*dim]*FE->dphi[trial*dim] +
                FE->dphi[test*dim+1]*FE->dphi[trial*dim+1] + FE->dphi[test*dim+2]*FE->dphi[trial*dim+2]) +
                coeff_val[1]*(FE->phi[test*dim]*FE->phi[trial*dim] + FE->phi[test*dim+1]*FE->phi[trial*dim+1] +
                FE->phi[test*dim+2]*FE->phi[trial*dim+2]);
          } else {
            status = ERROR_DIM;
            check_error(status, __FUNCTION__);
          }
          ALoc[test*FE->dof_per_elm+trial] += w*kij;
        }
      }
    }
  } else if(FE->FEtype==30) { // RT elements

    //  Sum over quadrature points
    for (quad=0;quad<cq->nq_per_elm;quad++) {
      qx[0] = cq->x[elm*cq->nq_per_elm+quad];
      qx[1] = cq->y[elm*cq->nq_per_elm+quad];
      if(dim==3) qx[2] = cq->z[elm*cq->nq_per_elm+quad];
      w = cq->w[elm*cq->nq_per_elm+quad];
      if(coeff!=NULL) {
        (*coeff)(coeff_val,qx,time,&(mesh->el_flag[elm]));
      } else {
        coeff_val[0] = 1.0;
        coeff_val[1] = 1.0;
      }

      // Basis Functions and its derivatives if necessary
      get_FEM_basis(FE->phi,FE->dphi,qx,v_on_elm,dof_on_elm,mesh,FE);

      // Loop over Test Functions (Rows)
      for (test=0; test<FE->dof_per_elm;test++) {
        // Loop over Trial Functions (Columns)
        for (trial=0; trial<FE->dof_per_elm; trial++) {
          kij = coeff_val[0]*(FE->dphi[test]*FE->dphi[trial]) +
              coeff_val[1]*(FE->phi[test*dim]*FE->phi[trial*dim] + FE->phi[test*dim+1]*FE->phi[trial*dim+1]);
          if(dim==3) kij += coeff_val[1]*FE->phi[test*dim+2]*FE->phi[trial*dim+2];
          ALoc[test*FE->dof_per_elm+trial] += w*kij;
        }
      }
    }
  } else {
    status = ERROR_FE_TYPE;
    check_error(status, __FUNCTION__);
  }

  return;
}
/******************************************************************************************************/

/******************************************************************************************************/
/*!
 * \fn void assemble_symmetricDuDv_local(REAL* ALoc, block_fespace *FE, mesh_struct *mesh, qcoordinates *cq, INT *dof_on_elm, INT *v_on_elm, INT elm, REAL time)
 *
 * \brief Computes the local stiffness matrix for a symmetric gradient.
 *        For this problem we compute LHS of:
 *
 *        <eps(u), eps(v)> = <f, v>
 *
 *        where eps(u) = (grad u + (grad u)^T)/2 is the symmetric gradient.
 *
 * \param FE            Block FE Space
 * \param mesh          Mesh Data
 * \param cq            Quadrature Nodes
 * \param dof_on_elm    Specific DOF on element
 * \param v_on_elm      Specific vertices on element
 * \param elm           Current element
 * \param time          Physical Time if time dependent
 *
 * \return ALoc         Local Stiffness Matrix (Full Matrix) ordered (u1,u2,u3,p)
 *
 * \note Assumes 2D or 3D only. Only works for Scalar Elements
 *
 */
void assemble_symmetricDuDv_local(REAL* ALoc, block_fespace *FE, mesh_struct *mesh, qcoordinates *cq, INT *dof_on_elm, INT *v_on_elm, INT elm, REAL time)
{

  // Loop indices
  INT i,j,idim,quad,test,trial;

  //Mesh and FE data
  INT dof_per_elm = 0;
  for(i=0;i<FE->nspaces;i++)
    dof_per_elm += FE->var_spaces[i]->dof_per_elm;
  INT* local_dof_on_elm;
  INT dim = mesh->dim;

  // Quadrature Weights and Nodes
  REAL w;
  INT maxdim=4;
  REAL qx[maxdim];

  // Stiffness Matrix Entry
  REAL kij = 0.0;

  // Keep track of local indexing
  INT local_row_index, local_col_index;

  // Sum over quadrature points
  for(quad=0;quad<cq->nq_per_elm;quad++){
    qx[0] = cq->x[elm*cq->nq_per_elm+quad];
    qx[1] = cq->y[elm*cq->nq_per_elm+quad];
    if(dim==3) qx[2] = cq->z[elm*cq->nq_per_elm+quad];
    w = cq->w[elm*cq->nq_per_elm+quad];

    // Get the Basis Functions at each quadrature node
    local_dof_on_elm = dof_on_elm;
    for(i=0;i<FE->nspaces;i++){
      get_FEM_basis(FE->var_spaces[i]->phi,FE->var_spaces[i]->dphi,qx,v_on_elm,dof_on_elm,mesh,FE->var_spaces[i]);
      // Shift local dof to next finite element space
      local_dof_on_elm += FE->var_spaces[i]->dof_per_elm;
    }

    // Assemble blocks
    local_row_index = 0;
    // Loop over block rows
    for(i=0;i<FE->nspaces;i++){
      // Reset local column indexing
      local_col_index = 0;
      // Loop over block columns
      for(j=0;j<FE->nspaces;j++){
        if(i==j){
          // Loop over Test Functions (Rows)
          for(test=0;test<FE->var_spaces[i]->dof_per_elm;test++){
            // Loop over Trial Functions (Columns)
            for(trial=0;trial<FE->var_spaces[j]->dof_per_elm;trial++){
               kij = 2*0.5*(FE->var_spaces[i]->dphi[test*dim+i]*FE->var_spaces[j]->dphi[trial*dim+j]);
               for(idim=0;idim<dim;idim++){
                 kij += 2*0.5*(FE->var_spaces[i]->dphi[test*dim+idim]*FE->var_spaces[j]->dphi[trial*dim+idim]);
               }
               ALoc[(local_row_index+test)*dof_per_elm + (local_col_index+trial)] += w*kij;
            }
          }
        } else {
          // Loop over Test Functions (Rows)
          for(test=0;test<FE->var_spaces[i]->dof_per_elm;test++){
            // Loop over Trial Functions (Columns)
            for(trial=0;trial<FE->var_spaces[j]->dof_per_elm;trial++){
               kij = 2*0.5*(FE->var_spaces[i]->dphi[test*dim+j]*FE->var_spaces[j]->dphi[trial*dim+i]);
               ALoc[(local_row_index+test)*dof_per_elm + (local_col_index+trial)] += w*kij;
            }
          }
        }
        // Update local column indexing
        local_col_index += FE->var_spaces[i]->dof_per_elm;
      }
    // Update local row indexing
    local_row_index += FE->var_spaces[i]->dof_per_elm;
    }

  }

  return;
}
/******************************************************************************************************/

/****** Boundary Assemblies *******************/
/******************************************************************************************************/
/*!
 * \fn void boundary_mass_local(REAL* MLoc,dvector* old_sol,fespace *FE,mesh_struct *mesh,qcoordinates *cq, \
                       INT *dof_on_f,INT *dof_on_elm,INT *v_on_elm,INT face,INT elm,void (*coeff)(REAL *,REAL *,REAL,void *),REAL time)
 *
 * \brief Computes the local weak formulation of the mass matrix on a boundary face (3D -> 2D surface; 2D -> 1D curve)
 *         For this problem we compute the left-hand side of:
 *
 *         <u,v>_bdryobstacle    for all v
 *
 * \param FE            FE Space
 * \param old_sol       Old solution on FE space (not used here).
 * \param mesh          Mesh Data
 * \param cq            Quadrature Nodes
 * \param dof_on_f      Specific DOF on the given face
 * \param dof_on_elm    Specific DOF on the given element
 * \param v_on_elm      Specific vertices on the given element
 * \param face          Current face
 * \param elm           Current element
 * \param coeff         Function that gives coefficient (for now assume constant)
 * \param time          Physical Time if time dependent
 *
 * \return MLoc         Local Boundary Matrix (Full Matrix)
 *
 * \note                Assuming 2D and 3D only
 *
 */
void boundary_mass_local(REAL* MLoc,dvector* old_sol,fespace *FE,mesh_struct *mesh,qcoordinates *cq, \
                         INT *dof_on_f,INT *dof_on_elm,INT *v_on_elm,INT face,INT elm,void (*coeff)(REAL *,REAL *,REAL,void *),REAL time)
{
  // Mesh and FE data
  INT dim = mesh->dim;
  INT dof_per_f = 0;

  // flag for errors
  SHORT status;

  // Loop Indices
  INT j,quad,test,trial,doft,dofb;

  // Quadrature Weights and Nodes
  REAL w;
  INT maxdim=4;
  REAL qx[maxdim];

  // Stiffness Matrix Entry
  REAL kij;


  // Coefficient Value at Quadrature Nodes
  REAL coeff_val=0.0;

  if(FE->FEtype>=0 && FE->FEtype<10) { // PX elements

    // Get DOF Per Face
    if(dim==2) {
      dof_per_f = FE->FEtype+1;
    } else if(dim==3) {
      dof_per_f = 3*FE->FEtype;
    } else {
      status = ERROR_DIM;
      check_error(status, __FUNCTION__);
    }

    //  Sum over midpoints of edges
    for (quad=0;quad<cq->nq_per_elm;quad++) {
      qx[0] = cq->x[face*cq->nq_per_elm+quad];
      qx[1] = cq->y[face*cq->nq_per_elm+quad];
      if(dim==3) qx[2] = cq->z[face*cq->nq_per_elm+quad];
      w = cq->w[face*cq->nq_per_elm+quad];

      if(coeff!=NULL) {
        (*coeff)(&coeff_val,qx,time,&(mesh->f_flag[face]));
      } else {
        coeff_val = 1.0;
      }

      //  Get the Basis Functions at each quadrature node
      PX_H1_basis(FE->phi,FE->dphi,qx,dof_on_elm,FE->FEtype,mesh);

      // Loop over Test Functions (Rows - vertices)
      for (test=0; test<dof_per_f;test++) {
        // Loop over Trial Functions (Columns)
        for (trial=0; trial<dof_per_f; trial++) {
          // Make sure ordering for global matrix is right
          for(j=0;j<FE->dof_per_elm;j++) {
            if(dof_on_f[test]==dof_on_elm[j]) {
              doft = j;
            }
            if(dof_on_f[trial]==dof_on_elm[j]) {
              dofb = j;
            }
          }
          kij = coeff_val*(FE->phi[dofb]*FE->phi[doft]);
          MLoc[test*dof_per_f+trial]+=w*kij;
        }
      }
    }
  } else if(FE->FEtype==20) {

    // Get DOF Per Face
    if(dim==2) {
      dof_per_f = 1;
    } else if(dim==3) {
      dof_per_f = 3;
    } else {
      status = ERROR_DIM;
      check_error(status, __FUNCTION__);
    }

    //  Sum over quadrature points
    for (quad=0;quad<cq->nq_per_elm;quad++) {
      qx[0] = cq->x[face*cq->nq_per_elm+quad];
      qx[1] = cq->y[face*cq->nq_per_elm+quad];
      if(dim==3) qx[2] = cq->z[face*cq->nq_per_elm+quad];
      w = cq->w[face*cq->nq_per_elm+quad];

      if(coeff!=NULL) {
        (*coeff)(&coeff_val,qx,time,&(mesh->f_flag[face]));
      } else {
        coeff_val = 1.0;
      }

      //  Get the Basis Functions at each quadrature node
      ned_basis(FE->phi,FE->dphi,qx,v_on_elm,dof_on_elm,mesh);

      // Loop over Test Functions (Rows - edges)
      for (test=0; test<dof_per_f;test++) {
        // Loop over Trial Functions (Columns)
        for (trial=0; trial<dof_per_f; trial++) {
          // Make sure ordering for global matrix is right
          for(j=0;j<FE->dof_per_elm;j++) {
            if(dof_on_f[test]==dof_on_elm[j]) {
              doft = j;
            }
            if(dof_on_f[trial]==dof_on_elm[j]) {
              dofb = j;
            }
          }
          kij = coeff_val*(FE->phi[dofb*dim]*FE->phi[doft*dim] + FE->phi[dofb*dim+1]*FE->phi[doft*dim+1]);
          if(dim==3) kij += coeff_val*(FE->phi[dofb*dim+2]*FE->phi[doft*dim+2]);
          MLoc[test*dof_per_f+trial]+=w*kij;
        }
      }
    }
  } else if(FE->FEtype==30) { // Raviart-Thomas elements
    // Get DOF Per Face
    if(dim==2) {
      dof_per_f = 1;
    } else if(dim==3) {
      dof_per_f = 1;
    } else {
      status = ERROR_DIM;
      check_error(status, __FUNCTION__);
    }

    //  Sum over quadrature points
    for (quad=0;quad<cq->nq_per_elm;quad++) {
      qx[0] = cq->x[face*cq->nq_per_elm+quad];
      qx[1] = cq->y[face*cq->nq_per_elm+quad];
      if(dim==3) qx[2] = cq->z[face*cq->nq_per_elm+quad];
      w = cq->w[face*cq->nq_per_elm+quad];

      if(coeff!=NULL) {
        (*coeff)(&coeff_val,qx,time,&(mesh->f_flag[face]));
      } else {
        coeff_val = 1.0;
      }

      //  Get the Basis Functions at each quadrature node
      rt_basis(FE->phi,FE->dphi,qx,v_on_elm,dof_on_elm,mesh);

      /// Loop over Test Functions (Rows - edges)
      for (test=0; test<dof_per_f;test++) {
        // Loop over Trial Functions (Columns)
        for (trial=0; trial<dof_per_f; trial++) {
          // Make sure ordering for global matrix is right
          for(j=0;j<FE->dof_per_elm;j++) {
            if(dof_on_f[test]==dof_on_elm[j]) {
              doft = j;
            }
            if(dof_on_f[trial]==dof_on_elm[j]) {
              dofb = j;
            }
          }
          kij = coeff_val*(FE->phi[dofb*dim]*FE->phi[doft*dim] + FE->phi[dofb*dim+1]*FE->phi[doft*dim+1]);
          kij += coeff_val*(FE->phi[dofb*dim+2]*FE->phi[doft*dim+2]);
          MLoc[test*dof_per_f+trial]+=w*kij;
        }
      }
    }
  } else {
    status = ERROR_FE_TYPE;
    check_error(status, __FUNCTION__);
  }

  return;
}
/******************************************************************************************************/

/***** RHS Routines *********************************/

/******************************************************************************************************/
/*!
 * \fn void FEM_RHS_Local(REAL* bLoc,fespace *FE,mesh_struct *mesh,qcoordinates *cq,INT *dof_on_elm,INT *v_on_elm,INT elm,void (*rhs)(REAL *,REAL *,REAL,void *),REAL time)
 *
 * \brief Computes the local Right hand side vector for Galerkin Finite Elements
 *        b_i  = <f,phi_i>
 *
 * \param FE            FE Space
 * \param mesh          Mesh Data
 * \param cq            Quadrature Nodes
 * \param dof_on_elm    Specific DOF on element
 * \param v_on_elm      Specific Vertices on element
 * \param elm           Current element
 * \param rhs           Function that gives RHS
 * \param time          Physical Time if time dependent
 *
 * \return bLoc         Local RHS Vector
 *
 * \note Assumes 2D or 3D only for Nedelec and Raviart-Thomas Elements
 *
 */
void FEM_RHS_Local(REAL* bLoc,fespace *FE,mesh_struct *mesh,qcoordinates *cq,INT *dof_on_elm,INT *v_on_elm,INT elm,void (*rhs)(REAL *,REAL *,REAL,void *),REAL time)
{
  // Mesh and FE data
  INT dim = mesh->dim;

  // Loop Indices
  INT quad,test,idim;

  // Quadrature Weights and Nodes
  REAL w;
  INT maxdim=4;
  REAL qx[maxdim];

  // Right-hand side function at Quadrature Nodes
  REAL rhs_val_scalar;
  REAL rhs_val_vector[dim];

  if(FE->FEtype<20) { // Scalar Functions

    //  Sum over quadrature points
    for (quad=0;quad<cq->nq_per_elm;quad++) {
      qx[0] = cq->x[elm*cq->nq_per_elm+quad];
      if(dim==2 || dim==3)
        qx[1] = cq->y[elm*cq->nq_per_elm+quad];
      if(dim==3)
        qx[2] = cq->z[elm*cq->nq_per_elm+quad];
      w = cq->w[elm*cq->nq_per_elm+quad];
      (*rhs)(&rhs_val_scalar,qx,time,&(mesh->el_flag[elm]));

      //  Get the Basis Functions at each quadrature node
      get_FEM_basis(FE->phi,FE->dphi,qx,v_on_elm,dof_on_elm,mesh,FE);

      // Loop over test functions and integrate rhs
      for (test=0; test<FE->dof_per_elm;test++) {
        bLoc[test] += w*rhs_val_scalar*FE->phi[test];
      }
    }
  } else { // Vector Functions

    //  Sum over quadrature points
    for (quad=0;quad<cq->nq_per_elm;quad++) {
      qx[0] = cq->x[elm*cq->nq_per_elm+quad];
      qx[1] = cq->y[elm*cq->nq_per_elm+quad];
      if(dim==3) qx[2] = cq->z[elm*cq->nq_per_elm+quad];
      w = cq->w[elm*cq->nq_per_elm+quad];
      (*rhs)(rhs_val_vector,qx,time,&(mesh->el_flag[elm]));

      //  Get the Basis Functions at each quadrature node
      get_FEM_basis(FE->phi,FE->dphi,qx,v_on_elm,dof_on_elm,mesh,FE);

      // Loop over test functions and integrate rhs
      for (test=0; test<FE->dof_per_elm;test++) {
        for(idim=0;idim<dim;idim++) {
          bLoc[test] += w*(rhs_val_vector[idim]*FE->phi[test*dim+idim]);
        }
      }
    }
  }

  return;
}
/******************************************************************************************************/

/******************************************************************************************************/
/*!
 * \fn void FEM_Block_RHS_Local(REAL* bLoc,block_fespace *FE,mesh_struct *mesh,qcoordinates *cq,INT *dof_on_elm,INT *v_on_elm,INT elm,void (*rhs)(REAL *,REAL *,REAL,void *),REAL time)
 *
 * \brief Computes the local Right hand side vector for a block FEM system
 *        b_i  = <f,phi_i>
 *
 * \param FE            Block FE Space
 * \param mesh          Mesh Data
 * \param cq            Quadrature Nodes
 * \param dof_on_elm    Specific DOF on element
 * \param v_on_elm      Specific Vertices on element
 * \param elm           Current element
 * \param rhs           Function that gives RHS (in FEM block ordering
 * \param time          Physical Time if time dependent
 *
 * \return bLoc         Local RHS Vector
 *
 *
 */
void FEM_Block_RHS_Local(REAL* bLoc,block_fespace *FE,mesh_struct *mesh,qcoordinates *cq,INT *dof_on_elm,INT *v_on_elm,INT elm,void (*rhs)(REAL *,REAL *,REAL,void *),REAL time)
{
  // Loop Indices
  INT i,quad,test;

  // Mesh and FE data
  INT dim = mesh->dim;
  INT dof_per_elm = 0;
  INT nun=0;

  for(i=0;i<FE->nspaces;i++) {
    dof_per_elm += FE->var_spaces[i]->dof_per_elm;
    if(FE->var_spaces[i]->FEtype<20) /* Scalar Element */
      nun++;
    else /* Vector Element */
      nun += dim;
  }
  INT* local_dof_on_elm = NULL;
  INT local_row_index=0;
  INT unknown_index=0;

  // Quadrature Weights and Nodes
  REAL w;
  INT maxdim=4;
  REAL qx[maxdim];

  // Right-hand side function at Quadrature Nodes
  REAL rhs_val[nun];

  //  Sum over quadrature points
  for (quad=0;quad<cq->nq_per_elm;quad++) {
    qx[0] = cq->x[elm*cq->nq_per_elm+quad];
    qx[1] = cq->y[elm*cq->nq_per_elm+quad];
    if(mesh->dim==3) qx[2] = cq->z[elm*cq->nq_per_elm+quad];
    w = cq->w[elm*cq->nq_per_elm+quad];
    (*rhs)(rhs_val,qx,time,&(mesh->el_flag[elm]));

    local_row_index=0;
    unknown_index=0;
    local_dof_on_elm=dof_on_elm;
    for(i=0;i<FE->nspaces;i++) {

      // Basis Functions and its derivatives if necessary
      get_FEM_basis(FE->var_spaces[i]->phi,FE->var_spaces[i]->dphi,qx,v_on_elm,local_dof_on_elm,mesh,FE->var_spaces[i]);

      // Loop over test functions and integrate rhs
      if(FE->var_spaces[i]->FEtype<20) { // Scalar Element
        for (test=0; test<FE->var_spaces[i]->dof_per_elm;test++) {
          bLoc[(local_row_index+test)] += w*rhs_val[unknown_index]*FE->var_spaces[i]->phi[test];
        }
        unknown_index++;

      } else if (FE->var_spaces[i]->FEtype==61) { // bubble
        for (test=0; test<FE->var_spaces[i]->dof_per_elm;test++) {
          bLoc[(local_row_index+test)] += w*(rhs_val[unknown_index]*FE->var_spaces[i]->phi[test*dim] +
              rhs_val[unknown_index+1]*FE->var_spaces[i]->phi[test*dim+1]);
          if(dim==3) bLoc[(local_row_index+test)] += w*rhs_val[unknown_index+2]*FE->var_spaces[i]->phi[test*dim+2];
        }
        //
        // no update of unknown_index.
        // Assuming that bubble is the first FE space and that the space it is enriching
        // follow immediately
        //
      } else { // Vector Element
        for (test=0; test<FE->var_spaces[i]->dof_per_elm;test++) {
          bLoc[(local_row_index+test)] += w*(rhs_val[unknown_index]*FE->var_spaces[i]->phi[test*dim] +
              rhs_val[unknown_index+1]*FE->var_spaces[i]->phi[test*dim+1]);
          if(dim==3) bLoc[(local_row_index+test)] += w*rhs_val[unknown_index+2]*FE->var_spaces[i]->phi[test*dim+2];
        }
        unknown_index += dim;
      }

      local_dof_on_elm += FE->var_spaces[i]->dof_per_elm;
      local_row_index += FE->var_spaces[i]->dof_per_elm;
    }
  }

  return;
}

/******************************************************************************************************/
/*!
 * \fn void Ned_GradH1_RHS_local(REAL* bLoc,fespace *FE_H1,fespace *FE_Ned,mesh_struct *mesh,qcoordinates *cq,INT *ed_on_elm,INT *v_on_elm,INT elm,dvector* u)
 *
 * \brief Computes the local weak formulation of <E,grad(q)> where E is a given
 *         Nedelec approximation and q in H_0^1 (linears)
 *
 * \param FE_H1         FE Space for H1 elements
 * \param FE_Ned        FE Space for Nedelec elements
 * \param mesh          Mesh Data
 * \param cq            Quadrature Nodes
 * \param ed_on_elm     Specific edges on the given element
 * \param v_on_elm      Specific vertices on the given element
 * \param elm           Current element
 * \param u             FEM Function that gives coefficient
 *
 * \return bLoc         Local RHS vector (Full Matrix)
 *
 * \note                Assuming 2D and 3D only
 *
 */
<<<<<<< HEAD
void Ned_GradH1_RHS_local(REAL* bLoc,fespace *FE_H1,fespace *FE_Ned,trimesh *mesh,qcoordinates *cq,INT *ed_on_elm,INT *v_on_elm,INT elm,dvector* u)
=======
void Ned_GradH1_RHS_local(REAL* bLoc,fespace *FE_H1,fespace *FE_Ned,mesh_struct *mesh,qcoordinates *cq,INT *ed_on_elm,INT *v_on_elm,INT elm,dvector* u)
>>>>>>> 323202f9
{
  // Mesh and FE data
  INT dim = mesh->dim;

  // Loop Indices
  INT quad,test;

  // Quadrature Weights and Nodes
  REAL w;
<<<<<<< HEAD
  REAL* qx = (REAL *) calloc(dim,sizeof(REAL));

  // Right-hand side function at Quadrature Nodes
  REAL* ucoeff = (REAL *) calloc(dim,sizeof(REAL));
=======
  INT maxdim=4;
  REAL qx[maxdim];

  // Right-hand side function at Quadrature Nodes
  REAL ucoeff[3];
>>>>>>> 323202f9

  //  Sum over quadrature points
  for (quad=0;quad<cq->nq_per_elm;quad++) {
    qx[0] = cq->x[elm*cq->nq_per_elm+quad];
    qx[1] = cq->y[elm*cq->nq_per_elm+quad];
    if(dim==3) qx[2] = cq->z[elm*cq->nq_per_elm+quad];
    w = cq->w[elm*cq->nq_per_elm+quad];

    // Get FEM function at quadrature nodes
    FE_Interpolation(ucoeff,u->val,qx,ed_on_elm,v_on_elm,FE_Ned,mesh);

    //  Get the Basis Functions at each quadrature node
    PX_H1_basis(FE_H1->phi,FE_H1->dphi,qx,v_on_elm,FE_H1->FEtype,mesh);

    // Loop over test functions and integrate rhs
    for (test=0; test<FE_H1->dof_per_elm;test++) {
      bLoc[test] += w*(ucoeff[0]*FE_H1->dphi[test]+ucoeff[1]*FE_H1->dphi[test]);
      if(dim==3) bLoc[test] += w*ucoeff[2]*FE_H1->dphi[test];
    }
  }

  return;
}
/******************************************************************************************************/

/****** Boundary Assemblies *********************/
/******************************************************************************************************/
/*!
* \fn void FEM_RHS_Local_face(REAL* bLoc,dvector* old_sol,fespace *FE,mesh_struct *mesh,qcoordinates *cq,INT *dof_on_f,INT *dof_on_elm,INT *v_on_elm,INT dof_per_face,INT face,INT elm,void (*rhs)(REAL *,REAL *,REAL,void *),REAL time)
*
* \brief Computes the local assembly of a RHS for any "boundary" bilinear form using various element types
*        (eg. P1, P2, Nedelec, and Raviart-Thomas).
*        This does integration over a surface or boundary (i.e., faces of your domain: faces in 3D, edges in 2D)
*        a(u,v)_i, where i denotes a set of faces (or edges) with in a boundary region marked with flag
*
*
*        For this problem we compute local RHS of:
*
*        Lu = f  ---->   a(u,v)_bdry = <f,v>_bdry
*
*        which gives Ax = b,
*
*        A_ij = a( phi_j, phi_i)_bdry
*
* \note All matrices are assumed to be indexed at 0 in the CSR formatting.

* \note Assumes different type of integral for different Element type:
*       Scalar -> <f,v>_bdry
*       Vector -> <f,n*v>_bdry
*
* \param old_sol                 FE approximation of previous solution if needed
* \param FE                      FE Space
* \param mesh                    Mesh Data
* \param dof_on_f                DOF on the given face
* \param dof_on_elm              DOF on given element
* \param v_on_elm                Vertices on given element
* \param dof_per_f               # of DOF per face
* \param face                    Given Face
* \param elm                     Given Element
* \param rhs                     Routine to get RHS function (NULL if only assembling matrix)
* \param time                    Physical Time if time dependent
*
* \return bLoc                   Local RHS vector
*
*/
void FEM_RHS_Local_face(REAL* bLoc,dvector* old_sol,fespace *FE,mesh_struct *mesh,qcoordinates *cq,INT *dof_on_f,INT *dof_on_elm,INT *v_on_elm,INT dof_per_face,INT face,INT elm,void (*rhs)(REAL *,REAL *,REAL,void *),REAL time)
{
  // Mesh and FE data
  INT dim = mesh->dim;

  // Loop Indices
  INT j,quad,test,doft;

  // Quadrature Weights and Nodes
  qcoordinates *cq_face = allocateqcoords_bdry(cq->nq1d,1,dim,2);
<<<<<<< HEAD
  quad_face(cq_face,mesh,cq->nq1d,face);
  REAL* qx = (REAL *) calloc(dim,sizeof(REAL));
=======
  quad_edgeface(cq_face,mesh,cq->nq1d,face,2);
  INT maxdim=4;
  REAL qx[maxdim];
>>>>>>> 323202f9
  REAL w;

  // Get normal vector components on face if needed
  REAL nx=0.0,ny=0.0,nz=0.0;
  if(FE->FEtype>=20) {
    nx = mesh->f_norm[face*dim];
    ny = mesh->f_norm[face*dim+1];
    if(dim==3) nz = mesh->f_norm[face*dim+2];
  }

  // Stiffness Matrix Entry
  REAL kij = 0.0;

  // Value of f
  REAL rhs_val;

  if(FE->FEtype<20) { // Scalar Functions

    //  Sum over quadrature points
    for (quad=0;quad<cq_face->n;quad++) {
      qx[0] = cq_face->x[quad];
      qx[1] = cq_face->y[quad];
      if(dim==3)
        qx[2] = cq_face->z[quad];
      w = cq_face->w[quad];
      (*rhs)(&rhs_val,qx,time,&(mesh->f_flag[face]));

      //  Get the Basis Functions at each quadrature node
      get_FEM_basis(FE->phi,FE->dphi,qx,v_on_elm,dof_on_elm,mesh,FE);

      // Loop over Test Functions (Rows)
      for (test=0; test<dof_per_face;test++) {
        // Make sure ordering for global matrix is right
        for(j=0;j<FE->dof_per_elm;j++) {
          if(dof_on_f[test]==dof_on_elm[j]) {
            doft = j;
          }
        }
        kij = rhs_val*FE->phi[doft];
        bLoc[test] += w*kij;
      }
    }
  } else { // Vector Functions

    //  Sum over quadrature points
    for (quad=0;quad<cq_face->n;quad++) {
    //for (quad=0;quad<1;quad++) {
    //  qx[0] = mesh->f_mid[face*dim];
    //  qx[1] = mesh->f_mid[face*dim+1];
      qx[0] = cq_face->x[quad];
      qx[1] = cq_face->y[quad];
      if(dim==3)
        qx[2] = cq_face->z[quad];
//        qx[2] = mesh->f_mid[face*dim+2];
      w = cq_face->w[quad];
      (*rhs)(&rhs_val,qx,time,&(mesh->f_flag[face]));

      //  Get the Basis Functions at each quadrature node
      get_FEM_basis(FE->phi,FE->dphi,qx,v_on_elm,dof_on_elm,mesh,FE);

      // Loop over Test Functions (Rows)
      for (test=0; test<dof_per_face;test++) {
        // Make sure ordering for global matrix is right
        for(j=0;j<FE->dof_per_elm;j++) {
          if(dof_on_f[test]==dof_on_elm[j]) {
            doft = j;
          }
        }
        kij = rhs_val*(nx*FE->phi[doft*dim] + ny*FE->phi[doft*dim+1]);
        if(dim==3) kij +=rhs_val*nz*FE->phi[doft*dim+2];
        bLoc[test] += w*kij;
      }
    }
  }

  return;
}
/******************************************************************************************************/<|MERGE_RESOLUTION|>--- conflicted
+++ resolved
@@ -910,11 +910,7 @@
  * \note                Assuming 2D and 3D only
  *
  */
-<<<<<<< HEAD
-void Ned_GradH1_RHS_local(REAL* bLoc,fespace *FE_H1,fespace *FE_Ned,trimesh *mesh,qcoordinates *cq,INT *ed_on_elm,INT *v_on_elm,INT elm,dvector* u)
-=======
 void Ned_GradH1_RHS_local(REAL* bLoc,fespace *FE_H1,fespace *FE_Ned,mesh_struct *mesh,qcoordinates *cq,INT *ed_on_elm,INT *v_on_elm,INT elm,dvector* u)
->>>>>>> 323202f9
 {
   // Mesh and FE data
   INT dim = mesh->dim;
@@ -924,18 +920,11 @@
 
   // Quadrature Weights and Nodes
   REAL w;
-<<<<<<< HEAD
-  REAL* qx = (REAL *) calloc(dim,sizeof(REAL));
-
-  // Right-hand side function at Quadrature Nodes
-  REAL* ucoeff = (REAL *) calloc(dim,sizeof(REAL));
-=======
   INT maxdim=4;
   REAL qx[maxdim];
 
   // Right-hand side function at Quadrature Nodes
   REAL ucoeff[3];
->>>>>>> 323202f9
 
   //  Sum over quadrature points
   for (quad=0;quad<cq->nq_per_elm;quad++) {
@@ -1011,14 +1000,9 @@
 
   // Quadrature Weights and Nodes
   qcoordinates *cq_face = allocateqcoords_bdry(cq->nq1d,1,dim,2);
-<<<<<<< HEAD
   quad_face(cq_face,mesh,cq->nq1d,face);
-  REAL* qx = (REAL *) calloc(dim,sizeof(REAL));
-=======
-  quad_edgeface(cq_face,mesh,cq->nq1d,face,2);
   INT maxdim=4;
   REAL qx[maxdim];
->>>>>>> 323202f9
   REAL w;
 
   // Get normal vector components on face if needed
