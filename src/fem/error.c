--- conflicted
+++ resolved
@@ -770,16 +770,8 @@
   for(i=0;i<FE->nspaces;i++) {
     err[i] = 0.0;
     dof_per_elm += FE->var_spaces[i]->dof_per_elm;
-<<<<<<< HEAD
-    if(FE->var_spaces[i]->FEtype<20 || FE->var_spaces[i]->FEtype==103) /* Scalar Gradient */
-      ncomp[i]=dim;
-    else if(FE->var_spaces[i]->FEtype==20 && dim==2) /* Curl in 2D is scalar */
-      ncomp[i] = 1;
-    else if(FE->var_spaces[i]->FEtype==20 && dim==3) /* Curl in 3D is vector */
-=======
     
     if(FE->var_spaces[i]->scal_or_vec==0) { // Scalar Elements; derivatives are gradient vectors
->>>>>>> eef567b3
       ncomp[i] = dim;
       if(FE->var_spaces[i]->FEtype==0 || FE->var_spaces[i]->FEtype==99) { // P0 Elements or Constraint element
         printf("\nHAZmath Warning: You are using elements that don't have a derivative.  Evaluation of H1semi norm of approximation is 0.\n");
