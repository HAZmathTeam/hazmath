--- conflicted
+++ resolved
@@ -425,79 +425,9 @@
 
   INT* face_vertex = (INT *) calloc(dim,sizeof(INT));
 
-<<<<<<< HEAD
   // P0 elements u[dof] = 1/elvol \int_el u
   if(FEtype==0) {
     val = (1.0/mesh->el_vol[DOF])*integrate_elm(expr,1,0,nq1d,NULL,mesh,time,DOF);
-=======
-  for(k=0;k<FE->nspaces;k++) {
-    if(FE->var_spaces[k]->FEtype==0) { // P0 elements u[dof] = 1/elvol \int_el u
-      local_dim = 1;
-      for(i=0;i<FE->var_spaces[k]->ndof;i++) {
-        x[0] = mesh->el_mid[i*dim];
-        if(dim==2 || dim==3)
-          x[1] = mesh->el_mid[i*dim+1];
-        if(dim==3)
-          x[2] = mesh->el_mid[i*dim+2];
-        (*expr)(valx,x,time,&(FE->var_spaces[k]->dof_flag[i]));
-        val[entry + i] = valx[local_entry];
-      }
-    } else if(FE->var_spaces[k]->FEtype>0 && FE->var_spaces[k]->FEtype<10) { // Lagrange Elements u[dof] = u[x_i]
-      local_dim = 1;
-      for(i=0;i<FE->var_spaces[k]->ndof;i++) {
-        x[0] = FE->var_spaces[k]->cdof->x[i];
-        if(dim==2 || dim==3)
-          x[1] = FE->var_spaces[k]->cdof->y[i];
-        if(dim==3)
-          x[2] = FE->var_spaces[k]->cdof->z[i];
-        (*expr)(valx,x,time,&(FE->var_spaces[k]->dof_flag[i]));
-        val[entry + i] = valx[local_entry];
-      }
-    } else if (FE->var_spaces[k]->FEtype==20) { // Nedelec u[dof] = (1/elen) \int_edge u*t_edge
-      local_dim = dim;
-      for(i=0;i<FE->var_spaces[k]->ndof;i++) {
-        x[0] = mesh->ed_mid[i*dim];
-        x[1] = mesh->ed_mid[i*dim+1];
-        if(dim==3) x[2] = mesh->ed_mid[i*dim+2];
-        (*expr)(valx,x,time,&(FE->var_spaces[k]->dof_flag[i]));
-        val[entry + i] = 0.0;
-        for(j=0;j<dim;j++) {
-          val[entry + i]+=mesh->ed_tau[i*dim+j]*valx[local_entry + j];
-        }
-      }
-    } else if (FE->var_spaces[k]->FEtype==30) { // Raviart-Thomas u[dof] = 1/farea \int_face u*n_face
-      local_dim = dim;
-      for(i=0;i<FE->var_spaces[k]->ndof;i++) {
-        x[0] = mesh->f_mid[i*dim];
-        x[1] = mesh->f_mid[i*dim+1];
-        if(dim==3) x[2] = mesh->f_mid[i*dim+2];
-        (*expr)(valx,x,time,(INT *)&(FE->var_spaces[k]->dof_flag[i]));
-        val[i+entry] = 0.0;
-        for(j=0;j<dim;j++) val[i+entry]+=mesh->f_norm[i*dim+j]*valx[local_entry + j];
-      }
-    } else if (FE->var_spaces[k]->FEtype==61) { // Bubbles
-      local_dim = 0;
-      for(i=0;i<FE->var_spaces[k]->ndof;i++){
-        val[i+entry] = 0.0;
-        x[0] = mesh->f_mid[i*dim];
-        x[1] = mesh->f_mid[i*dim+1];
-        if(dim==3) x[2] = mesh->f_mid[i*dim+2];
-        (*expr)(valx,x,time,&(FE->var_spaces[0]->dof_flag[i]));
-        //for(j=0;j<dim;j++) val[entry+i]+=mesh->f_area[i]*mesh->f_norm[i*dim+j]*valx[local_dim + j];
-        for(j=0;j<dim;j++) val[entry+i]+=mesh->f_norm[i*dim+j]*valx[local_dim + j];
-
-        // Subtract off the linear part
-        get_incidence_row(i,mesh->f_v,face_vertex);
-        for (m=0;m<dim;m++) {
-          x[0] = mesh->cv->x[face_vertex[m]-1];
-          x[1] = mesh->cv->y[face_vertex[m]-1];
-          if(dim==3) x[2] = mesh->cv->z[face_vertex[m]-1];
-          // The following only works for 2D
-          (*expr)(valx,x,time,&(FE->var_spaces[0]->dof_flag[i]));
-          //for(j=0;j<dim;j++) val[entry+i]+= -(1.0/dim)*mesh->f_area[i]*mesh->f_norm[i*dim+j]*valx[local_dim + j];
-          for(j=0;j<dim;j++) val[entry+i]+= -(1.0/dim)*mesh->f_norm[i*dim+j]*valx[local_dim + j];
-        }
->>>>>>> 6e810f20
 
   // Lagrange Elements u[dof] = u[x_i]
   } else if(FEtype>0 && FEtype<10) {
