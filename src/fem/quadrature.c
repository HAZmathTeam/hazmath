--- conflicted
+++ resolved
@@ -1,14 +1,4 @@
 /*! \file src/fem/quadrature.c
-<<<<<<< HEAD
-*
-* \brief Computes quadrature nodes and weights for each element or for entire domain
-*
-*  Created by James Adler, Xiaozhe Hu, and Ludmil Zikatanov on 2/11/15.
-*  Copyright 2015__HAZMATH__. All rights reserved.
-*
-* \note modified by James Adler 11/14/2016
-*/
-=======
  *
  * \brief Computes quadrature nodes and weights for each element or for entire domain
  *
@@ -19,23 +9,22 @@
  * \note Updated on 11/3/2018 for 0-1 fix.
  *
  */
->>>>>>> 323202f9
 
 #include "hazmath.h"
 
 /*********************************************************************************/
 /*!
-* \fn struct qcoordinates *allocateqcoords(INT nq1d,INT nelm,INT mydim)
-*
-* \brief Allocates memory and properties of quadrature coordinates struct.
-*
-* \param nq1d    Number of quadrature nodes on an element in 1D direction
-* \param nelm    Number of elements to get quadrature on
-* \param mydim   Dimension of problem
-*
-* \return A      Quadrature struct
-*
-*/
+ * \fn struct qcoordinates *allocateqcoords(INT nq1d,INT nelm,INT mydim)
+ *
+ * \brief Allocates memory and properties of quadrature coordinates struct.
+ *
+ * \param nq1d    Number of quadrature nodes on an element in 1D direction
+ * \param nelm    Number of elements to get quadrature on
+ * \param mydim   Dimension of problem
+ *
+ * \return A      Quadrature struct
+ *
+ */
 struct qcoordinates *allocateqcoords(INT nq1d,INT nelm,INT mydim)
 {
   // Flag for errors
@@ -144,13 +133,13 @@
 
 /*********************************************************************************/
 /*!
-* \fn void free_qcoords(qcoordinates* A)
-*
-* \brief Frees memory of arrays of quadrature struct
-*
-* \return A       Struct for quadratures to be freed
-*
-*/
+ * \fn void free_qcoords(qcoordinates* A)
+ *
+ * \brief Frees memory of arrays of quadrature struct
+ *
+ * \return A       Struct for quadratures to be freed
+ *
+ */
 void free_qcoords(qcoordinates* A)
 {
   if (A==NULL) return;
@@ -181,20 +170,6 @@
 
 /*********************************************************************************/
 /*!
-<<<<<<< HEAD
-* \fn qcoordinates* get_quadrature(trimesh *mesh,INT nq1d)
-*
-* \brief Computes quadrature weights and nodes for entire domain using nq1d^(dim)
-*        quadrature nodes per element
-*
-* \param nq1d    Number of quadrature nodes on an element in 1D direction
-* \param mesh    Mesh struct
-*
-* \return cq_all      Quadrature struct
-*
-*/
-qcoordinates* get_quadrature(trimesh *mesh,INT nq1d)
-=======
  * \fn qcoordinates* get_quadrature(mesh_struct *mesh,INT nq1d)
  *
  * \brief Computes quadrature weights and nodes for entire domain using nq1d^(dim)
@@ -207,7 +182,6 @@
  *
  */
 qcoordinates* get_quadrature(mesh_struct *mesh,INT nq1d)
->>>>>>> 323202f9
 {
   INT i,j;
 
@@ -239,21 +213,6 @@
 
 /*********************************************************************************/
 /*!
-<<<<<<< HEAD
-* \fn void quad_elm(qcoordinates *cqelm,trimesh *mesh,INT nq1d,INT elm)
-*
-* \brief Computes quadrature weights and nodes for SINGLE element using nq1d^(dim)
-*        quadrature nodes on simplex
-*
-* \param nq1d    Number of quadrature nodes on an element in 1D direction
-* \param mesh    Mesh struct
-* \param elm     Index of current element
-*
-* \return cq_elm Quadrature struct on element
-*
-*/
-void quad_elm(qcoordinates *cqelm,trimesh *mesh,INT nq1d,INT elm)
-=======
  * \fn void quad_elm(qcoordinates *cqelm,mesh_struct *mesh,INT nq1d,INT elm)
  *
  * \brief Computes quadrature weights and nodes for SINGLE element using nq1d^(dim)
@@ -267,7 +226,6 @@
  *
  */
 void quad_elm(qcoordinates *cqelm,mesh_struct *mesh,INT nq1d,INT elm)
->>>>>>> 323202f9
 {
   // Flag for errors
   SHORT status;
@@ -385,22 +343,6 @@
 
 /*******************************************************************************/
 /*!
-<<<<<<< HEAD
-* \fn qcoordinates* get_quadrature_boundary(trimesh *mesh,INT nq1d,INT ed_or_f)
-*
-* \brief Computes quadrature weights and nodes for all faces (surface integral)
-*        or edges (line integral) in entire domain using nq1d quadrature nodes
-*        per 1D direction.
-*
-* \param nq1d    Number of quadrature nodes on an element in 1D direction
-* \param mesh    Mesh struct
-* \param ed_or_f Whether we do an edge integral (1) or face integral (2)
-*
-* \return cq_all Quadrature struct on boundary
-*
-*/
-qcoordinates* get_quadrature_boundary(trimesh *mesh,INT nq1d,INT ed_or_f)
-=======
  * \fn qcoordinates* get_quadrature_boundary(mesh_struct *mesh,INT nq1d,INT ed_or_f)
  *
  * \brief Computes quadrature weights and nodes for all faces (surface integral)
@@ -415,7 +357,6 @@
  *
  */
 qcoordinates* get_quadrature_boundary(mesh_struct *mesh,INT nq1d,INT ed_or_f)
->>>>>>> 323202f9
 {
   INT i,j;
 
@@ -479,8 +420,7 @@
 
 /*******************************************************************************/
 /*!
-<<<<<<< HEAD
-* \fn void quad_edge(qcoordinates *cqbdry,trimesh *mesh,INT nq1d,INT dof)
+* \fn void quad_edge(qcoordinates *cqbdry,mesh_struct *mesh,INT nq1d,INT dof)
 *
 * \brief Computes quadrature weights and nodes for SINGLE Edge using nq1d
 *          quadrature nodes on a line/surface.  Can be used to compute integrals on
@@ -495,24 +435,7 @@
 * \note An edge integral is always a 1D integral.
 *
 */
-void quad_edge(qcoordinates *cqbdry,trimesh *mesh,INT nq1d,INT dof)
-=======
- * \fn void quad_edgeface(qcoordinates *cqbdry,mesh_struct *mesh,INT nq1d,INT dof,INT e_or_f)
- *
- * \brief Computes quadrature weights and nodes for SINGLE Edge/Face using nq1d^(e_or_f)
- *          quadrature nodes on a line/surface.  Can be used to compute integrals on
- *          1D/2D boundaries (curves/surfaces).
- *
- * \param nq1d    Number of quadrature nodes on an element in 1D direction
- * \param mesh    Mesh struct
- * \param dof     Index of current edge/face
- * \param e_or_f  Whether we do an edge integral (1) or face integral (2)
- *
- * \return cq_bdry Quadrature struct on edge/face
- *
- */
-void quad_edgeface(qcoordinates *cqbdry,mesh_struct *mesh,INT nq1d,INT dof,INT e_or_f)
->>>>>>> 323202f9
+void quad_edge(qcoordinates *cqbdry,mesh_struct *mesh,INT nq1d,INT dof)
 {
   // Flag for errors
   SHORT status;
@@ -553,14 +476,14 @@
   get_incidence_row(dof,dof_v,thisdof_v);
   if(dim==2) {
     for (j=0; j<2; j++) {
-      cvdof->x[j] = mesh->cv->x[thisdof_v[j]-1];
-      cvdof->y[j] = mesh->cv->y[thisdof_v[j]-1];
+      cvdof->x[j] = mesh->cv->x[thisdof_v[j]];
+      cvdof->y[j] = mesh->cv->y[thisdof_v[j]];
     }
   } else if(dim==3) {
     for (j=0; j<2; j++) {
-      cvdof->x[j] = mesh->cv->x[thisdof_v[j]-1];
-      cvdof->y[j] = mesh->cv->y[thisdof_v[j]-1];
-      cvdof->z[j] = mesh->cv->z[thisdof_v[j]-1];
+      cvdof->x[j] = mesh->cv->x[thisdof_v[j]];
+      cvdof->y[j] = mesh->cv->y[thisdof_v[j]];
+      cvdof->z[j] = mesh->cv->z[thisdof_v[j]];
     }
   } else {
     status = ERROR_DIM;
@@ -619,7 +542,7 @@
 
 /*******************************************************************************/
 /*!
-* \fn void quad_face(qcoordinates *cqbdry,trimesh *mesh,INT nq1d,INT dof)
+* \fn void quad_face(qcoordinates *cqbdry,mesh_struct *mesh,INT nq1d,INT dof)
 *
 * \brief Computes quadrature weights and nodes for SINGLE Face using nq1d^(dim-1)
 *          quadrature nodes on a line/surface.  Can be used to compute integrals on
@@ -634,7 +557,7 @@
 * \note A face integral is a 1D integral in 2D and a 2D integral in 3D.
 *
 */
-void quad_face(qcoordinates *cqbdry,trimesh *mesh,INT nq1d,INT dof)
+void quad_face(qcoordinates *cqbdry,mesh_struct *mesh,INT nq1d,INT dof)
 {
   // Flag for errors
   SHORT status;
@@ -684,17 +607,10 @@
       cvdof->y[j] = mesh->cv->y[thisdof_v[j]];
     }
   } else if(dim==3){
-<<<<<<< HEAD
     for (j=0; j<dim; j++) {
-      cvdof->x[j] = mesh->cv->x[thisdof_v[j]-1];
-      cvdof->y[j] = mesh->cv->y[thisdof_v[j]-1];
-      cvdof->z[j] = mesh->cv->z[thisdof_v[j]-1];
-=======
-    for (j=0; j<e_or_f+1; j++) {
       cvdof->x[j] = mesh->cv->x[thisdof_v[j]];
       cvdof->y[j] = mesh->cv->y[thisdof_v[j]];
       cvdof->z[j] = mesh->cv->z[thisdof_v[j]];
->>>>>>> 323202f9
     }
   } else {
     status = ERROR_DIM;
@@ -711,7 +627,7 @@
     check_error(status, __FUNCTION__);
   }
 
-  // Map to Real Edge
+  // Map to Real Face
   if(dim==2) {
     // Edges: x = 0.5(x1*(1-r) + x2*(1+r))
     //        y = 0.5(y1*(1-r) + y2*(1+r))
@@ -756,17 +672,6 @@
 
 /*********************************************************************************/
 /*!
-<<<<<<< HEAD
-* \fn void dump_qcoords(qcoordinates *q)
-*
-* \brief Dump the quadrature data to file for plotting purposes
-*
-* \param q           Quadrature struct
-*
-* \return qcoord.dat File with quadrature in format: qcoord(nq,dim+1)
-*
-*/
-=======
  * \fn void dump_qcoords(qcoordinates *q)
  *
  * \brief Dump the quadrature data to file for plotting purposes
@@ -776,7 +681,6 @@
  * \return qcoord.dat File with quadrature in format: qcoord(nq,dim+1)
  *
  */
->>>>>>> 323202f9
 void dump_qcoords(qcoordinates *q)
 {
   // Loop indices
@@ -809,8 +713,7 @@
 /*********************************************************************/
 /*********************************************************************************/
 /*!
-<<<<<<< HEAD
-* \fn REAL integrate_elm(void (*expr)(REAL *,REAL *,REAL,void *),INT nun,INT comp,INT nq1d,qcoordinates *cq,trimesh *mesh,REAL time,INT elm)
+* \fn REAL integrate_elm(void (*expr)(REAL *,REAL *,REAL,void *),INT nun,INT comp,INT nq1d,qcoordinates *cq,mesh_struct *mesh,REAL time,INT elm)
 *
 * \brief Integrate a given scalar function over an element
 *
@@ -828,26 +731,7 @@
 * \note If cq is given, we will just use these precomputed values instead of reallocating the quadrature.
 *       Otherwise, we will allocate a new set of quadrature based on nq1d
 */
-REAL integrate_elm(void (*expr)(REAL *,REAL *,REAL,void *),INT nun,INT comp,INT nq1d,qcoordinates *cq,trimesh *mesh,REAL time,INT elm)
-=======
- * \fn REAL integrate_elm(void (*expr)(REAL *,REAL *,REAL,void *),INT nq1d,qcoordinates *cq,mesh_struct *mesh,REAL time,INT elm)
- *
- * \brief Integrate a given scalar function over an element
- *
- * \param expr   Function to be integrated
- * \param nq1d   Number of quadrature points per direction (2*nq1d-1 is order of quadrature) 1 = Midpoint Rule
- * \param cq     Precomputed quadrature points and weights
- * \param mesh   Mesh Information
- * \param time   If needed for function
- * \param elm    Element to integrate over (assumes counting at 0)
- *
- * \return integral Integral of scalar function over element
- *
- * \note If cq is given, we will just use these precomputed values instead of reallocating the quadrature.
- *       Otherwise, we will allocate a new set of quadrature based on nq1d
- */
-REAL integrate_elm(void (*expr)(REAL *,REAL *,REAL,void *),INT nq1d,qcoordinates *cq,mesh_struct *mesh,REAL time,INT elm)
->>>>>>> 323202f9
+REAL integrate_elm(void (*expr)(REAL *,REAL *,REAL,void *),INT nun,INT comp,INT nq1d,qcoordinates *cq,mesh_struct *mesh,REAL time,INT elm)
 {
 
   // Loop indices
@@ -874,7 +758,6 @@
       integral += w*uval[comp];
     }
   } else { // assemble quadrature again
-<<<<<<< HEAD
     qcoordinates *cqelm = allocateqcoords(nq1d,1,mesh->dim);
     quad_elm(cqelm,mesh,nq1d,elm);
     for (quad=0;quad<cqelm->nq_per_elm;quad++) {
@@ -887,28 +770,6 @@
     }
     free_qcoords(cqelm);
     free(cqelm);
-=======
-    if(nq1d==1) { // Midpoint rule
-      qx[0] = mesh->el_mid[elm*mesh->dim];
-      if(mesh->dim>1) qx[1] = mesh->el_mid[elm*mesh->dim+1];
-      if(mesh->dim>2) qx[2] = mesh->el_mid[elm*mesh->dim+2];
-      w = mesh->el_vol[elm];
-      (*expr)(&uval,qx,time,&(mesh->el_flag[elm]));
-      integral = w*uval;
-    } else {
-      qcoordinates *cqelm = allocateqcoords(nq1d,1,mesh->dim);
-      quad_elm(cqelm,mesh,nq1d,elm);
-      for (quad=0;quad<cqelm->nq_per_elm;quad++) {
-        qx[0] = cqelm->x[quad];
-        if(mesh->dim>1) qx[1] = cqelm->y[quad];
-        if(mesh->dim==3) qx[2] = cqelm->z[quad];
-        w = cqelm->w[quad];
-        (*expr)(&uval,qx,time,&(mesh->el_flag[elm]));
-        integral += w*uval;
-      }
-      free_qcoords(cqelm);
-    }
->>>>>>> 323202f9
   }
 
   if(qx) free(qx);
@@ -920,8 +781,7 @@
 
 /*********************************************************************************/
 /*!
-<<<<<<< HEAD
-* \fn REAL integrate_domain(void (*expr)(REAL *,REAL *,REAL,void *),INT nun,INT comp,INT nq1d,qcoordinates *cq,trimesh *mesh,REAL time)
+* \fn REAL integrate_domain(void (*expr)(REAL *,REAL *,REAL,void *),INT nun,INT comp,INT nq1d,qcoordinates *cq,mesh_struct *mesh,REAL time)
 *
 * \brief Integrate a given scalar function over the entire mesh
 *
@@ -938,25 +798,7 @@
 * \note If cq is given, we will just use these precomputed values instead of reallocating the quadrature.
 *       Otherwise, we will allocate a new set of quadrature based on nq1d
 */
-REAL integrate_domain(void (*expr)(REAL *,REAL *,REAL,void *),INT nun,INT comp,INT nq1d,qcoordinates *cq,trimesh *mesh,REAL time)
-=======
- * \fn REAL integrate_domain(void (*expr)(REAL *,REAL *,REAL,void *),INT nq1d,qcoordinates *cq,mesh_struct *mesh,REAL time)
- *
- * \brief Integrate a given scalar function over the entire mesh
- *
- * \param expr   Function to be integrated
- * \param nq1d   Number of quadrature points per direction (2*nq1d-1 is order of quadrature) 1 = Midpoint Rule
- * \param cq     Precomputed quadrature points and weights
- * \param mesh   Mesh Information
- * \param time   If needed for function
- *
- * \return integral Integral of scalar function over domain
- *
- * \note If cq is given, we will just use these precomputed values instead of reallocating the quadrature.
- *       Otherwise, we will allocate a new set of quadrature based on nq1d
- */
-REAL integrate_domain(void (*expr)(REAL *,REAL *,REAL,void *),INT nq1d,qcoordinates *cq,mesh_struct *mesh,REAL time)
->>>>>>> 323202f9
+REAL integrate_domain(void (*expr)(REAL *,REAL *,REAL,void *),INT nun,INT comp,INT nq1d,qcoordinates *cq,mesh_struct *mesh,REAL time)
 {
   // Loop indices
   INT elm;
@@ -974,8 +816,7 @@
 
 /*********************************************************************************/
 /*!
-<<<<<<< HEAD
-* \fn REAL integrate_face(void (*expr)(REAL *,REAL *,REAL,void *),INT nun,INT comp,INT nq1d,qcoordinates *cq,trimesh *mesh,REAL time,INT face)
+* \fn REAL integrate_face(void (*expr)(REAL *,REAL *,REAL,void *),INT nun,INT comp,INT nq1d,qcoordinates *cq,mesh_struct *mesh,REAL time,INT face)
 *
 * \brief Integrate a given scalar function over a face
 *
@@ -996,29 +837,7 @@
 * \note In 3D, this is an area (2D) integral.  In 2D, this is a line (1D) integral.
 *
 */
-REAL integrate_face(void (*expr)(REAL *,REAL *,REAL,void *),INT nun,INT comp,INT nq1d,qcoordinates *cq,trimesh *mesh,REAL time,INT face)
-=======
- * \fn REAL integrate_face(void (*expr)(REAL *,REAL *,REAL,void *),INT nq1d,qcoordinates *cq,mesh_struct *mesh,REAL time,INT face)
- *
- * \brief Integrate a given scalar function over a face
- *
- * \param expr   Function to be integrated
- * \param nq1d   Number of quadrature points per direction (2*nq1d-1 is order of quadrature)
- * \param cq     Precomputed quadrature points and weights
- * \param mesh   Mesh Information
- * \param time   If needed for function
- * \param face   Face to integrate over (assumes counting at 0)
- *
- * \return integral Integral of scalar function over face
- *
- * \note If cq is given, we will just use these precomputed values instead of reallocating the quadrature.
- *       Otherwise, we will allocate a new set of quadrature based on nq1d
- *
- * \note In 3D, this is an area (2D) integral.  In 2D, this is a line (1D) integral.
- *
- */
-REAL integrate_face(void (*expr)(REAL *,REAL *,REAL,void *),INT nq1d,qcoordinates *cq,mesh_struct *mesh,REAL time,INT face)
->>>>>>> 323202f9
+REAL integrate_face(void (*expr)(REAL *,REAL *,REAL,void *),INT nun,INT comp,INT nq1d,qcoordinates *cq,mesh_struct *mesh,REAL time,INT face)
 {
   // Loop indices
   INT quad;
@@ -1067,8 +886,7 @@
 
 /*********************************************************************************/
 /*!
-<<<<<<< HEAD
-* \fn REAL integrate_edge(void (*expr)(REAL *,REAL *,REAL,void *),INT nun,INT comp,INT nq1d,qcoordinates *cq,trimesh *mesh,REAL time,INT edge)
+* \fn REAL integrate_edge(void (*expr)(REAL *,REAL *,REAL,void *),INT nun,INT comp,INT nq1d,qcoordinates *cq,mesh_struct *mesh,REAL time,INT edge)
 *
 * \brief Integrate a given scalar function over an edge
 *
@@ -1089,29 +907,7 @@
 * \note This is a line integral in any dimension
 *
 */
-REAL integrate_edge(void (*expr)(REAL *,REAL *,REAL,void *),INT nun,INT comp,INT nq1d,qcoordinates *cq,trimesh *mesh,REAL time,INT edge)
-=======
- * \fn REAL integrate_edge(void (*expr)(REAL *,REAL *,REAL,void *),INT nq1d,qcoordinates *cq,mesh_struct *mesh,REAL time,INT edge)
- *
- * \brief Integrate a given scalar function over an edge
- *
- * \param expr   Function to be integrated
- * \param nq1d   Number of quadrature points per direction (2*nq1d-1 is order of quadrature)
- * \param cq     Precomputed quadrature points and weights
- * \param mesh   Mesh Information
- * \param time   If needed for function
- * \param edge   Edge to integrate over (assumes counting at 0)
- *
- * \return integral Integral of scalar function over edge
- *
- * \note If cq is given, we will just use these precomputed values instead of reallocating the quadrature.
- *       Otherwise, we will allocate a new set of quadrature based on nq1d
- *
- * \note This is a line integral in any dimension
- *
- */
-REAL integrate_edge(void (*expr)(REAL *,REAL *,REAL,void *),INT nq1d,qcoordinates *cq,mesh_struct *mesh,REAL time,INT edge)
->>>>>>> 323202f9
+REAL integrate_edge(void (*expr)(REAL *,REAL *,REAL,void *),INT nun,INT comp,INT nq1d,qcoordinates *cq,mesh_struct *mesh,REAL time,INT edge)
 {
   // Loop indices
   INT quad;
@@ -1160,7 +956,7 @@
 
 /*********************************************************************************/
 /*!
-* \fn REAL integrate_edge_vector_tangent(void (*expr)(REAL *,REAL *,REAL,void *),INT nun,INT comp,INT nq1d,qcoordinates *cq,trimesh *mesh,REAL time,INT edge)
+* \fn REAL integrate_edge_vector_tangent(void (*expr)(REAL *,REAL *,REAL,void *),INT nun,INT comp,INT nq1d,qcoordinates *cq,mesh_struct *mesh,REAL time,INT edge)
 *
 * \brief Integrate the tangential component of a given vector function along an edge
 *
@@ -1181,7 +977,7 @@
 * \note This is a tangential line integral in any dimension
 *
 */
-REAL integrate_edge_vector_tangent(void (*expr)(REAL *,REAL *,REAL,void *),INT nun,INT comp,INT nq1d,qcoordinates *cq,trimesh *mesh,REAL time,INT edge)
+REAL integrate_edge_vector_tangent(void (*expr)(REAL *,REAL *,REAL,void *),INT nun,INT comp,INT nq1d,qcoordinates *cq,mesh_struct *mesh,REAL time,INT edge)
 {
   // Loop indices
   INT quad;
@@ -1232,7 +1028,7 @@
 
 /*********************************************************************************/
 /*!
-* \fn REAL integrate_face_vector_normal(void (*expr)(REAL *,REAL *,REAL,void *),INT nun,INT comp,INT nq1d,qcoordinates *cq,trimesh *mesh,REAL time,INT face)
+* \fn REAL integrate_face_vector_normal(void (*expr)(REAL *,REAL *,REAL,void *),INT nun,INT comp,INT nq1d,qcoordinates *cq,mesh_struct *mesh,REAL time,INT face)
 *
 * \brief Integrate the normal component of a given vector function across a face
 *
@@ -1252,7 +1048,7 @@
 *
 *
 */
-REAL integrate_face_vector_normal(void (*expr)(REAL *,REAL *,REAL,void *),INT nun,INT comp,INT nq1d,qcoordinates *cq,trimesh *mesh,REAL time,INT face)
+REAL integrate_face_vector_normal(void (*expr)(REAL *,REAL *,REAL,void *),INT nun,INT comp,INT nq1d,qcoordinates *cq,mesh_struct *mesh,REAL time,INT face)
 {
   // Loop indices
   INT quad;
@@ -1343,7 +1139,7 @@
     gaussc[1] =       1.0000000000000000000000;
     break;
 
-    default:// case 3:
+  default:// case 3:
     gaussp[  0]=     -0.77459666924148337703585;
     gaussp[  1]=                            0.0;
     gaussp[  2]=      0.77459666924148337703585;
@@ -1351,7 +1147,7 @@
     gaussc[  1]=      0.88888888888888888888889;
     gaussc[  2]=      0.55555555555555555555556;
     break;
-    case 4:
+  case 4:
     gaussp[  0]=     -0.86113631159405257522395;
     gaussp[  1]=     -0.33998104358485626480267;
     gaussp[  2]=      0.33998104358485626480267;
@@ -1361,7 +1157,7 @@
     gaussc[  2]=      0.65214515486254614289181;
     gaussc[  3]=      0.34785484513745385738355;
     break;
-    case 5:
+  case 5:
     gaussp[  0]=     -0.90617984593866399279763;
     gaussp[  1]=     -0.53846931010568309103631;
     gaussp[  2]=                            0.0;
@@ -1407,12 +1203,12 @@
 
   INT ngauss = ng1d*ng1d;
   switch (ng1d) {
-    case 1:
+  case 1:
     gp[0]=   0.3333333333333333333333333E+00;
     gp[ngauss+0]=   0.3333333333333333333333333E+00;
     gc[0]=     0.5000000000000000000000000E+00;
     break;
-    default:
+  default:
     gp[0]=   0.7503111022260811817747560E-01;
     gp[ngauss+0]=   0.6449489742783178098197284E+00;
     gc[0]=   0.9097930912801141530281550E-01;
@@ -1505,7 +1301,7 @@
     gp[ngauss+15]=   0.5710419611451768219312119E-01;
     gc[15]=   0.2356836819338233236742181E-01;
     break;
-    case 5:
+  case 5:
     gp[0]=   0.4622288465046428525209780E-02;
     gp[ngauss+0]=   0.9014649142011735738765011E+00;
     gc[0]=   0.1865552166877838436183754E-02;
@@ -1582,7 +1378,7 @@
     gp[ngauss+24]=   0.3980985705146874234080669E-01;
     gc[24]=   0.1146508035159254779675419E-01;
     break;
-    case 6:
+  case 6:
     gp[0]=   0.2466697152670243054005080E-02;
     gp[ngauss+0]=   0.9269456713197411148518740E+00;
     gc[0]=   0.7485425612363183140950521E-03;
@@ -1692,7 +1488,7 @@
     gp[ngauss+35]=   0.2931642715978489197205028E-01;
     gc[35]=   0.6194265352658849860014235E-02;
     break;
-    case 7:
+  case 7:
     gp[0]=   0.1431659581332948445688999E-02;
     gp[ngauss+0]=   0.9437374394630778535343478E+00;
     gc[0]=   0.3375907567113747844459523E-03;
@@ -1875,13 +1671,13 @@
 
   INT ngauss=ng1d*ng1d*ng1d;
   switch (ng1d) {
-    case 1:
+  case 1:
     gp[0]=    0.2500000000000000000000000E+00;
     gp[ngauss+  0]=   0.2500000000000000000000000E+00;
     gp[2*ngauss+  0]=   0.2500000000000000000000000E+00;
     gc[  0]=   0.1666666666666666666666667E+00;
     break;
-    default:
+  default:
     gp[  0]=   0.3420279323676641430060446E-01;
     gp[ngauss+  0]=   0.2939988006316228658907916E+00;
     gp[2*ngauss+  0]=   0.5441518440112252887999262E+00;
@@ -1915,7 +1711,7 @@
     gp[2*ngauss+  7]=   0.1225148226554413778667404E+00;
     gc[  7]=   0.3697985635885291450923809E-01;
     break;
-    case      3:
+  case      3:
     gp[  0]=   0.7059631139554788090931258E-02;
     gp[ngauss+  0]=   0.2323578005798646935907283E+00;
     gp[2*ngauss+  0]=   0.7050022098884983831223985E+00;
@@ -2025,7 +1821,7 @@
     gp[2*ngauss+ 26]=   0.7299402407314973215583798E-01;
     gc[ 26]=   0.8770474929651058804317146E-02;
     break;
-    case 4:
+  case 4:
     gp[0]=   0.1981013974700432744909435E-02;
     gp[ngauss +  0]=   0.1756168039625049658342796E+00;
     gp[2*ngauss +  0]=   0.7958514178967728633033780E+00;
@@ -2283,7 +2079,7 @@
     gp[2*ngauss+ 63]=   0.4850054944699732929706726E-01;
     gc[ 63]=   0.2613459007507404913181355E-02;
     break;
-    case 5:
+  case 5:
     gp[0]=   0.6884703934122676876048399E-03;
     gp[ngauss+  0]=   0.1342694011463441143815669E+00;
     gp[2*ngauss+  0]=   0.8510542129470164181162242E+00;
