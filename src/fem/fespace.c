--- conflicted
+++ resolved
@@ -413,11 +413,7 @@
  * \return FE       Struct for P2 FE space
  *
  */
-<<<<<<< HEAD
-void get_P2(fespace* FE,trimesh* mesh)
-=======
 void get_P2(fespace* FE,mesh_struct* mesh)
->>>>>>> f7b796d9
 {
   // Loop indices
   INT i,j,k,s,jcntr;
@@ -696,11 +692,7 @@
  * \return FE.dirichlet    Binary boundary array for DOF
  *
  */
-<<<<<<< HEAD
-void set_dirichlet_bdry(fespace* FE,trimesh* mesh, const INT flag0, const INT flag1)
-=======
 void set_dirichlet_bdry(fespace* FE,mesh_struct* mesh, const INT flag0, const INT flag1)
->>>>>>> f7b796d9
 {
   INT i;
   for(i=0;i<FE->ndof;i++) {
