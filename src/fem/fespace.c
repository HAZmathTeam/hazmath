--- conflicted
+++ resolved
@@ -300,15 +300,12 @@
     status = ERROR_FE_TYPE;
     check_error(status, __FUNCTION__);
   }
-<<<<<<< HEAD
-=======
 
   // Assume all DOF are not periodic to start
   FE->periodic = (INT *) calloc(FE->ndof,sizeof(INT));
   for(i=0;i<FE->ndof;i++) {
     FE->periodic[i] = -1;
   }
->>>>>>> 1d2083cb
   
   return;
 }
