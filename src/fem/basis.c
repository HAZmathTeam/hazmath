--- conflicted
+++ resolved
@@ -875,39 +875,21 @@
 /****************************************************************************************************************************/
 
 /****************************************************************************************************************************/
-<<<<<<< HEAD
 /*!
- * \fn void get_FEM_basis(REAL *phi,REAL *dphi,REAL *x,INT *v_on_elm,INT *dof,trimesh *mesh,fespace *FE)
- *
- * \brief Grabs the basis function of a FEM space at a particular point in 2 or 3D
+ * \fn void bubble_face_basis(REAL *phi,REAL *dphi,REAL *x,INT *v_on_elm,INT *dof,trimesh *mesh)
+ *
+ * \brief Compute Bubble Element Finite Element Basis Functions at a particular point in 2 or 3D
  *
  * \param x         Coordinate on where to compute basis function
  * \param v_on_elm  Vertices on element
  * \param dof       DOF on element
  * \param mesh      Mesh struct
- * \param FE        Fespace struct
- *
- * \return phi      Basis functions
- * \return dphi     Derivatives of basis functions (depends on type)
- *
+ *
+ * \return phi      Basis functions (dim for each face from reference triangle)
+ * \return dphi     Tensor from gradient of basis functions
  */
-=======
 void bubble_face_basis(REAL *phi, REAL *dphi, REAL *x, INT *v_on_elm, INT *dof, trimesh *mesh)
 {
-  /*!
-   * \fn void bubble_face_basis(REAL *phi,REAL *dphi,REAL *x,INT *v_on_elm,INT *dof,trimesh *mesh)
-   *
-   * \brief Compute Bubble Element Finite Element Basis Functions at a particular point in 2 or 3D
-   *
-   * \param x         Coordinate on where to compute basis function
-   * \param v_on_elm  Vertices on element
-   * \param dof       DOF on element
-   * \param mesh      Mesh struct
-   *
-   * \return phi      Basis functions (dim for each face from reference triangle)
-   * \return dphi     Tensor from gradient of basis functions
-   */
-
   // Flag for errors
   SHORT status;
 
@@ -1002,7 +984,21 @@
 /****************************************************************************************************************************/
 
 /****************************************************************************************************************************/
->>>>>>> 8a5f06fe
+/*!
+ * \fn void get_FEM_basis(REAL *phi,REAL *dphi,REAL *x,INT *v_on_elm,INT *dof,trimesh *mesh,fespace *FE)
+ *
+ * \brief Grabs the basis function of a FEM space at a particular point in 2 or 3D
+ *
+ * \param x         Coordinate on where to compute basis function
+ * \param v_on_elm  Vertices on element
+ * \param dof       DOF on element
+ * \param mesh      Mesh struct
+ * \param FE        Fespace struct
+ *
+ * \return phi      Basis functions
+ * \return dphi     Derivatives of basis functions (depends on type)
+ *
+ */
 void get_FEM_basis(REAL *phi,REAL *dphi,REAL *x,INT *v_on_elm,INT *dof,trimesh *mesh,fespace *FE)
 {
   // Flag for erros
