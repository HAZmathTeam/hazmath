--- conflicted
+++ resolved
@@ -591,22 +591,6 @@
  */
 void face_stats(REAL *f_area,REAL *f_mid,REAL *f_norm,iCSRmat *f_v,trimesh *mesh) 
 {
-<<<<<<< HEAD
-=======
-  /*!
-   * \fn void face_stats(REAL *f_area,REAL *f_mid,REAL *f_norm,iCSRmat *f_v,trimesh *mesh)
-   *
-   * \brief Get area, normal vector, and midpoints for all faces
-   *
-   * \param mesh                       Mesh struct
-   *
-   * \return f_area                    Area of each face (length in 2D)
-   * \return f_norm                    Normal vector or each face
-   * \return f_mid                     Barycenter of each face
-   *
-   */
-
->>>>>>> 8a5f06fe
   // Flag for errors
   SHORT status;
 
