--- conflicted
+++ resolved
@@ -2071,7 +2071,60 @@
 
     return pc;
 }
-<<<<<<< HEAD
+
+
+/**************************************************************************************/
+static char *fname_set_haznics(const char *dir, const char *fname_in) {
+    // combine names: fname_in[0]=dir/fname_in[0]
+    size_t ldir0 = strlen(dir) + 1;
+    size_t lfname = strlen(fname_in);
+    char *fname = strndup(dir, ldir0);
+    fname = realloc(fname, (lfname + ldir0 + 1) * sizeof(char));
+    strncat(fname, fname_in, lfname);
+    trim_str(&fname,1);
+    return fname;
+}
+/**************************************************************************************/
+static void read_and_setup_haznics(const char *finput_solver,const char *dir_matrices, \
+				   input_param *inparam,		\
+				   dCSRmat *A, dvector *b, dvector *x,	\
+				   ivector **idofs_in,			\
+				   const unsigned char fmt			\
+				   )
+{
+    dCSRmat *Ablk = (dCSRmat*)malloc(sizeof(dCSRmat));
+    fprintf(stdout,"Reading the matrix, right hand side, and parameters...\n");
+    /* set Parameters from an Input File */
+    param_input_init(inparam);
+    param_input(finput_solver,inparam);
+    // Read the 00 block of the stiffness matrix
+    /************************************************************/
+    const char *fnames_mat[] = {"A.npy","b.npy","idofs.npy","\0"};
+    //
+    char *fmata  = fname_set_haznics(dir_matrices, fnames_mat[0]);
+    char *fb    = fname_set_haznics(dir_matrices, fnames_mat[1]);
+    char *fidofs = fname_set_haznics(dir_matrices, fnames_mat[2]);
+    // reading
+    Ablk=dcoo_read_eof_dcsr_p(fmata, NULL, fmt);
+    dvector *b_blk=(dvector*)malloc(sizeof(dvector));
+    b_blk=dvector_read_eof_p(fb, fmt);
+    idofs_in[0] = ivector_read_eof_p(fidofs,fmt);
+    free(fmata);  free(fb); free(fidofs);
+    fmata=NULL; fb=NULL; fidofs=NULL;
+    b->row = b_blk->row;
+    b->val=calloc(b->row,sizeof(REAL));
+    memcpy(b->val, b_blk->val,b_blk->row*sizeof(REAL));
+    free(b_blk); b_blk = NULL;
+    /* set initial guess */
+    dvec_alloc(b->row, x);
+    dvec_set(b->row, x, 0e0);
+    /*************** *************************************/
+    //A[0]=bdcsr_2_dcsr(&Ablk);
+    dcsr_alloc(Ablk->row, Ablk->col, Ablk->nnz, A);
+    dcsr_cp(Ablk, A);
+    dcsr_free(Ablk); Ablk = NULL;
+    return;
+}
 
 
 INT fenics_metric_solver_xd_1d(const char *finput_solver,
@@ -2089,8 +2142,8 @@
     idofs->row = 0;
     idofs->val = NULL;
 
-    /* Read matrices and input parameters */ // FIXME: not implemented yet
-    read_and_setup(finput_solver, dir_matrices, &inparam, &A, &b, &x, &idofs);
+    /* Read matrices and input parameters */
+    read_and_setup_haznics(finput_solver, dir_matrices, &inparam, &A, &b, &x, &idofs, 'B');
 
     /* Set parameters for linear iterative methods */
     linear_itsolver_param linear_itparam;
@@ -2130,97 +2183,4 @@
     dcsr_free(&A);
 
     return 0;
-=======
-/**************************************************************************************/
-static char *fname_set_haznics(const char *dir, const char *fname_in) {
-  // combine names: fname_in[0]=dir/fname_in[0]
-  size_t ldir0 = strlen(dir) + 1;
-  size_t lfname = strlen(fname_in);
-  char *fname = strndup(dir, ldir0);
-  fname = realloc(fname, (lfname + ldir0 + 1) * sizeof(char));
-  strncat(fname, fname_in, lfname);
-  trim_str(&fname,1);
-  return fname;
-}
-/**************************************************************************************/
-static void read_and_setup_haznics(const char *finput_solver,const char *dir_matrices, \
-				   input_param *inparam,		\
-				   dCSRmat *A, dvector *b, dvector *x,	\
-				   ivector **idofs_in,			\
-				   const unsigned char fmt			\
-				   )
-{
-  dCSRmat *Ablk = (dCSRmat*)malloc(sizeof(dCSRmat));
-  fprintf(stdout,"Reading the matrix, right hand side, and parameters...\n");
-  /* set Parameters from an Input File */
-  param_input_init(inparam);
-  param_input(finput_solver,inparam);
-  // Read the 00 block of the stiffness matrix
-  /************************************************************/
-  const char *fnames_mat[] = {"A.npy","b.npy","idofs.npy","\0"};
-  //
-  char *fmata  = fname_set_haznics(dir_matrices, fnames_mat[0]);
-  char *fb    = fname_set_haznics(dir_matrices, fnames_mat[1]);
-  char *fidofs = fname_set_haznics(dir_matrices, fnames_mat[2]);
-// reading
-  Ablk=dcoo_read_eof_dcsr_p(fmata, NULL, fmt);
-  dvector *b_blk=(dvector*)malloc(sizeof(dvector));
-  b_blk=dvector_read_eof_p(fb, fmt);
-  idofs_in[0] = ivector_read_eof_p(fidofs,fmt);
-  free(fmata);  free(fb); free(fidofs); 
-  fmata=NULL; fb=NULL; fidofs=NULL; 
-  b->row = b_blk->row;
-  b->val=calloc(b->row,sizeof(REAL));
-  memcpy(b->val, b_blk->val,b_blk->row*sizeof(REAL));
-  free(b_blk); b_blk = NULL;
-  /* set initial guess */
-  dvec_alloc(b->row, x);
-  dvec_set(b->row, x, 0e0);
-  /*************** *************************************/
-  //A[0]=bdcsr_2_dcsr(&Ablk);
-  dcsr_alloc(Ablk->row, Ablk->col, Ablk->nnz, A);
-  dcsr_cp(Ablk, A);
-  dcsr_free(Ablk); Ablk = NULL;
-  return;
-}
-/**************************************************************************************/
-INT solver_xd_1d_haznics(const char *finput_solver,const char *dir_matrices)
-{
-  // finput_solver is a usual "input.dat" with solver params. dir_matrices is where the matrices are stored. 
-  /*************** ACTION *************************************/
-  input_param inparam;
-  dCSRmat A; //
-  dvector b,x;
-  ivector *idofs=malloc(1*sizeof(ivector));
-  idofs->row=0;
-  idofs->val=NULL;
-  //
-  read_and_setup_haznics(finput_solver,dir_matrices,&inparam,&A,&b,&x,&idofs,'B');
-  //
-  linear_itsolver_param linear_itparam;
-  param_linear_solver_set(&linear_itparam, &inparam);
-  /* Set parameters for algebriac multigrid methods */
-  AMG_param amgparam;
-  param_amg_init(&amgparam);
-  param_amg_set(&amgparam, &inparam);
-  param_amg_print(&amgparam);
-  fprintf(stdout,"\n===========================================================================\n");
-  fprintf(stdout,"Solving the linear system \n");
-  fprintf(stdout,"===========================================================================\n");
-  if (linear_itparam.linear_precond_type == 16 ){
-    linear_solver_dcsr_krylov_metric_amg(&A, &b, &x, idofs, &linear_itparam, &amgparam);
-  }
-  else if (linear_itparam.linear_precond_type == PREC_AMG){
-    linear_solver_dcsr_krylov_amg(&A, &b, &x, &linear_itparam, &amgparam);
-  }
-  // No preconditoner
-  else{
-    linear_itparam.linear_precond_type=0;
-    linear_solver_dcsr_krylov(&A, &b, &x, &linear_itparam);
-  }
-  dvec_free(&b);
-  dvec_free(&x);
-  dcsr_free(&A);
-  return 0;
->>>>>>> 505844e2
-}+}
