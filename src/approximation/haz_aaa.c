
/*! \file src/approximation/haz_aaa.c
 *
 *  Created by James Adler, Xiaozhe Hu, and Ludmil Zikatanov on 20170715.
 *  Copyright 2017__HAZMATH__. All rights reserved.
 *
 *  \note containing programs for the AAA algorithm for rational approximation
 *  \note 20201025 (ltz)
 */
#include "hazmath.h"
/*!
/**********************************************************************/
/*!
 * \fn static void poles_alg2(INT m,REAL16 *pol,REAL16 *w,REAL16 *z)
 *
 * \brief this function uses an approach different than qz to find the
   poles by solving generalized eigenvalue problem 
 *
 * \param w[] and z[] (weights and nodes
 * \param pol[] : output, the poles.
 *
 * \return
 *
 * \note
 *
 */
/*!!!!!!!!!!!!!!!!!!!!!!!!!!!!!!!!!!!!!!!!!!!!!!!!!!!!!!!!!!!!!!!!!!!!!!!!!!*/
static void poles_alg2(INT m,REAL16 *pol,REAL16 *w,REAL16 *z)
{
  INT m1=m+1,m01=m-1,mm1=m1*m1,i,j;
  REAL16 swp;
  size_t memall=mm1*sizeof(REAL16)+				\
    2*m1*sizeof(REAL16)+					\
    mm1*sizeof(REAL)+						\
    m1*sizeof(INT);
  void *wrk=calloc(memall,sizeof(char));
  void *wrk0=wrk;
  REAL16 *ewrk=(REAL16 *)wrk;
  wrk+=mm1*sizeof(REAL16);
  REAL16 *col_id=(REAL16 *)wrk;
  wrk+=m1*sizeof(REAL16);
  REAL *einv=(REAL *)wrk; // only REAL because it goes into the
			  // eigenvalue computation and lapack has no
			  // long doubles
  wrk+=mm1*sizeof(REAL);
  REAL16 *pivot=(REAL16 *)wrk;
  wrk+=m1*sizeof(REAL16);
  INT *perm=(INT *)wrk;
  wrk+=m1*sizeof(INT);
  if((wrk-wrk0)>memall) {
    fprintf(stdout,"\nMemory error in %s: allocated=%ld .lt. needed=%ld\n",__FUNCTION__,memall,wrk-wrk0);
    exit(32);    
  }
  //End of Memory:
  for(i=0;i<((INT ) m/2);i++){
    swp=z[i]; z[i]=z[m-i-1]; z[m-i-1]=swp;
    swp=w[i]; w[i]=w[m-i-1]; w[m-i-1]=swp;
  }
  //  form the matrix
  // ewrk
  memset(ewrk,0,m1*m1*sizeof(REAL16));
  for(i=0;i<m;i++){
    ewrk[i*m1+i]=z[i];
    ewrk[i*m1+m1-1]=1e00;
    ewrk[m*m1+i]=w[i];
  }  
  for(i=0;i<m;i++){
    memset(col_id,0,m1*sizeof(REAL16));
    col_id[i]=1e00;
    if(i==0)
      solve_pivot_l(1,m1,ewrk,col_id,perm,pivot);
    else
      solve_pivot_l(0,m1,ewrk,col_id,perm,pivot);      
    for(j=0;j<m;j++){
      einv[i*m+j]=(REAL )col_id[j];
    }
  }
  // compute eigenvalues:
  // use ewrk as a working space here; we dont need it anymore.
  REAL *wr=(REAL *)ewrk;
  REAL *wi=(REAL *)ewrk+m1;
  eiggeneral(m,einv,wr,wi);
  // put the  the one with minimal abs to be the last
  i=0;swp=(REAL16 )wr[m01];
  for(j=(m-2);j>=0;j--){
    if(fabs(wr[j])<fabs((REAL )swp)){
      // swap j and m-1
      swp=(REAL16 ) wr[j];
      wr[j]=wr[m01];
      wr[m01]=(REAL )swp;
    }
  }
  // swap pol, ignore the last.
  for(j=0;j<m01;j++){
    pol[j]=1e00/((REAL16 )wr[m01-j-1]);
  }
  // permute z and w back.
  for(i=0;i<((INT ) m/2);i++){
    swp=z[i]; z[i]=z[m-i-1]; z[m-i-1]=swp;
    swp=w[i]; w[i]=w[m-i-1]; w[m-i-1]=swp;
  }
  free(wrk0);
  return;
}
/**********************************************************************/
/*!
 * \fn static void get_res(const INT m,REAL16 *res,  REAL16 *z,	REAL16 *p,REAL16 *f,void *wrk)
 *
 * \brief
 *
 * \param
 *
 * \return
 *
 * \note
 *
 */
/*!!!!!!!!!!!!!!!!!!!!!!!!!!!!!!!!!!!!!!!!!!!!!!!!!!!!!!!!!!!!!!!!!!!!!!!!!!*/
static void get_res(const INT m,		\
		    REAL16 *res,		\
		    REAL16 *z,			\
		    REAL16 *p,			\
		    REAL16 *f,			\
		    void *wrk)
{
  // wrk should have space m real16 and m integer. 
  //  given poles and right hand side, this finds the residues
  // Solves 
  INT j,k,m01=m-1;
  REAL16 zj;
  REAL16 *apol=(REAL16 *)calloc(m*m,sizeof(REAL16));
  REAL16 *piv = (REAL16 *)wrk;  
  INT *perm=(INT *)(wrk+m*sizeof(REAL16));
  for(j=0;j<m;j++){
    zj=z[j];
    for(k=0;k<m01;k++){
      apol[j*m+k]=1e00/(zj-p[k]);
      //      fprintf(stdout,"\nzCp(%d,%d)=%.18Le;",j+1,k+1,apol[j*m+k]);
    }
    apol[j*m+m01]=1e00;
    //    fprintf(stdout,"\nzCp(%d,%d)=%.18Le;",j+1,m01+1,apol[j*m+m01]);
  }
  //rhs
  for(j=0;j<m;j++) res[j]=f[j];
  solve_pivot_l(1,m,apol,res,perm,piv);
  /* for(i=0;i<m;i++){ */
  /*   //    fprintf(stdout,"\npiv(%d)=%.18Le;",i+1,apol[i*m+i]); */
  /*   fprintf(stdout,"\nperm(%d)=%d;",i+1,perm[i]+1); */
  /* } */
  free(apol);
  return;
}
/**********************************************************************/
/*!
 * \fn INT residues_poles(INT m,REAL *zd,REAL *wd,REAL *fd, 
 *                       REAL *resd,REAL *pold)
 *
 * \brief given nodes and weights computes residues and poles. 
 *
 * \param
 *
 * \return
 *
 * \note the res[m-1] is the coefficient corresponding to the constant
 *       shift.
 *
 */
INT residues_poles(INT m,				\
		   REAL *zd,				\
		   REAL *wd,				\
		   REAL *fd,				\
		   REAL *resd,				\
		   REAL *pold)
{
  INT m1=m+1,m01=m-1,mm1=m1*m1,i,j;
  REAL16 swp;
  // MEMORY
  size_t memall = 6*m1*sizeof(REAL16)+m1*sizeof(INT);
  void *wrk=(void *)calloc(memall,sizeof(char));
  void *wrk0=wrk;
  REAL16 *z=(REAL16 *)wrk;
  wrk+=m1*sizeof(REAL16);
  REAL16 *w=(REAL16 *)wrk;
  wrk+=m1*sizeof(REAL16);
  REAL16 *f=(REAL16 *)wrk;
  wrk+=m1*sizeof(REAL16);
  REAL16 *pol=(REAL16 *)wrk;
  wrk+=m1*sizeof(REAL16);
  REAL16 *res=(REAL16 *)wrk;
  wrk+=m1*sizeof(REAL16);
  REAL16 *pivot=(REAL16 *)wrk;
  wrk+=m1*sizeof(REAL16);
  INT *perm=(INT *)wrk;
  wrk+=m1*sizeof(INT);
  if((wrk-wrk0)>memall) {
    fprintf(stdout,"\nMemory error in %s: allocated=%ld .lt. needed=%ld\n",__FUNCTION__,memall,wrk-wrk0);
    exit(16);    
  }
  // END memory
  // grab the input params and convert them to higher precision
  for(j=0;j<m;j++){
    w[j]=(REAL16 )wd[j];
    z[j]=(REAL16 )zd[j];
    f[j]=(REAL16 )fd[j];
    //    fprintf(stdout,"\nzin(%d)=%.18Le;",j+1,z[j]);  fflush(stdout);
    //    fprintf(stdout,"\nwin(%d)=%.18Le;",j+1,w[j]); fflush(stdout);
    //    fprintf(stdout,"\nfin(%d)=%.18Le;",j+1,f[j]); fflush(stdout);
  }
  // if we want the old way of computing poles:
  if(0){
     poles_alg2(m,pol,w,z);
  }
  // swap z[1:m]=z[m:-1:1] and same for w.
  /* for(j=0;j<m;j++){ */
  /*   fprintf(stdout,"\nzp2(%d)=%.18Le;",j+1,z[j]);  fflush(stdout); */
  /*   fprintf(stdout,"\nwp2(%d)=%.18Le;",j+1,w[j]); fflush(stdout); */
  /* } */
  // these are 2 matrices and the other params of the qz algorithm.
  REAL16 *a_mat=(REAL16 *)calloc(m1*m1,sizeof(REAL16));
  REAL16 *b_mat=(REAL16 *)calloc(m1*m1,sizeof(REAL16));
  REAL16 *x000=(REAL16 *)calloc(m1*m1,sizeof(REAL16));
  REAL16 *alphar=(REAL16 *)calloc(m1,sizeof(REAL16));
  REAL16 *alphai=(REAL16 *)calloc(m1,sizeof(REAL16));
  REAL16 *beta=(REAL16 *)calloc(m1,sizeof(REAL16));
  INT *iter000=(INT *)calloc(m1,sizeof(INT));
  memset(a_mat,0,mm1*sizeof(REAL16));
  memset(b_mat,0,mm1*sizeof(REAL16));
  for(i=1;i<m1;i++){
    a_mat[i*m1+i]=z[i-1];
    a_mat[i*m1]=1e00;
    a_mat[i]=w[i-1];
    b_mat[i*m1+i]=1e0;
  }  
  /* for(i=0;i<m1;i++){ */
  /*   for(j=0;j<m1;j++){ */
  /*     fprintf(stdout,"\na_mat(%d,%d)=%.18Le;",i+1,j+1,a_mat[i*m1+j]);fflush(stdout); */
  /*   } */
  /* } */
  /* for(i=0;i<m1;i++){ */
  /*   for(j=0;j<m1;j++){ */
  /*     fprintf(stdout,"\nb_mat(%d,%d)=%.18Le;",i+1,j+1,b_mat[i*m1+j]);fflush(stdout); */
  /*   } */
  /* } */
  /* fprintf(stdout,"\n%d %d",m1,m1); */
  /* for(i=0;i<m1;i++){ */
  /*   fprintf(stdout,"\n"); */
  /*   for(j=0;j<m1;j++){ */
  /*     fprintf(stdout,"%.16Le ",a_mat[i*m1+j]);fflush(stdout); */
  /*   } */
  /* } */
  /* fprintf(stdout,"\n1111\n"); */
  /* for(i=0;i<m1;i++){ */
  /*   fprintf(stdout,"\n"); */
  /*   for(j=0;j<m1;j++){ */
  /*     fprintf(stdout,"%.16Le ",b_mat[i*m1+j]);fflush(stdout); */
  /*   } */
  /* } */
  /* fprintf(stdout,"\n"); */
  INT wantx=0;
  REAL16 tol000=1e-20,epsa,epsb;
  qzhes(m1,m1,a_mat,b_mat,wantx,x000);
  qzit(m1,m1,&a_mat,&b_mat,tol000,&epsa,&epsb,&iter000,wantx,&x000);
  qzval(m1,m1,
	&a_mat,&b_mat,
	epsa,epsb,
	&alphar,&alphai,&beta,
	wantx,&x000);
  /* for(j=0;j<m1;j++){ */
  /*   fprintf(stdout,"\nalphar(%d)=%.16Le;",j+1,alphar[j]); */
  /*   fprintf(stdout,"alphai(%d)=%.16Le;",j+1,alphai[j]); */
  /*   fprintf(stdout,"beta000(%d)=%.16Le;",j+1,beta[j]); */
  /* } */
  /* fprintf(stdout,"\n");fflush(stdout); */
  // do two passes to remove the two eigenvalues with minimal beta:
  INT j1=0,j2;
  REAL16 betamin1=fabsl(beta[0]),betamin2;
  for(i=1;i<m1;i++){
    if(betamin1 > fabsl(beta[i])){
      betamin1=fabsl(beta[i]);
      j1=i;
    }
  }
  j2=-1;
  betamin2=1e20;
  for(i=0;i<m1;i++){
    if(i==j1) continue;
    if(betamin2 > fabsl(beta[i])){
      betamin2=fabsl(beta[i]);
      j2=i;
    }
  }
  // once j1 and j2 are known, we find the poles:
  j=0;
  for(i=1;i<m1;i++){
    if(i==j1 || i == j2) continue;
    // skip all with nonzero imaginary part:
    //    if(fabsl(alphai[i])>1e-16) {
    //      fprintf(stdout,"\n WARNING: pole[%d] haz nonzero imaginary part. Skipping it...\n");
    //    }
    pol[j]=alphar[i]/beta[i];
    ++j;
  }
  //  fprintf(stdout,"\nbeta[%d]=%Le,beta[%d]=%Le\n",j1,beta[j1],j2,beta[j2]);
  //  exit(33);
  ///////////////////////////////////////////////////////////////////////////////
  // get the residuals
  get_res(m,res,z,pol,f,(void *)pivot);
  ///////////////////////////////////////////////////////////////////////////////
  /* for(j=0;j<m01;j++){ */
  /*   fprintf(stdout,"\npol000(%d)=%.18Le;",j+1,pol[j]); */
  /* } */
  /* fprintf(stdout,"\n"); */
  /* for(j=0;j<m;j++){ */
  /*   fprintf(stdout,"\nres000(%d)=%.18Le;",j+1,res[j]); */
  /* } */
  /* fprintf(stdout,"\n\n"); */
  ///////////////////double on output.
  //
  for(j=0;j<m;j++) resd[j]=(REAL )res[j];
  for(j=0;j<m01;j++) pold[j]=(REAL )pol[j];
  //
  free(wrk0);
  return 0;
}
/**********************************************************************/
/*!
 * \fn REAL get_cpzwf(REAL16 (*func)(REAL16 x, void *param),void
                     *param, REAL **wzpc,INT *mbig_in,INT *mmax_in,
                     INT *m_out, REAL xmin_in, REAL xmax_in, REAL
                     tolaaa)
 *
 * \brief Uses AAA to compute residues, poles, nodes and weights using
 *        a rational fuunction approximation to "func()".
 *
 * \param
 *
 * \return
 *
 * \note Uses long doubles as well as doubles. 
 *
 */
REAL get_cpzwf(REAL16 (*func)(REAL16 , void *),		\
	       void *param,				\
	       REAL **cpzwf,				\
	       INT *mbig_in,				\
	       INT *mmax_in,				\
	       INT *m_out,				\
	       REAL xmin_in,				\
	       REAL xmax_in,				\
	       REAL tolaaa,
	       INT print_level)
{
  /*
   *  \param mbig is the total number of points; mmax_in is the max number of
   *  nodes taking part in the interpolation, mmax_in should be much
   *  smaller than mbig;
   *
   * \param m is the number of nodes in the final interpolation after
   *    tolerance tolaaa is achieved or mmax is reached.
   *   parameters for the function we are approximating.
   *   For example: s[2]*(x^s[0])+s[3]*(x**s[1])
   *   after a call to get_cpzwf, cpzwf[k] are pointers to the following
   *   arrays (each of m+1 elements but at most m are used:
   *
   *   cpzwf[0]->  residues(res[]);
   *   cpzwf[1]-> poles (pol[]);
   *   cpzwf[2]-> nodes (z[]);
   *   cpzwf[3]-> weights (w[]);
   *   cpzwf[4]-> function values (f[]) 
   * (also as last entry cpzwf[0] contains the free term c[m-1]; 
   *
   *   the rational approximation is:
   ****   r(z)=res[m-1] + \sum_{i=0}^{m-2} res[i]/(z-pol[i]); 
   *
  */
  ////////////
  // cpzwf must contain 5 pointers: cpzwf[0] are the residues and
  // cpzwf[1] are the poles. **cpzwf must be allocated earlier, but
  // cpzwf[k], k=0:4 are allocated here.  func() is the function we want to
  // approximate and param are the parameters it may depend on
  INT m,i,j,k,krow,kmax,mmax;
  REAL16 r,wzkj,fnum,fden,rm,rmax,swp;
  REAL16  fj,zj,tol,xmin=(REAL16 )xmin_in,xmax=(REAL16 )(xmax_in);
  REAL smin=-1e20;
  INT mbig=mbig_in[0];
  if(mbig<4)mbig=4;
  if(mmax_in[0]<2) mmax_in[0]=2;
  mmax=(INT )(mbig/2);
  if(mmax_in[0] < mmax)
    mmax=mmax_in[0];
  else 
    mmax_in[0]=mmax;
  tol=powl(2e0,-46e0);
  if(((REAL16 )tolaaa) > tol)
    tol=(REAL16 )tolaaa;
  INT mem=mbig*mmax*sizeof(REAL) + mmax*sizeof(REAL)+2*mbig*sizeof(REAL16);
  void *zfw_long=calloc(mem,sizeof(char));
  REAL16 *z=(REAL16 *)zfw_long;
  zfw_long+=mbig*sizeof(REAL16);
  REAL *wd=(REAL *)zfw_long;
  zfw_long+=(mmax)*sizeof(REAL);
  REAL16 *f=(REAL16 *)zfw_long;
  zfw_long+=mbig*sizeof(REAL16);
  REAL *x21d=(REAL *)zfw_long;
  zfw_long+=mbig*mmax*sizeof(REAL);// end of it
  /*!!!!!!!!!!!!!!!!!!!!!!!!!!!!!!!!!!!!!!!!!!!!!!!!!!!!!!!!!!!!!!!!!!!!!!!!!!!*/
  // form f; take the mean of f; form the matrix;
  // set up z;  
  r=0e0;
  j=0;
  k=0;
  while(1){
    zj=xmin+((REAL16 )j)/((REAL16 )(mbig-1))*(xmax-xmin);
    fj=func(zj,(void *)param);
    if(fabsl(fj)<1e2/tol){
      r+=fj;
      f[k]=fj;
      z[k]=zj;
      k++;
    }
    j++;
    if(j>=mbig) break;
  }
  if(k<mbig){
    if(print_level>1){
      fprintf(stdout,"\n%%%% WARNING: some values of f were too big; removing %d of the values in z[]\n", mbig-k);
    }
    mbig=k;
    if(mmax>((INT )mbig/2))mmax=(INT )(mbig/2);
  }
  r/=(REAL16 )mbig;
  /* fprintf(stdout,"\nr=%.18Le;\n", r); */
  /* for(j=0;j<mbig;j++){ */
  /*     fprintf(stdout,"\nz(%d)=%.20Le;f(%d)=%.18Le;",j+1,z[j],j+1,f[j]); */
  /* } */
  /* fprintf(stdout,"\nmmax=%d\n",mmax); */
  m=0;  
  while(1){
    rmax=-1.e00;
    kmax=-1;
    if(m==0){
      for(k=0;k<mbig;k++){
	rm=fabsl(r-f[j]);
	if(rm>rmax){
	  rmax=rm;
	  kmax=k;
	}
      }
    } else {
      for(k=m;k<mbig;k++){
	fnum=0e0;
	fden=0e0;
	for(j=0;j<m;j++){
	  wzkj=((REAL16 )wd[j])/(z[k]-z[j]);
	  fden+=wzkj;
	  fnum+=f[j]*wzkj;
	}
	rm=fabsl(fnum/fden-f[k]);
	if(rm>rmax){
	  rmax=rm;
	  kmax=k;
	}
      }
    }
<<<<<<< HEAD
    if(1)
      fprintf(stdout,"\n%%%%iter=%d | rmax=%.20Le at %7d;",m,rmax,kmax);
=======
    if(print_level>2)
      fprintf(stdout,"\n%%%%iter=%d | rmax=%.20Le at %7d;",m,rmax,kmax);fflush(stdout);
>>>>>>> f682edd3
    if(rmax<tol || m>=(mmax-1)) break;
    swp=z[kmax];  z[kmax]=z[m];   z[m]=swp;
    swp=f[kmax];  f[kmax]=f[m];   f[m]=swp;
    m++;
    // form x21d (this needs improvement!:
    for(k=m;k<mbig;k++){
      krow=k-m;
      for(j=0;j<m;j++){
	x21d[krow*m+j]=(REAL )((f[k]-f[j])/(z[k]-z[j]));
      }
    }
    /* for(k=m;k<mbig;k++){ */
    /*   krow=k-m; */
    /*   for(j=0;j<m;j++){ */
    /* 	fprintf(stdout,"\nX21(%d,%d)=%.15e",krow+1,j+1,x21d[krow*m+j]); */
    /*   } */
    /* } */
    INT info=svdgeneral(mbig,m,x21d,&smin,wd);
    if(info!=0){
      fprintf(stdout,"\n%% *** HAZMATH WARNING*** IN %s: SVD-INFO IS NOT ZERO; INFO=%d;\n",__FUNCTION__,info);
    }
    /* fprintf(stdout,"\nsmin=%e\n",smin); */
    /* k=0; */
    /* for(i=0;i<m;i++) {  */
    /*   fprintf(stdout,"\nk=%d, wd(%d)=%.12e",k,i,wd[i]); */
    /*   if(fabs(wd[i])<1e-13) { */
    /* 	continue; */
    /*   } else { */
    /* 	wd[k]=wd[i]; */
    /* 	z[k]=z[i]; */
    /* 	f[k]=f[i]; */
    /* 	k++;	 */
    /*   } */
    /* } */
    /* m=k; */
  }
  /* fprintf(stdout,"\n%%%%OLDSTUFF==================\n"); */
  /* for(i=0;i<m;i++) { */
  /*   fprintf(stdout,"\nzold(%d)=%.16Le,wold(%d)=%.16e",i+1,z[i],i+1,wd[i]); */
  /* } */
  /* fprintf(stdout,"\n"); */
  // ALL DONE:
  m_out[0]=m;
  mbig_in[0]=mbig;
  // tricky stuff: realloc removing all REAL16 to REAL:
  cpzwf[0]=(REAL *)z;
  // we use that real requires less than real16:) hope this works:
  for(i=0;i<m;i++) *(cpzwf[0]+i)=z[i];
  cpzwf[1]=cpzwf[0] + m + 1;
  memcpy(cpzwf[1],wd,m*sizeof(REAL));
  cpzwf[2]=cpzwf[1] + m + 1;
  for(i=0;i<m;i++) *(cpzwf[2]+i)=f[i];
  // reallocate:
  cpzwf[0]=realloc(cpzwf[0],5*(m+1)*sizeof(REAL));
  cpzwf[3]=cpzwf[2] + m + 1;
  cpzwf[4]=cpzwf[3] + m + 1;
  memcpy(cpzwf[4],cpzwf[2],(m+1)*sizeof(REAL));
  memcpy(cpzwf[3],cpzwf[1],(m+1)*sizeof(REAL));
  memcpy(cpzwf[2],cpzwf[0],(m+1)*sizeof(REAL));
  //   copy the functions values go last, poles go first, residues go second
  residues_poles(m,cpzwf[2],cpzwf[3],cpzwf[4],cpzwf[0],cpzwf[1]);
  REAL rswp;
  INT m1=m-1;
  rswp=*(cpzwf[0]+m1);
  for(i=m1;i>0;i--)
    *(cpzwf[0]+i)=*(cpzwf[0]+i-1);
  *(cpzwf[0])=rswp;
  return (REAL )rmax;
}
/*EOF*/<|MERGE_RESOLUTION|>--- conflicted
+++ resolved
@@ -462,13 +462,9 @@
 	}
       }
     }
-<<<<<<< HEAD
-    if(1)
-      fprintf(stdout,"\n%%%%iter=%d | rmax=%.20Le at %7d;",m,rmax,kmax);
-=======
+
     if(print_level>2)
       fprintf(stdout,"\n%%%%iter=%d | rmax=%.20Le at %7d;",m,rmax,kmax);fflush(stdout);
->>>>>>> f682edd3
     if(rmax<tol || m>=(mmax-1)) break;
     swp=z[kmax];  z[kmax]=z[m];   z[m]=swp;
     swp=f[kmax];  f[kmax]=f[m];   f[m]=swp;
