--- conflicted
+++ resolved
@@ -6809,7 +6809,6 @@
 
   return;
 }
-<<<<<<< HEAD
 
 /*************** Special Preconditioners for 3d-1d **********************************/
 /**
@@ -7225,19 +7224,11 @@
  * \brief block preconditioning for a standard babuska problem
  *        (2x2 block matrix, first block is solved by AMG, second block is solved by
  *        rational approximation)
-=======
-/***********************************************************************************************/
-/**
- * \fn void precond_elast_eg_additive(REAL *r, REAL *z, void *data)
- *
- * \brief Additive Schwarz preconditioner for EG for elasticity
->>>>>>> e1f688f0
- *
- * \param r     Pointer to the vector needs preconditioning
- * \param z     Pointer to preconditioned vector
- * \param data  Pointer to precondition data
- *
-<<<<<<< HEAD
+ *
+ * \param r     Pointer to the vector needs preconditioning
+ * \param z     Pointer to preconditioned vector
+ * \param data  Pointer to precondition data
+ *
  * \author Xiaozhe Hu
  * \date   2020-12-27
  *
@@ -7795,7 +7786,17 @@
     //    dvec_free(&r_vec);
     /* dvec_free(&z_vec); */
     return;
-=======
+}
+/***********************************************************************************************/
+/**
+ * \fn void precond_elast_eg_additive(REAL *r, REAL *z, void *data)
+ *
+ * \brief Additive Schwarz preconditioner for EG for elasticity
+ *
+ * \param r     Pointer to the vector needs preconditioning
+ * \param z     Pointer to preconditioned vector
+ * \param data  Pointer to precondition data
+ *
  * \author Ludmil Zikatanov
  * \date   01/31/2020
  */
@@ -7824,7 +7825,6 @@
   free(r1->val); free(r1);
   free(z1);
   return;
->>>>>>> e1f688f0
 }
 /*---------------------------------*/
 /*--        End of File          --*/
