/*! \file src/utilities/amr_utils.c
 *
 *  Created by James Adler, Xiaozhe Hu, and Ludmil Zikatanov on 20190115.
 *  Copyright 2017__HAZMATH__. All rights reserved.
 *
 *  \note contains some utility functions for mesh refinement.
 *
 */
#include "hazmath.h"
/**********************************************************************/
/*!
 * \fn INT aresame(INT *a, INT *b, INT n)
 *
 * \brief checks if two arrays have same elements up to a permutation.
 *
 * \param a:   input array
 * \param b:   input array to compare with a.
 * \param n:   the size of a and b;
 *
 * \return     if the arrays are a permutation of each other returns 1,
 *             otherwise returns 0.
 *
 *
 *
 */
INT aresame(INT *a, INT *b, INT n)
{
  /*
     checks (n^2 algorithm) if two have the same elements (up to a
     permutation), if they are same, returns 1, otherwise returns 0
  */
  INT i,j,flag,ai,bj;
  for (i=0;i<n;i++){
    ai=a[i];
    flag=0;
    for(j=0;j<n;j++){
      bj=b[j];
      if(ai==bj){
	flag=1; break;
      }
    }
    if(!flag) return 0;
  }
  return 1;
}
/**********************************************************************/
/*!
 * \fn INT aresamep(INT *a, INT *b, INT n, INT *p)
 *
 * \brief checks (n^2 algorithm) if two arrays have the same elements (up to a
     permutation);
 *
 * \param a:   input array
 * \param b:   input array to compare with a.
 * \param n:   the size of a and b;
 * \param p:   the permutation which takes a into b if they are the same.
 *
 *
 * \return returns 0 if the arrays are not the same; returns 2 if they
 *                    are the same and p is the permutation
 *                    so that a[i]=b[p[i]]. If there is no permutation,
 *                    i.e. p[i]=i, then returns 1.
 *
 * \author ludmil (20151010) 
 *
 */
INT aresamep(INT *a, INT *b, INT n, INT *p)
{
  INT i,j,ai,bj;
  INT flag=-1,iret=1;
  for (i=0;i<n;i++)p[i]=-1;
  for (i=0;i<n;i++){
    ai=a[i];
    flag=0;
    for(j=0;j<n;j++){
      bj=b[j];
      if(ai==bj){
	p[i]=j;
	flag=1;
	if(p[i]!=i) iret=2;
	break;
      }
    }
    if(!flag) return 0;
  }
  return iret;
}
/**********************************************************************/
/*!
 * \fn INT xins(INT n, INT *nodes, REAL *xs, REAL *xstar)
 *
 * \brief     In dimension "n" constructs the map from reference simplex to
 *    simplex with coordinates xs[0..n].  Then solves a linear system
 *    with partial pivoting to determine if a point given with
 *    coordinates xstar[0..n-1] is in the (closed) simplex defined by
 *    "nodes[0..n] and xs[0..n]"
 *
 * \param n:         dimension of the simplex
 * \param nodes:     global numbering of the vertices of the simplex
 *
 * \param xs[]:      coordinates of all vertices in the simplicial
 *                   complex. This corresponds to the global
 *                   numbering. So the xs[nodes[0...(n+1)]]=coords of
 *                   the simplex vertices
 *
 * \param xstar[]:   node for which we would like to check its incidence with the simplex.
 *
 * \param nbig:       dimension of the space where the simplex is embedded
 * \return  0: the point is in the simplex; nonzero: not in the simplex.
 *
 * \note
 *
 */
INT xins(INT n, INT *nodes, REAL *xs, REAL *xstar)
{
  // does not support different dimensions of the simplex and the
  // space containing it.
  INT n1=n+1,i,j,l0n,ln,j1;
  INT *p=NULL;
  REAL *A=NULL,*xhat=NULL, *piv=NULL;
  A=(REAL *)calloc(n*n,sizeof(REAL));
  xhat=(REAL *)calloc(n,sizeof(REAL));
  piv=(REAL *)calloc(n,sizeof(REAL));
  p=(INT *)calloc(n,sizeof(INT));
  //
  l0n=nodes[0]*n;
  for (j = 1; j<n1;j++){
    /* grab the vertex */
    ln=nodes[j]*n;
    j1=j-1;
    for(i=0;i<n;i++){
      /*A_{ij} = x_{i,nodes(j)}-x0_{i,nodes(j)},j=1:n (skip 0)*/
      A[i*n+j1] = xs[ln+i]-xs[l0n+i];
    }
  }
  //  fflush(stdout);
  for(i=0;i<n;i++)
    xhat[i] = xstar[i]-xs[l0n+i];
  ddense_solve_pivot(1, n, A, xhat, p, piv);
  REAL xhatn=1e0,eps0=1e-10,xmax=1e0+eps0;
  /* check the solution if within bounds */
  INT flag = 0;
  for(j=0;j<n;j++){
    if((xhat[j] < -eps0) || (xhat[j] > xmax)){
      flag=(j+1);
      break;
    }
    xhatn -= xhat[j];
    if((xhatn<-eps0) || (xhatn>xmax)) {
      flag=n+1;
      break;
    }
  }
  if(A) free(A);
  if(xhat) free(xhat);
  if(p) free(p);
  if(piv) free(piv);
  return flag;
}
/**********************************************************************/
/*!
 * \fn void marks(scomplex *sc,dvector *errors)
 *
 * \brief marks simplices based on input vector with errors.
 *
 * \param sc:            simplicial complex
 * \param errors[]:      dvector with errors.
 *
 * \return               changes sc->marked[]: simplices marked
 *                       for refinemend have sc->marked[s]=true;
 *
 * \note
 *
 */
void marks(scomplex *sc,dvector *errors)
{
  /* mark simplices depending on the value of an estimator */
  /* the estimator here is the aspect ratio of the simplex */
  INT n=sc->n,nbig=sc->nbig,n1=n+1,ns=sc->ns,level=sc->level;
  //INT kbadel;
  INT ke,i,j,j1,k,p,ni,mj,mk;
  INT ne=(INT )((n*n1)/2);
  REAL slmin,slmax,asp,aspmax=-10.;;
  REAL *sl=(REAL *)calloc(ne,sizeof(REAL));
  INT kbad=0;
  for(i = 0;i<ns;i++){
    if(sc->gen[i] < level) continue;
    ni=n1*i;
    ke=0;
    for (j = 0; j<n;j++){
      mj=sc->nodes[ni+j]*n;
      j1=j+1;
      for (k = j1; k<n1;k++){
	mk=sc->nodes[ni+k]*n;
	sl[ke]=0e0;
	for(p=0;p<nbig;p++){
	  sl[ke]+=(sc->x[mj+p]-sc->x[mk+p])*(sc->x[mj+p]-sc->x[mk+p]);
	}
	sl[ke]=sqrt(sl[ke]);
	ke++;
      }
    }
    slmin=sl[0];
    slmax=sl[0];
    for(j=1;j<ne;j++){
      if(sl[j]<slmin) slmin=sl[j];
      if(sl[j]>slmax) slmax=sl[j];
    }
    asp=slmax/slmin;
    if(asp>1e1){
      sc->marked[i]=1;
      kbad++;
      if(asp>aspmax){
        //kbadel=i;
        aspmax=asp;
      }
    }
  }
  if(sl)free(sl);
  return;
}
/******************************************************************************/
/*!
 * \fn unsigned int reflect2(INT n, INT is, INT it, INT* sv1, INT
 *		      *sv2, INT* stos1, INT* stos2, INT visited, INT *wrk)
 *
 * \brief         This routine checks is and it are reflected neighbors
 *                reorders is if it was not visited before. One main
 *                assumption is that (is) and (it) intersect in (n-1)
 *                dimensional simplex with (n) vertices, so that only
 *                one element of sv1 (say, k1) is not present in sv2
 *                and only one element of sv2 (say, k2) is not present in
 *                sv1. Then we make an important assumption here, that
 *                stos1[k1] = it and stos[k2]= is. This is always
 *                achievable when creating the simplex-to-simplex map.
 *
 * \param sv1[]:       the n+1 vertices of (is);
 * \param sv2[]        the (n+1) vertices of (it).
 *
 * \param stos1[]:     are the n+1 neighbors of (is); stos2 are the
 *                     (n+1) neighbors of (it).
 *
 *  \param             wrk[] is working space of size n+2,
 *                     n is the spatial dimension
 *
 * \return             returns 0 if is and it are reflected neighbors
 *
 * \note
 * \author ludmil (20151010) 
 *
 */
unsigned int reflect2(INT n, INT is, INT it,				\
		      INT* sv1, INT *sv2, INT* stos1, INT* stos2,	\
		      INT visited, INT *wrk)
/*************************************************************/
/* it works for all meshes that can be consistently ordered. */
/********************************************************************/
{
  /*
  */
  INT n1=n+1,n2=n+2;
  INT *wrk1=NULL,*invp=NULL,*p=NULL,*pw=NULL,*wrk2=NULL;
  INT i,j;
  /**/
  /* we also check if we have reflected neighbors */
  if(visited){
    for (i=0; i<n1;i++){
      if(stos1[i]!=it){
	if(sv1[i]-sv2[i]) {
	  /* not reflected neighbors */
	  fprintf(stderr,"\n***ERROR in %s ; (is)=%d(vis=%d) and (it) = %d are both visited but are not reflected neighbors.\n\n",__FUNCTION__,is,visited,it);
	  fprintf(stderr,"\n***The problem is at node %d, (sv1=%d,sv2=%d)\n",i,sv1[i],sv2[i]);
	  return 2;
	}
      }
    }
    /* we have reflected neighbors, so we just return */
    return 0;
  }
  INT kv1=-1,kv2=-1;
  for (i=0; i<n1;i++){
    if(stos1[i] == it){
      kv1=sv1[i];
      break;
    }
  }
  for (i=0; i<n1;i++){
    if(stos2[i] == is){
      kv2=sv2[i];
      break;
    }
  }
  if (kv1<0 || kv2 < 0) {
    fprintf(stderr,"\n***ERROR in %s ; kv1=%d, kv2=%d must be positive.\n\n",__FUNCTION__,kv1,kv2);
    return 3;
  }
  wrk1=wrk; wrk2=wrk1+n2; p=wrk2+n2;invp=p+n2;  pw=invp+n2;
  memcpy(wrk1,sv1,n1*sizeof(INT));wrk1[n1] = kv2;
  isi_sortp(n2,wrk1,p,pw);
  /*  returrn wrk1 to the initial state */
  memcpy(wrk1,sv1,n1*sizeof(INT));wrk1[n1] = kv2;
  /* second array*/
  memcpy(wrk2,sv2,n1*sizeof(INT)); wrk2[n1] = kv1;
  isi_sortp(n2,wrk2,pw,invp);
  /* return wrk2 to init state */
  memcpy(wrk2,sv2,n1*sizeof(INT)); wrk2[n1] = kv1;
  /*
    We use here identity1: sv1[p1[k]] = sv2[p2[k]] for all k. Hence we have:

    s2[j] = s2[p2[invp2[j]]] = s1[p1[invp2[j]]]

    where we used the identity1 with k=invp2[j]

  */
  /* now we can use p2 and wrk1 to move around what we need */
  for (i=0; i<n1;i++){
    j=p[invp[i]]; /* this is the new index of sv1[i] */
    if(wrk2[i] != kv2){
      sv1[i] = wrk1[j];
    } else {
      sv1[i]=kv1;
    }
  }
  for (i=0; i<n1;i++){
    j=p[invp[i]]; /* this is the new index of sv1[i] */
    if(wrk2[i] != kv2){
      wrk1[i] = stos1[j];
    } else {
      wrk1[i] = it;
    }
  }
  for (i=0; i<n1;i++){
    stos1[i] = wrk1[i];
  }
  return 0;
}
/**********************************************************************/
/*!
 * \fn void abfstree(const INT it0, scomplex *sc,INT *wrk,const INT
 *                   print_level)
 *
 * \brief  uses the simplex-to-simplex map to create a bfs tree. Then
 *         the edges of the tree are followed to try to consistently
 *         order the locally (see reflect2). bfs tree: constructs all
 *         bfs trees for each connected component of the element
 *         neighboring list in the connected component containing it;
 *
 * \param
 *
 * \return
 *
 * \note
 * \author ludmil (20151010) 
 *
 */
/*using bfs to get the reflected mesh  if possible*/
void abfstree(const INT it0, scomplex *sc,INT *wrk,const INT print_level)
{
  //  haz_scomplex_print(sc,0,__FUNCTION__);  fflush(stdout);
  INT it=it0, n=sc->n,n1=n+1,ns=sc->ns,cc=sc->cc;
  INT i,j,k,iii,is,isn1,itn1;
  INT i1,kcc;
  //INT in1;
  INT kbeg,kend,nums,iai,iai1,klev;
  iCSRmat neib=icsr_create(ns,ns,(n+1)*ns);
  iii=0;
  neib.IA[0]=iii;
  for(i=0;i<ns;i++){
    isn1=i*n1;
    for(j=0;j<n1;j++){
      is=sc->nbr[isn1+j];
      if(is>=0){
	neib.JA[iii]=is;
	iii++;
      }
    }
    neib.IA[i+1]=iii;
  }
  neib.nnz=neib.IA[neib.row];
  neib.JA=realloc(neib.JA,neib.nnz*sizeof(INT));
  neib.val=realloc(neib.val,neib.nnz*sizeof(INT));
  // assuming neib.val has more than 2*num_simplices
  INT *mask,*jbfs;
  if(neib.nnz<(2*ns+1)) {
    neib.val=realloc(neib.val,(2*ns+1)*sizeof(INT));
  }
  mask=neib.val;
  jbfs = mask+ns;
  // find the connected components.
  iCSRmat *blk_dfs=run_dfs(ns,neib.IA, neib.JA);
  cc=blk_dfs->row;
  //zzzzzzzzzzzzzzzzzzzzzzzzzzzzzzzzzzzzzzzzzzzzzzzzzzzzzzzzzzzz
  INT ireflect;
  // initialization
  /*************************************************************/
  INT *isnbr,*itnbr,*isv,*itv;
  memset(mask,0,ns*sizeof(INT));
  //  is=0;//(INT )(ns/2);
  for(kcc=0;kcc<cc;kcc++){
    ireflect=-10;
    it=blk_dfs->JA[blk_dfs->IA[kcc]];
    nums=0;
    klev=1; //level number ; for indexing this should be klev-1;
    jbfs[nums]=it; // this is an input simplex where to begin.
    mask[it]=klev;
    nums++;
    kbeg=0; kend=1;
    while(1) {
      for(i1=kbeg;i1<kend;++i1){
	it=jbfs[i1];
	iai  = it*n1;
	iai1 = iai+n1;
	itn1 = it*n1;
	itnbr=(sc->nbr+itn1);
	itv=(sc->nodes+itn1);
	for(k=iai;k<iai1;++k){
	  is=sc->nbr[k];
	  if(is<0) continue;
	  isn1=is*n1;
	  isnbr=(sc->nbr+isn1);
	  isv=(sc->nodes+isn1);
	  ireflect = reflect2(n,is,it,isv,itv,isnbr,itnbr,mask[is],wrk);
	  switch(ireflect) {
	  case 2 :
	  case 3 :
	    fprintf(stderr,						\
		    "Invalid return from reflect2 in %s; return value = %d\n", \
		    __FUNCTION__,ireflect);
	    exit(ireflect);
	    break;
	  case 0 :
	    /* if it was visited and all is OK, we just return */
	    /* if(mask[it]) { */
	    /*   return 0; */
	    /* } else { */
	    /*   break; */
	    /* } */
	    break;
	  default :
	    fprintf(stderr,						\
		    "Invalid return from reflect2 in %s; return value = %d\n", \
		    __FUNCTION__,ireflect);
	    exit(4);
	  }
	  if(!mask[is]){
	    jbfs[nums]=is;
	    mask[is]=klev;
	    nums++;
	  }
	}
      }
      if(kend>=nums) break;/* exit here even if we have not visited all simplices as they could be disconnected */
      kbeg=kend; kend=nums;klev++;
      // this below only works if the domain is connected;
      if(nums >= ns)  break;
    }
  }
  icsr_free(&neib);
  icsr_free(blk_dfs);free(blk_dfs);
  return;
}
/******************************************************************/
/*!
 * \fn scomplex *scfinest(scomplex *sc)
 *
 * \brief
 *
 * \param sc: scomplex containing the whole hierarchy of refinements
 *
 * \return the simplicial complex corresponding to all simplices which
 *         were not refined.
 *
 * \author ludmil (20151010) 
 *
 */
scomplex *scfinest(scomplex *sc)
{
  INT ns,i=0,j=-10,k=-10,n=sc->n,nbig=sc->nbig,n1=sc->n+1,nv=sc->nv;
  scomplex *sctop=NULL;
  /*
      store the finest mesh in and return the sc structure. save the
      correspondence between elements in an sc->child0[] as a negative
      number.  sc has all the hierarchy, on return sctop only has
      only the final mesh.
  */
  /*first step: compute the number of simplices on the final level */
  ns=0;
  for (j=0;j<sc->ns;j++){
    /* On the last grid are all simplices that were not refined,
       so these are the ones for which child0 and childn are not
       set. */
    if(sc->child0[j]<0 || sc->childn[j]<0)ns++;
  }
  /*allocate the scomplex for the finest level*/
  sctop=haz_scomplex_init(n,ns,nv,nbig);
  /* we dont need bunch of these, at least for assembly, so we free them*/
  free(sctop->parent);sctop->parent=NULL;
  free(sctop->childn);sctop->childn=NULL;
  free(sctop->child0);sctop->child0=NULL;
  ns=0;
  for (j=0;j<sc->ns;j++){
    if(sc->child0[j]<0 || sc->childn[j]<0){
      sc->child0[j]=-(ns+1); //save this for future reference;
      for (k=0;k<n1;k++) {
	sctop->nodes[ns*n1+k]=sc->nodes[j*n1+k];
	sctop->nbr[ns*n1+k]=sc->nbr[j*n1+k];
      }
      sctop->flags[ns]=sc->flags[j];
      sctop->marked[ns]=sc->marked[j];// making sure nothing is marked on the top for refinement;
      sctop->vols[ns]=sc->vols[j];// making sure nothing is marked on the top for refinement;
      ns++;
    }
  }
  //  if(sctop->ns!=ns) {
    /*    issue an error here and stop */
  //  }
  /* connected components, these should not change */
  sctop->cc=sc->cc;
  sctop->bndry_cc=sc->bndry_cc;
  /* copy the boudary codes and the coordinates*/
  for(i=0;i<nv;i++){
    sctop->bndry[i]=sc->bndry[i];
    for(j=0;j<nbig;j++)
      sctop->x[i*n+j]=sc->x[i*nbig+j];
  }
  free(sctop->csys);sctop->csys=NULL;
  return sctop;
}
/**********************************************************************/
/*!
 * \fn void scfinalize(scomplex *sc,const INT set_bndry_codes)
 *
 * \brief Removes all hierachy and make sc to represent only the final
 *        grid. computes connected components and connected components
 *        on the boundary.
 *
 * \param sc: simplicial complex
 * \param set_bndry_codes: if 0 then create the sparse matrix for all vertices;
 *
 * \return
 *
 * \note
 *
 * \author ludmil (20151010) 
 * \modified ludmil (20210831)
<<<<<<< HEAD
=======
 * \modified ludmil (20211121)
>>>>>>> 1e2170fb
 *
 */
void scfinalize(scomplex *sc,const INT set_bndry_codes)
{
  // INT n=sc->n;
  INT ns,j=-10,k=-10;
  INT n1=sc->n+1;
  /*
      store the finest mesh in sc structure.
      on input sc has all the hierarchy, on return sc only has the final mesh.
  */
  ns=0;
  for (j=0;j<sc->ns;j++){
    /*
      On the last grid are all simplices that were not refined, so
      these are the ones for which child0 and childn are not set.
    */
    if(sc->child0[j]<0 || sc->childn[j]<0){
      for (k=0;k<n1;k++) {
	sc->nodes[ns*n1+k]=sc->nodes[j*n1+k];
      }
      sc->child0[ns]=-1;
      sc->childn[ns]=-1;
      sc->gen[ns]=sc->gen[j];
      sc->flags[ns]=sc->flags[j];
      ns++;
    }
  }
  sc->ns=ns;
  sc->nodes=realloc(sc->nodes,n1*sc->ns*sizeof(INT));
  sc->nbr=realloc(sc->nbr,n1*sc->ns*sizeof(INT));
  sc->vols=realloc(sc->vols,sc->ns*sizeof(REAL));
  sc->child0=realloc(sc->child0,sc->ns*sizeof(INT));
  sc->childn=realloc(sc->childn,sc->ns*sizeof(INT));
  sc->gen=realloc(sc->gen,sc->ns*sizeof(INT));
  sc->flags=realloc(sc->flags,sc->ns*sizeof(INT));
  find_nbr(sc->ns,sc->nv,sc->n,sc->nodes,sc->nbr);
  // this also can be called separately
  // set_bndry_codes should always be set to 1.
  //  set_bndry_codes=1;
  find_cc_bndry_cc(sc,(INT )1); //set_bndry_codes);
  //
<<<<<<< HEAD
  if(set_bndry_codes){
    for(j=0;j<sc->nv;++j){
      if(sc->bndry[j]>128) sc->bndry[j]-=128;
    }
  }
=======
  /* if(set_bndry_codes){ */
  /*   for(j=0;j<sc->nv;++j){ */
  /*     if(sc->bndry[j]>128) sc->bndry[j]-=128; */
  /*   } */
  /* } */
  // clean up:
  icsr_free(sc->bndry_v);
  free(sc->bndry_v);
  sc->bndry_v=NULL;
  icsr_free(sc->parent_v);
  free(sc->parent_v);
  sc->parent_v=NULL;
>>>>>>> 1e2170fb
  return;
}
/**********************************************************************/
/*!
 * \fn void cube2simp_free(cube2simp *c2s)
 *
 * \brief free all arrays in the cube-to-simplex structure
 *
 * \param
 *
 * \return
 *
 * \note
 *
 */
void cube2simp_free(cube2simp *c2s)
{
  if(c2s->bits)free(c2s->bits);
  if(c2s->nodes)free(c2s->nodes);
  if(c2s->edges)free(c2s->edges);
  if(c2s->faces)free(c2s->faces);
  if(c2s->perms)free(c2s->perms);
  if(c2s)free(c2s);
  return;
}
/**********************************************************************/
/*!
 * \fn static void binary0(cube2simp *c2s)
 *
 * \brief stores in an array the coordinates of the vertices of the
 *        unit cube in dimension (dim). Lexicographical ordering from
 *        0,0,...,0 to 1,1,...,1
 *
 * \param
 *
 * \return
 *
 * \note
 *
 */
static void binary0(cube2simp *c2s)
{
  INT nvcube=c2s->nvcube;
  INT shift,i,j,k,kn,nbits=c2s->n-1;
  for(k = 0;k<nvcube;k++){
    kn=k*c2s->n;
    for (i=nbits ; i >=0; --i){
      c2s->bits[kn+i] = (unsigned INT )((k >> i & 1));
    }
  }
  shift=(1<<(c2s->n-1));
  INT nperm,jp=-22,jpo=-22,mid=(int)(c2s->nvcube/2);
  for(k=0;k<nvcube;k++) c2s->perms[k]=k;
  /* form all n+1 permutations in reverse order! why in reverse order?...*/
  nperm=1;
  for(j=c2s->n-1;j>=0;j--){
    jp=nperm*nvcube; jpo=jp+mid;
    for(k = 0;k<nvcube;k++){
      kn=k*c2s->n;
      if((int)c2s->bits[kn+j]){
	c2s->perms[jp]=k;
	c2s->perms[jpo]=k-shift;
	jp++;jpo++;
      }
    }
    shift>>=1;
    nperm++;
  }
  return;
}
/***************************************************************************/
/*!
 * \fn static unsigned INT bitdiff(const INT dim, unsigned INT *bits1,\
 *                                 unsigned INT *bits2)
 *
 * \brief returns the l1-norm of the difference between two arrays of
 *        unsigned integers.  this should be changed to have a void
 *        array as input.
 *
 *
 * \param
 *
 * \return
 *
 * \note
 *
 */
static unsigned INT bitdiff(const INT dim, unsigned INT *bits1,unsigned INT *bits2)
{
  INT j;
  unsigned INT numbits=0;
  for(j=0;j<dim;j++){
    numbits+=abs(bits1[j]-bits2[j]);
  }
  return numbits;
}
/**********************************************************************/
/*!
 * \fn void reverse(void *arr,INT length, size_t elsize)
 *
 * \brief permutes a void array whose elements are of size elsize
 *        a[0],...a_[length-1]-->a[length-1],...a[0].
 *
 * \param
 *
 * \return
 *
 * \note
 *
 */
void reverse(void *arr,INT length, size_t elsize)
{
  INT i,nnn=(INT)(length/2);
  void *swap=(void *)malloc(elsize);
  //  reverses ordering in an INT array;
  void *arrk=arr+elsize*(length-1);
  void *arri=arr;
  for(i=0;i<nnn;i++){
    memcpy(swap,arri,elsize);
    memcpy(arri,arrk,elsize);
    memcpy(arrk,swap,elsize);
    arri+=elsize;
    arrk-=elsize;
  }
  if(swap)free(swap);
  return;
}
/**********************************************************************/
/*!
 * \fn cube2simp *cube2simplex(INT dim)
 *
 * \brief in dimension dim splits the cube in dim factorial
 *        dim-dimensional simplices. stores everything in a structure
 *        cube2simp. It also outputs all local permutations of
 *        vertices which can be used to create a criss-cross mesh.
 *
 * \param
 *
 * \return
 *
 * \note
 *
 */
cube2simp *cube2simplex(INT dim)
{
  /* */
  INT i;
  /* allocation */
  cube2simp *c2s=malloc(sizeof(cube2simp));
  c2s->n=dim;
  c2s->ns=1;
  c2s->nvcube = (1 << c2s->n);
  c2s->nvface = (1 << (c2s->n-1));
  i=1; for(i=1;i<=c2s->n;i++)c2s->ns*=i;
  c2s->ne=c2s->n*(1<<(c2s->n-1)); /* number of edges in the n-cube.*/
  c2s->nf=2*c2s->n; /* number of n-1 dimensional faces in the n-cube */
  /////////////////////////////////////////////////////
  c2s->edges=(INT *)calloc(2*c2s->ne,sizeof(INT));
  c2s->bits=(unsigned INT *)calloc(c2s->n*c2s->nvcube,sizeof(unsigned INT));
  c2s->faces=(INT *)calloc(2*c2s->n*c2s->nvface,sizeof(INT));
  c2s->nodes=(INT *)calloc(c2s->ns*(c2s->n+1),sizeof(unsigned INT));
  c2s->perms=(INT *)calloc(c2s->nvcube*(c2s->n+1),sizeof(unsigned INT));
  memset(c2s->nodes,0,(c2s->n+1)*c2s->ns*sizeof(INT));
  /*end of allocation*/
  INT k1,kn1,k2,kn2,dim1=c2s->n+1,nvcube=c2s->nvcube;
  /***********************************************/
  binary0(c2s);
  /***********************************************/
  /****EDGES**********/
  INT *edges=c2s->edges;
  memset(edges,0,c2s->ne*sizeof(INT));
  unsigned INT numbits=22;
  unsigned INT *b1,*b2;
  INT nedge=0,nvcubem1=nvcube-1;
  for(k1 = 0;k1<nvcubem1;k1++){
    kn1=k1*dim;
    b1=c2s->bits+kn1;
    for(k2 = k1+1;k2<nvcube;k2++){
      kn2=k2*dim;
      b2=c2s->bits+kn2;
      numbits=bitdiff(dim,b1,b2)-1;
      if(numbits) continue;
      /* we found an edge, store it. */
      edges[nedge*2]=k1;
      edges[nedge*2+1]=k2;
      nedge++;
    }
  }
  /****SIMPLICES**********/
  INT root=0,j,m,node,nq0,nq;
  m=2; for(i=2;i<dim1;i++) m=1+i*m;
  INT *queue=(INT *)calloc(m,sizeof(INT));
  memset(queue,0,m*sizeof(INT));
  INT *parent=(INT *)calloc(m,sizeof(INT));
  memset(parent,0,m*sizeof(INT));
  // form a tree. every path in the tree is a simplex. the tree has
  // dim_factorial leaves.
  nq0=0;nq=1;parent[0]=-1;
  queue[nq0]=root;
  while(1){
    m=nq;
    for(j=nq0;j<nq;j++){
      node=queue[j];
      if(node==(nvcubem1)) continue;
      for(i=0;i<c2s->ne;i++){
	/*
	  for a given first end of an edge, collect all the second
	  ends in the queue;
	*/
	if(edges[2*i]==node){
	  queue[m]=edges[2*i+1];
	  parent[m]=j;
	  m++;
	}
      }
    }
    if(nq>=m) break;
    nq0=nq;
    nq=m;
  }
  k1=0;// simplex number;
  for(j=nq0;j<nq;j++){
    i=c2s->n;
    node=queue[j];
    m=j;
    while(parent[m]>=0){
      c2s->nodes[k1*dim1+i]=queue[m];
      m=parent[m];
      i--;
    }
    k1++;// increment simplex number;
  }
  if(queue)free(queue);
  if(parent)free(parent);
  // finally reverse all bits to have the last coordinate ordered first
  // in the local numbering.
  for(j=0;j<c2s->nvcube;j++){
    reverse((c2s->bits+dim*j),dim,sizeof(INT));
  }
  /****FACES**********/
  INT *faces=c2s->faces;
  INT j0,j1;
  memset(faces,0,c2s->nf*sizeof(INT));
  for(k2 = 0;k2<c2s->n;k2++){
    kn2=k2*c2s->nvface;
    j0=0;j1=0;
    for(k1 = 0;k1<nvcube;k1++){
      kn1=k1*c2s->n;
      if(!c2s->bits[kn1+k2]){
	c2s->faces[kn2+j0]=k1;
	j0++;
      } else {
	c2s->faces[kn2+c2s->n*c2s->nvface+j1]=k1;
	j1++;
      }
    }
  }
  //  print_full_mat_int(c2s->nf,c2s->nvface,c2s->faces,"UCubef");fflush(stdout);
  return c2s;
}
/******************************************************************/
/*!
 * \fn INT dvec_set_amr(const REAL value, scomplex *sc, INT npts, REAL *pts,
 * dvector *toset)
 *
 * \brief given a dvector of size sc->ns sets the values of a vector
 *        to equal value at every simplex that is on the last level of
 *        refinement (not refined simplex) and contains a point from
 *        dvector pts (note that the size of pts->val should be
 *        sc->n*pts->row)
 *
 * \param dvector toset;
 *
 * \return number of simplices where the value was assigned
 *
 */
INT dvec_set_amr(const REAL value, scomplex *sc, INT npts, REAL *pts, REAL *toset)
{
  INT j,k,jpts,n=sc->n,n1=sc->n+1,ns=sc->ns;
  REAL *pval0=NULL; /*place holder*/
  INT *scnjn=NULL; /*place holder*/
  k=0;
  for(j=0;j<ns;j++) {
    scnjn = sc->nodes+j*n1; /* beginning of local vertex numbering for
			       simplex j.*/
    for(jpts=0;jpts<npts;jpts++){
      pval0=pts + jpts*n;
      if(!xins(n,scnjn,sc->x,pval0)){
	toset[j]=value;
	k++;
	break;
      }
    }
  }
  return k;
}
/*COMPUTING CONNECTED COMPONENTS*/
/**********************************************************************/
/*!
 * \fn void find_cc_bndry_cc(scomplex *sc, const INT set_bndry_codes)
 *
 * \brief in a simplicial complex, finds all connected components and
 *        the connected components on the boundary.  the arrays
 *        nodes[] and nbr[] should be set. The neighbor of simplex i
 *        sharing the face formed by nodes[1,...,j-1,j+1,...] should
 *        be at place j in the neighbors of i.
 *
 * \param sc: a simplicial complex; sc->bndry, sc->neib, sc->nbr must
 *            be allocated and filled in on entry here.
 *
 * \param set_bndry_codes if false then sets all boundary codes to be
 *                        128 plus the connected component number. If
 *                        true, then create the sparse matrix with
 *                        codes for all vertices;
 *                          
 *
 *
 * \note
 *
 */
void find_cc_bndry_cc(scomplex *sc,const INT set_bndry_codes)
{
  //
  INT ns = sc->ns, dim=sc->n;
  INT dim1=dim+1,iii,i,j,k,m,isn1,is,nbf,nnzbf;
  iCSRmat s2s=icsr_create(ns,ns,dim1*ns+ns);
  nbf=0;
  nnzbf=0;
  iii=0;
  s2s.IA[0]=iii;
  for(i=0;i<ns;i++){
    isn1=i*dim1;
    for(j=0;j<dim1;j++){
      is=sc->nbr[isn1+j];
      if(is>=0){
	s2s.JA[iii]=is;
	s2s.val[iii]=1;
	iii++;
      } else {
	nbf++;
	nnzbf+=dim;
      }
    }
    s2s.IA[i+1]=iii;
  }
  sc->cc=-10;
  iCSRmat *blk_dfs=run_dfs(ns,s2s.IA, s2s.JA);
  sc->cc=blk_dfs->row;
  for(i=0;i<sc->cc;++i){
    for(k=blk_dfs->IA[i];k<blk_dfs->IA[i+1];++k){
      j=blk_dfs->JA[k];
      sc->flags[j]=i+1;
    }
  }
  icsr_free(&s2s);// no need of this anymore.
  //
  // now working on the boundary:
  //
  iCSRmat f2v=icsr_create(nbf,sc->nv,nbf*dim);
  // forming the face2vertex matrix uses that the neighboring list of
  // elements is in accordance with the simplex2vertex map.
  INT nbfnew=0;
  INT nnzf2v=0;
  f2v.IA[0]=nnzf2v;
  for(i=0;i<ns;i++){
    for(j=0;j<dim1;j++){
      if(sc->nbr[i*dim1+j]<0) {
	for(m=0;m<dim1;m++){
	  if(m==j) continue;
	  f2v.JA[nnzf2v]=sc->nodes[i*dim1+m];
	  f2v.val[nnzf2v]=1;
	  nnzf2v++;
	}
	nbfnew++;
	f2v.IA[nbfnew]=nnzf2v;
      }
    }
  }
  f2v.nnz=nnzf2v;
  if(nbf!=nbfnew){
    fprintf(stderr,"\n%%***ERROR(1): num. bndry faces mismatch (nbf=%d .ne. nbfnew=%d) in %s",nbf,nbfnew,__FUNCTION__);
    exit(65);
  }
  // FIX numbering (ignoring all interior vertices):
  INT *indx    = calloc(sc->nv,sizeof(INT));
  INT *indxinv = calloc(sc->nv,sizeof(INT));
  for(i=0;i<sc->nv;++i) indx[i]=-1;
  for(i=0;i<nnzf2v;++i) indx[f2v.JA[i]]++;
  f2v.col=0;
  for(i=0;i<sc->nv;++i){
    if(indx[i]<0) continue;
    indx[i]=f2v.col;
    indxinv[f2v.col]=i;
    f2v.col++;
  }
  if(f2v.col<sc->nv)
    indxinv=realloc(indxinv,f2v.col*sizeof(INT));
  for(i=0;i<f2v.nnz;++i)
    f2v.JA[i]=indx[f2v.JA[i]];
  // end fix numbering. f2v is constructed
  iCSRmat v2f,f2f;
  INT j0,j1,ke,je,found;
  icsr_trans(&f2v,&v2f);
  /*******************************************************************/    
  icsr_mxm(&f2v,&v2f,&f2f);
  /*******************************************************************/    
  icsr_free(&v2f);// we do not need v2f now
  /*******************************************************************/    
  /* 
     now remove all rows in f2f that correspond to interior faces and
     all entries that are not dim, i.e. the number of vertices in
     a (n-2)-simplex;
  */
  f2f.nnz=f2f.IA[0];
  for(i=0;i<f2f.row;i++){    
    j0=f2f.IA[i];
    j1=f2f.IA[i+1];
    f2f.IA[i]=f2f.nnz;
    for(ke=j0;ke<j1;ke++){
      je=f2f.JA[ke];
      if(je==i){
	f2f.JA[f2f.nnz]=i;
	f2f.val[f2f.nnz]=1;
	f2f.nnz++;
      	continue;
      }
      if(f2f.val[ke]!=(dim-1)) continue;
      //      if((je==i)||(isbface[je]==0)||(f2f.val[ke]!=(nvface/2))) continue;
      f2f.JA[f2f.nnz]=je;
      f2f.val[f2f.nnz]=f2f.val[ke];
      f2f.nnz++;
    }
  }
  //icsr_nodiag(f2f);
  f2f.IA[f2f.row]=f2f.nnz;
  f2f.JA=realloc(f2f.JA,f2f.nnz*sizeof(INT));
  f2f.val=realloc(f2f.val,f2f.nnz*sizeof(INT));
  /*******************************************************************/    
  icsr_free(blk_dfs);free(blk_dfs);
  blk_dfs=run_dfs(f2f.row,f2f.IA, f2f.JA);
  sc->bndry_cc=0;
  for(i=0;i<blk_dfs->row;++i){
    found=blk_dfs->IA[i+1]-blk_dfs->IA[i];
    if(found>1) sc->bndry_cc++;
  }
  icsr_free(&f2f);
  /*******************************************************************/    
  fprintf(stdout,"%%%%--> number of connected components in the bulk=%d\n",sc->cc);
  fprintf(stdout,"%%%%--> number of connected components on the boundary=%d\n",sc->bndry_cc);
  /* make boundary codes from parent_v */
  INT *a1=NULL,*a2=NULL,l,ncap,n1,n2,v1,v2,nnz_bv,nnzold;
  i=-1;
  for(k=0;k<sc->bndry_v->row;++k){
    j=sc->bndry_v->IA[k+1]-sc->bndry_v->IA[k];
    if(i<j) i=j;
  }
  INT *wrk=calloc(2*i,sizeof(INT));  
  INT *acap=calloc(i,sizeof(INT));  
  //  fprintf(stdout,"%%%% max_nnz_row_bndry_v=%d\n",i);fflush(stdout);
  if(1){//ALWAYS set_bndry_codes) {
    icsr_free(blk_dfs);free(blk_dfs);
    icsr_free(&f2v);
    free(indx);
    free(indxinv);
    nnz_bv=sc->bndry_v->nnz;
    for(k=0;k<sc->parent_v->row;++k){
      j=sc->parent_v->IA[k];
      if((sc->parent_v->IA[k+1]-j)!=2) continue;
      nnz_bv+=i;
    }
    nnzold=nnz_bv;
    sc->bndry_v->val=realloc(sc->bndry_v->val,2*nnz_bv*sizeof(INT));    
    for(k=0;k<sc->bndry_v->nnz;++k){
      sc->bndry_v->val[nnz_bv+k]=sc->bndry_v->val[sc->bndry_v->nnz+k];
      //      sc->bndry_v->val[sc->bndry_v->nnz+k]=0;
    }
    sc->bndry_v->row=sc->parent_v->row;
    sc->bndry_v->IA=realloc(sc->bndry_v->IA,(sc->parent_v->row+1)*sizeof(INT));
    sc->bndry_v->JA=realloc(sc->bndry_v->JA,nnz_bv*sizeof(INT));
    // add all boundary codes for vertices obtained with
    // refinement. This uses that such vertices are added one by one
    // after refinement and ordered after their "ancestors"
    for(k=0;k<sc->parent_v->row;++k){
      nnz_bv=sc->bndry_v->IA[k];
      j=sc->parent_v->IA[k];
      if((sc->parent_v->IA[k+1]-j)==2){
	//	fprintf(stdout,"\nnnz_bv=%d (IA=%d),k=%d,diff0=%d",nnz_bv,sc->bndry_v->IA[k],k,(sc->parent_v->IA[k+1]-j));
	v1=sc->parent_v->JA[j];    
	n1=sc->bndry_v->IA[v1+1]-sc->bndry_v->IA[v1];
	a1=sc->bndry_v->JA+sc->bndry_v->IA[v1];
	//
	v2=sc->parent_v->JA[j+1];
	n2=sc->bndry_v->IA[v2+1]-sc->bndry_v->IA[v2];
	a2=sc->bndry_v->JA+sc->bndry_v->IA[v2];
	//	fprintf(stdout,"\nnew_vertex=%d,v1=%d,v2=%d; n1=%d,n2=%d",k,v1,v2,n1,n2);fflush(stdout);
	//	print_full_mat_int(1,n1,a1,"a1");
	//	print_full_mat_int(1,n2,a2,"a2");
	ncap=array_cap(n1,a1,n2,a2,acap,wrk);
	if(ncap){
	  //	  print_full_mat_int(1,ncap,acap,"INTERSECTION");
	  for(i=0;i<ncap;++i){
	    l=wrk[i] + sc->bndry_v->IA[v1];
	    sc->bndry_v->JA[nnz_bv+i]=acap[i];
	    sc->bndry_v->val[nnz_bv+i]=sc->bndry_v->val[l];
	    sc->bndry_v->val[nnz_bv+i+nnzold]=sc->bndry_v->val[l+nnzold];
	  }
	  nnz_bv+=ncap;
	}
	sc->bndry_v->IA[k+1]=nnz_bv;
      }
    }    
    sc->bndry_v->row=sc->parent_v->row;
    // in case the mesh was not refined at all, i.e. no added vertices
    if(sc->bndry_v->IA[sc->bndry_v->row]>nnz_bv)
      nnz_bv=sc->bndry_v->IA[sc->bndry_v->row];
    sc->bndry_v->nnz=nnz_bv;
    sc->bndry_v->IA[sc->bndry_v->row]=nnz_bv;
    sc->bndry_v->JA=realloc(sc->bndry_v->JA,nnz_bv*sizeof(INT));
    for(k=0;k<nnz_bv;k++){
      sc->bndry_v->val[k+nnz_bv]=sc->bndry_v->val[nnzold+k];
    }
    sc->bndry_v->val=realloc(sc->bndry_v->val,2*nnz_bv*sizeof(INT));
    free(wrk);
    free(acap);
  } else {
    /*BEGIN: TO BE REMOVED IN THE FUTURE*/
    for(i=0;i<sc->bndry_cc;++i){
      for(k=blk_dfs->IA[i];k<blk_dfs->IA[i+1];++k){
	j=blk_dfs->JA[k];
	for(m=0;m<dim;m++){
	  sc->bndry[indxinv[f2v.JA[dim*j+m]]]=i+1+128;
	}
      }
    }
    icsr_free(blk_dfs);free(blk_dfs);
    icsr_free(&f2v);
    free(indx);
    free(indxinv);
    return;
    /*END: TO BE REMOVED IN THE FUTURE*/
  }
<<<<<<< HEAD
  icsr_free(blk_dfs);free(blk_dfs);
  icsr_free(&f2v);
  fprintf(stdout,"%%%%--> number of connected components in the bulk=%d\n",sc->cc);
  fprintf(stdout,"%%%%--> number of connected components on the boundary=%d\n",sc->bndry_cc);
  free(indx);
  free(indxinv);
=======
  INT iaa,iab,code,cmin,cmax;
  cmin=sc->bndry_v->val[0];
  cmax=sc->bndry_v->val[0];
  for(i=1;i<sc->bndry_v->nnz;++i){
    if(cmin>sc->bndry_v->val[i])
      cmin=sc->bndry_v->val[i];
    if(cmax<sc->bndry_v->val[i])
      cmax=sc->bndry_v->val[i];
  }
  cmin--;
  cmax++;
  if(!cmin) cmin=-1;
  if(!cmax) cmax=1;
  for(i=0;i<sc->bndry_v->row;++i){
    iaa=sc->bndry_v->IA[i];
    iab=sc->bndry_v->IA[i+1];
    if((iab-iaa)<=0){
      sc->bndry[i]=0;// this vertex is definitely interior
    } else {
      sc->bndry[i]=cmax;
      for(k=iaa;k<iab;++k){
	code=sc->bndry_v->val[k];	
	if(!code) continue;
	if(sc->bndry[i]>code) sc->bndry[i]=code;
      }
      if(sc->bndry[i]==cmax) {
	sc->bndry[i]=0;
      }
    }
  }
  //////////print
  /* fprintf(stdout,"\nBNDRY_V_CODES:"); */
  /* for(i=0;i<sc->bndry_v->row;++i){ */
  /*   iaa=sc->bndry_v->IA[i]; */
  /*   iab=sc->bndry_v->IA[i+1]; */
  /*   fprintf(stdout,"\nC(%d)=[",i); */
  /*   for(k=iaa;k<iab;++k){ */
  /*     fprintf(stdout,"%d(c=%d) ",sc->bndry_v->JA[k],sc->bndry_v->val[k]); */
  /*   } */
  /*   fprintf(stdout,"]"); */
  /* } */
  /* fprintf(stdout,"\n"); */
>>>>>>> 1e2170fb
  return;
}
/*EOF*/<|MERGE_RESOLUTION|>--- conflicted
+++ resolved
@@ -543,10 +543,7 @@
  *
  * \author ludmil (20151010) 
  * \modified ludmil (20210831)
-<<<<<<< HEAD
-=======
  * \modified ludmil (20211121)
->>>>>>> 1e2170fb
  *
  */
 void scfinalize(scomplex *sc,const INT set_bndry_codes)
@@ -589,13 +586,6 @@
   //  set_bndry_codes=1;
   find_cc_bndry_cc(sc,(INT )1); //set_bndry_codes);
   //
-<<<<<<< HEAD
-  if(set_bndry_codes){
-    for(j=0;j<sc->nv;++j){
-      if(sc->bndry[j]>128) sc->bndry[j]-=128;
-    }
-  }
-=======
   /* if(set_bndry_codes){ */
   /*   for(j=0;j<sc->nv;++j){ */
   /*     if(sc->bndry[j]>128) sc->bndry[j]-=128; */
@@ -608,7 +598,6 @@
   icsr_free(sc->parent_v);
   free(sc->parent_v);
   sc->parent_v=NULL;
->>>>>>> 1e2170fb
   return;
 }
 /**********************************************************************/
@@ -1150,14 +1139,6 @@
     return;
     /*END: TO BE REMOVED IN THE FUTURE*/
   }
-<<<<<<< HEAD
-  icsr_free(blk_dfs);free(blk_dfs);
-  icsr_free(&f2v);
-  fprintf(stdout,"%%%%--> number of connected components in the bulk=%d\n",sc->cc);
-  fprintf(stdout,"%%%%--> number of connected components on the boundary=%d\n",sc->bndry_cc);
-  free(indx);
-  free(indxinv);
-=======
   INT iaa,iab,code,cmin,cmax;
   cmin=sc->bndry_v->val[0];
   cmax=sc->bndry_v->val[0];
@@ -1200,7 +1181,6 @@
   /*   fprintf(stdout,"]"); */
   /* } */
   /* fprintf(stdout,"\n"); */
->>>>>>> 1e2170fb
   return;
 }
 /*EOF*/