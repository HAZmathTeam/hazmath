/*! \file src/amr/macroelements.c
 *
 *  Created by James Adler, Xiaozhe Hu, and Ludmil Zikatanov on 20190420.
 *  Copyright 2019__HAZMATH__. All rights reserved.
 *
 *  \note all files related to constructing mesh of macroelements and
 *  splitting it into simplices
 *  \date 20170715 
 *  \modified 20190715 (ltz);
 *  \note: modified by ltz on 20210813
 */
#include "hazmath.h"
/**************************************************************************/
/*!
   * \fn void icsr_add (iCSRmat *A, iCSRmat *B, iCSRmat *C)
   *
   * \brief symbolic sparse matrix addition C = alpha*A + beta*B
   *
   * \param A         Pointer to the iCSRmat matrix A
   * \param B         Pointer to the iCSRmat matrix B
   * \param C         Pointer to iCSRmat matrix with structure A + B; 
   */
/**********************************************************************/
static INT icsr_add(iCSRmat *A,iCSRmat *B,iCSRmat *C)
{
  INT i,j,k,l;
  INT count=0, added, countrow;
  INT status = SUCCESS;
  // both matrices A and B are NULL
  if (A == NULL && B == NULL) {
    printf("%%%% ERROR: both matrices are null in %s\n", __FUNCTION__);
    status = ERROR_MAT_SIZE;
    goto FINISHED;
  }
  // dimensions  mismatch!
  if ((A->row != B->row) || (A->col != B->col)) {
    printf("### ERROR HAZMATH DANGER: Dimensions of matrices do not match!!! %s\n", __FUNCTION__);
    status = ERROR_MAT_SIZE;
    goto FINISHED;
  }
  // Both matrices A and B are neither NULL or empty
  C->row=A->row; C->col=A->col;
  C->IA=(INT*)calloc((C->row+1),sizeof(INT));
  // allocate work space for C->JA and C->val
  C->JA=(INT *)calloc((A->nnz+B->nnz),sizeof(INT));
  C->val=(INT *)calloc((A->nnz+B->nnz),sizeof(INT));
  // initialize C->IA
  memset(C->IA, 0, sizeof(INT)*(C->row+1));
  for (i=0; i<(A->nnz+B->nnz); ++i) {
    C->JA[i]=-1;
  }
  for (i=0; i<A->row; ++i) {
    countrow = 0;
    for (j=A->IA[i]; j<A->IA[i+1]; ++j) {
      //      C->val[count] = alpha * A->val[j];
      C->val[count] = A->val[j];// only in A. 
      C->JA[count] = A->JA[j];
      C->IA[i+1]++;
      count++;
      countrow++;
    } // end for js

    for (k=B->IA[i]; k<B->IA[i+1]; ++k) {
      added = 0;
      for (l=C->IA[i]; l<C->IA[i]+countrow+1; l++) {
        if (B->JA[k] == C->JA[l]) {
	  // getting to here means this is in the intersection of the patterns. We just skip this...
          added = 1;
	  //	  C->val[l] = C->val[l] + B->val[k];
	  // here, in this particular application A->val must be equal to b->val
	  //	  fprintf(stdout,"\nA(%d,%d)=%d .eq. %d=B(%d,%d)",i,C->JA[l],C->val[l],B->val[k],i,B->JA[k]);
	  break;
        }
      } // end for l

      if (added == 0) {
	//        C->val[count] = beta * B->val[k];
        C->val[count] = B->val[k]; // only in B, just add it to the pattern.
        C->JA[count] = B->JA[k];
        C->IA[i+1]++;
        count++;
      }
    } // end for k
    C->IA[i+1] += C->IA[i];
  }

  C->nnz = count;
  C->JA  = (INT *)realloc(C->JA, (count)*sizeof(INT));
  C->val = (INT *)realloc(C->val, (count)*sizeof(INT));

FINISHED:
  return status;
}
/**************************************************************************/
/*!
 * \fn static INT ilog2(const INT k)
 *
 * \brief integer log for an integer. For example 1=ilog2(2);
 *
 * \param 
 *
 * \return
 *
 * \note
 *
 */
static INT ilog2(const INT k)
{
  if(k>0)
    return (((INT )floor(log2(((REAL) k)-1e-3)))+1);
  else
    return -(1<<30);
}
/**********************************************************************/
/*!
 * \fn void align_lattice(INT *pd,const INT nkj, INT *nodes0,
 *  		   INT *nodes1, cube2simp *c2s)
 *
 * \brief constructs permutation of the vertices of an element based
 *        on the numbering in a neighboring element. 
 *
 * \param 
 *
 * \return
 *
 * \note 
 *
 */
void align_lattice(INT *pd, const INT nkj,	\
		   INT *nodes0,			\
		   INT *nodes1,	\
		   cube2simp *c2s)
{
  INT dim=c2s->n,i;
  //fprintf(stdout,"\n****%d ^^^\n",nkj);
  for(i=0;i<dim;i++)pd[i]=i;  
  if(nkj<2){
    return; // meaning only one common vertex, so we should do nothing;
  }
  INT j,d0,d1,k0[2],k1[2];  
  for(i=0;i<dim;i++) pd[i]=i+1;
  for(i=0;i<c2s->ne;i++){
    k0[0]=nodes0[c2s->edges[2*i]];
    k0[1]=nodes0[c2s->edges[2*i+1]];
    d0=ilog2(abs(c2s->edges[2*i+1]-c2s->edges[2*i]));
    for(j=0;j<c2s->ne;j++){
      k1[0]=nodes1[c2s->edges[2*j]];
      k1[1]=nodes1[c2s->edges[2*j+1]];
      d1=ilog2(abs(c2s->edges[2*j+1]-c2s->edges[2*j]));      
      if(k0[0]==k1[0]&&k0[1]==k1[1]){
	pd[d0]=(d1+1);
	break;
      }else if(k0[0]==k1[1]&&k0[1]==k1[0]){
	// reversed order of the common edge ends
	pd[d0]=-(d1+1);
	break;
      }
    }
  }
  return;
}
/**********************************************************************/
/*!
 * \fn macrocomplex set_mmesh(input_grid *g0,cube2simp *c2s,INT *wrk) 
 *
 * \brief prepare macro element mesh (mmesh) for passing to the mesh
 *        generator. wrk is working integer array should have at least
 *        size 2*nvcube+2
 *
 * \param wrk (working array of size 2*nvcube +2)
 *
 * \return
 *
 * \note
 *
 */
macrocomplex *set_mmesh(input_grid *g0,cube2simp *c2s,INT *wrk)
{
  INT i,j,j0,j1,kel,jel,ke;
  INT nvcube=c2s->nvcube,nvface=c2s->nvface;
  INT nel0,je,kj,k2,iel2v,jel2v,k1,kface,kbnd,found;
  INT *p=wrk; 
  INT *mnodes=p+nvcube+1;
  /*macro complex creation:)*/
  macrocomplex *mc=malloc(sizeof(macrocomplex));
  mc->nel=nel0=g0->nel; //important to set;
  mc->cc=mc->bndry_cc=1;
  mc->nf=mc->nfi=mc->nfb=-1;
  /*macro complex allocation*/
  /********************************************************************/
  mc->flags=calloc(mc->nel,sizeof(INT));
  /**/
  mc->nd=calloc(mc->nel,sizeof(INT*));
  for(i=0;i<mc->nel;i++){
    mc->nd[i]=calloc(c2s->nf,sizeof(INT)); /* to hold the number of
					      divisions in every coordinate
					      direction.*/
  }
  for(kel=0;kel<mc->nel;kel++)
    for(i=0;i<c2s->n;i++){
      mc->nd[kel][i]=-1;
    }
  mc->elneib=calloc(mc->nel,sizeof(INT *));
  mc->el2fnum=calloc(mc->nel,sizeof(INT *)); 
  mc->iindex=calloc(mc->nel,sizeof(INT *)); 
  for(i=0;i<g0->nel;i++){
    mc->elneib[i]=calloc(c2s->nf,sizeof(INT)); /* to hold the neighbors */
    mc->el2fnum[i]=calloc(c2s->nf,sizeof(INT)); /* to hold the face
						   numbers for every
						   element */
    mc->iindex[i]=NULL;//later, when nd is known;
  }
  /**/
  INT **elneib=mc->elneib;
  INT **el2fnum=mc->el2fnum;
  mc->etree=NULL;// array
  mc->bcodesf=NULL; /* array: later when num faces is known*/
  mc->isbface=NULL; /* array: later when num faces is known*/
  mc->bfs=NULL; /* icsr_mat later when bfs is called*/
  mc->fullel2el=NULL; /* later when el2el is formed*/
  /********************************************************************/
  /* let us also allocate all the rest here */
  /*  print_full_mat_int(g0->nel,(c2s->nvcube+1),g0->mnodes,"ex");*/
  ilexsort(g0->nf, (c2s->nvface+1),g0->mfaces,p);
  //  ilexsort(g0->nel,(c2s->nvcube+1),g0->mnodes,p);
  /*-------------------------------------------------------------------*/
  iCSRmat *el2v=malloc(1*sizeof(iCSRmat));
  el2v[0]=icsr_create(g0->nel,g0->nv,nvcube*g0->nel);
  el2v->IA[0]=0;
  for(kel=0;kel<nel0;kel++){
    memcpy((el2v->JA+el2v->IA[kel]),(g0->mnodes+kel*(nvcube+1)),nvcube*sizeof(INT));
    el2v->IA[kel+1]=el2v->IA[kel]+nvcube;
  }
  for(i=0;i<el2v->IA[nel0];i++)
    el2v->val[i]=1;
  iCSRmat *v2el=malloc(1*sizeof(iCSRmat));
  icsr_trans(el2v,v2el);	
  iCSRmat *el2el=malloc(1*sizeof(iCSRmat));
  icsr_mxm(el2v,v2el,el2el);
  icsr_free(v2el);free(v2el);
  /* create mc->fullel2el for later and work here with the copy */
  mc->fullel2el=malloc(sizeof(iCSRmat));
  mc->fullel2el[0]=icsr_create(el2el->row,el2el->col,el2el->nnz);  
  memcpy(mc->fullel2el->IA,el2el->IA,(mc->fullel2el->row+1)*sizeof(INT));
  memcpy(mc->fullel2el->JA,el2el->JA,(mc->fullel2el->nnz)*sizeof(INT));
  memcpy(mc->fullel2el->val,el2el->val,(mc->fullel2el->nnz)*sizeof(INT));
  /***********************************************************/  
  icsr_tri(mc->fullel2el,'l');
  icsr_nodiag(mc->fullel2el);
  /***********************************************************/  
  /*   shrink the el2el matrix by removing any entry with value not
       equal to nvface=(number of vertices per face); */
  el2el->nnz=el2el->IA[0];
  for(kel=0;kel<nel0;kel++){    
    j0=el2el->IA[kel];
    j1=el2el->IA[kel+1];
    el2el->IA[kel]=el2el->nnz;
    for(ke=j0;ke<j1;ke++){
      jel=el2el->JA[ke];
      //      if(jel==kel) {
      // do not need the diagonal.
      //	el2el->JA[el2el->nnz]=kel;
      //	el2el->val[el2el->nnz]=1;
      //	el2el->nnz++;       
      //      continue;
      //      }
      if(jel==kel) continue;
      if(el2el->val[ke]!=nvface) continue;
      el2el->JA[el2el->nnz]=jel;
      el2el->val[el2el->nnz]=el2el->val[ke];
      el2el->nnz++;
    }
  }  
  el2el->IA[nel0]=el2el->nnz;
  el2el->JA=realloc(el2el->JA,el2el->nnz*sizeof(INT));
  el2el->val=realloc(el2el->val,el2el->nnz*sizeof(INT));
  iCSRmat *blk_dfs=run_dfs(nel0,el2el->IA, el2el->JA);
  ////////////////////////////////////////////////////////////////////////////
  mc->cc=blk_dfs->row;
  ivector roots,anc;
  roots.row=mc->cc;
  roots.val=calloc(roots.row,sizeof(INT));
  for(kel=0;kel<mc->cc;++kel){
    roots.val[kel]=blk_dfs->JA[blk_dfs->IA[kel]];
  }
  //
  mc->bfs=run_bfs(mc->nel,el2el->IA,el2el->JA,&roots,&anc,(mc->nel+1));
  //
  ivec_free(&roots);
  mc->etree=anc.val;// put this pointer in place;
  /*FACES******************************************************/
  mc->nf=g0->nel*c2s->nf-(el2el->nnz/2);
  mc->nfi=(INT )(el2el->nnz/2); 
  mc->nfb=mc->nf-mc->nfi;
  // face to vertex:
  iCSRmat *f2v=malloc(sizeof(iCSRmat));
  f2v[0]=icsr_create(mc->nf,g0->nv,nvface*mc->nf);
  /**/
  mc->bcodesf=calloc(mc->nf,sizeof(INT));
  mc->isbface=calloc(mc->nf,sizeof(INT));
  INT *bcodesf=mc->bcodesf;
  INT *isbface=mc->isbface;
  /*init*/
  /*-------------------------------------------------------------------*/
  //////////////////////////////
  for(kel=0;kel<g0->nel;kel++){
    for(i=0;i<c2s->nf;i++){
      elneib[kel][i]=-1;
      el2fnum[kel][i]=-1;
    }
  }
  /*-------------------------------------------------------------------*/
  f2v->IA[0]=0;
  for(i=0;i<mc->nf;i++){
    f2v->IA[i+1]=f2v->IA[i]+nvface;
    isbface[i]=0;
  }
  INT *facei=calloc(2*nvface,sizeof(INT));
  INT *facej=facei+nvface;
  kface=0;
  for(kel=0;kel<nel0;kel++){
    iel2v=el2v->IA[kel];
    for (ke=0;ke<c2s->nf;ke++){
      found=0;
      k1=ke*nvface;
      for(i=0;i<nvface;i++){
	facei[i]=el2v->JA[iel2v+c2s->faces[k1+i]];
      }
      j0=el2el->IA[kel];
      j1=el2el->IA[kel+1];
      for(kj=j0;kj<j1;kj++){
	jel=el2el->JA[kj];
	jel2v=el2v->IA[jel];
	for (je=0;je<c2s->nf;je++){
	  k2=je*nvface;
	  for(i=0;i<nvface;i++){
	    facej[i]=el2v->JA[jel2v+c2s->faces[k2+i]];
	  }
	  if(aresame(facei,facej,nvface)){
	    if(kel<jel){
	      memcpy((f2v->JA+f2v->IA[kface]),facei,nvface*sizeof(INT));
	      elneib[kel][ke]=jel;
	      elneib[jel][je]=kel;
	      el2fnum[kel][ke]=kface;
	      el2fnum[jel][je]=kface;
	      //	      fprintf(stdout,"\nxkel=%d,xke=%d;xjel=%d,xje=%d:::kface=%d",kel,ke,jel,je,kface);
	      kface++;// pointer for the face2vertex matrix
	    }
	    found=1;
	    //	    print_full_mat_int(1,nvface,facei,"facei");
	    //	    print_full_mat_int(1,nvface,facej,"facej");
	  }
	}
      }
      if(!found){
	isbface[kface]=1;
	memcpy((f2v->JA+f2v->IA[kface]),facei,nvface*sizeof(INT));
	/* 
	   in this way bcodesf[1:elneib[kel][ke]] gives us the code of the corresponding face;; this can also be linked to f2v and so on. 
	*/
	//	fprintf(stdout,"\nykel=%d,yke=%d:::kface=%d",kel,ke,kface);
	el2fnum[kel][ke]=kface;
	kface++;
      }     
    }
  }
  /********************************************************************/
<<<<<<< HEAD
  for(i=0;i<f2v->IA[mc->nf];i++)
    f2v->val[i]=1;
  /*******************************************************************/   
  INT cfbig=((INT )MARKER_BOUNDARY_NO)+1;
=======
  for(i=0;i<f2v->IA[mc->nf];i++) f2v->val[i]=1;
  /*******************************************************************/   
  INT cfmax,cfmin;
  cfmax=g0->mfaces[nvface]; // first face: get the code;
  cfmin=cfmax; 
  for(je=1;je<g0->nf;je++){
    kbnd=g0->mfaces[je*(nvface+1) + nvface]; // get the code;
    //    fprintf(stdout,"g0_code(%d)=%%d;cfmax=%d\n",je,kbnd,cfmax);fflush(stdout);
    if(kbnd>cfmax) cfmax=kbnd;
    if(kbnd<cfmin) cfmin=kbnd;
  }
  cfmax++; cfmin--;
  if(cfmax<2) cfmax=2;
  if(cfmin>=0) cfmin=-1;
  //  fprintf(stdout,"CFMAX=%d;CFMIN=%d\n",cfmax,cfmin);fflush(stdout);
>>>>>>> 1e2170fb
  for(i=0;i<mc->nf;i++){
    bcodesf[i]=cfmax;// something that is not a prescribed code:
    j1=f2v->IA[i+1]-f2v->IA[i];
    if(j1>0){
      memcpy(facei,(f2v->JA+f2v->IA[i]),j1*sizeof(INT));
      for(je=0;je<g0->nf;je++){
	memcpy(facej,(g0->mfaces+je*(nvface+1)),nvface*sizeof(INT));
	kbnd=g0->mfaces[je*(nvface+1)+nvface];
	if(aresame(facei,facej,nvface)){
	  /* if the face was in the list, take its code. In this way
	     we only take codes of faces that are actually
	     macroelement faces. */
	  bcodesf[i]=kbnd;
	  break;
	}
      }
    }
  }
  /* 
   * set all interior faces faces with no code to 0 code and all
<<<<<<< HEAD
   * boundary faces with no code to dirichlet code 1.
  */
=======
   * boundary faces with no code to Dirichlet code 1. If a boundary
   * face has a code 0 it is set to cmin; cmin<0 always;
   */
>>>>>>> 1e2170fb
  for(i=0;i<mc->nf;i++){
    if(bcodesf[i]!=cfmax) continue;
    if(isbface[i])
      bcodesf[i]=1;
    else
      bcodesf[i]=0;
    //      fprintf(stdout,"\n[%d]=%d",i,bcodesf[i]);
  }
  //  fprintf(stdout,"\n");fflush(stdout);
  for(i=0;i<mc->nf;i++){
    if(isbface[i] && (bcodesf[i]==0)){
      bcodesf[i]=cfmin; // faces on the boundary with code 0. 
    }
  }
  /*******************************************************************/   
  /* for(i=0;i<mc->nf;i++){ */
  /*   fprintf(stdout,"\nFace(%d; code=%d)=[",i,bcodesf[i]); */
  /*   for(je=f2v->IA[i];je<f2v->IA[i+1];++je){ */
  /*     fprintf(stdout,"%d ",f2v->JA[je]); */
  /*   } */
  /*   fprintf(stdout,"]"); */
  /* } */
  /* fprintf(stdout,"\n");fflush(stdout); */
  /***********************************************************************/
  /*Connected components on the boundaries. First find face to face map*/
  iCSRmat *v2f=malloc(sizeof(iCSRmat));
  icsr_trans(f2v,v2f);
  iCSRmat *f2f=malloc(sizeof(iCSRmat));
  /*******************************************************************/    
  icsr_mxm(f2v,v2f,f2f);
  /*******************************************************************/    
  icsr_free(v2f);free(v2f);
  /*******************************************************************/    
  /* 
     now remove all rows in f2f that correspond to interior faces and
     all entries that are not nvface/2, i.e. the number of vertices in
     a (n-2) cube;
  */
  f2f->nnz=f2f->IA[0];
  for(i=0;i<f2f->row;i++){    
    j0=f2f->IA[i];
    j1=f2f->IA[i+1];
    f2f->IA[i]=f2f->nnz;
    if(isbface[i]==0) continue;
    for(ke=j0;ke<j1;ke++){
      je=f2f->JA[ke];
      if(je==i){
	//	f2f->JA[f2f->nnz]=i;
	//	f2f->val[f2f->nnz]=0;
	//	f2f->nnz++;
      	continue;
      }
      if((isbface[je]==0)||(f2f->val[ke]!=(nvface/2))) continue;
      //      if((je==i)||(isbface[je]==0)||(f2f->val[ke]!=(nvface/2))) continue;
      f2f->JA[f2f->nnz]=je;
      f2f->val[f2f->nnz]=f2f->val[ke];
      f2f->nnz++;
    }
  }
  /*******************************************************************/    
  /* connected comps on the boundary */
  icsr_free(blk_dfs);free(blk_dfs);
  blk_dfs=run_dfs(mc->nf,f2f->IA, f2f->JA);
  mc->bndry_cc=0;
  for(i=0;i<blk_dfs->row;++i){
    found=blk_dfs->IA[i+1]-blk_dfs->IA[i];
    if(found>1) mc->bndry_cc++;
  }
  icsr_free(f2f);free(f2f);
  icsr_free(blk_dfs);free(blk_dfs);
  /*now use the bfs*/
  INT lvl,keok,swp,keswp;
  /* for(kj=0;kj<mc->nel;++kj){ */
  /*   print_full_mat_int(1,c2s->nf,elneib[kj],"elneib"); */
  /* } */
  /* for(kj=0;kj<mc->nel;++kj){ */
  /*    print_full_mat_int(1,c2s->nf,el2fnum[kj],"el2fnum"); */
  /* } */
  for(lvl=0;lvl<mc->bfs->row;lvl++){
    j0=mc->bfs->IA[lvl];
    j1=mc->bfs->IA[lvl+1];
    for(kj=j0;kj<j1;kj++){
      jel=mc->bfs->JA[kj];
      kel=mc->etree[jel];// ancestor, this stays unchanged
      if(kel>=0){
  	je=locate0(jel,elneib[kel], c2s->nf);
  	ke=locate0(kel,elneib[jel], c2s->nf);
  	keok=(je+c2s->n)%c2s->nf;
	//////////////////////////////////////////////
	/* fprintf(stdout,"\nKEL=%d,JEL=%d;  KE=%d;KEOK=%d;JE=%d",kel,jel,ke,keok,je);fflush(stdout); */
	/* print_full_mat_int(1,(nvface),(c2s->faces + je*nvface),"FACES00(KEL)"); */
	/* print_full_mat_int(1,(nvcube+1),(g0->mnodes+kel*(nvcube+1)),"NODES00(KEL)");	 */
	/* print_full_mat_int(1,(nvface),(c2s->faces+ke*nvface),"FACES00(JEL)"); */
	/* print_full_mat_int(1,(nvcube+1),(g0->mnodes+jel*(nvcube+1)),"NODES00(JEL)"); */
	///////////////////////////////////////////////////////////////
  	if(keok!=ke){
<<<<<<< HEAD
=======
	  /*************************************************/	  
	  /*************************************************/
	  /* print_full_mat_int(1,c2s->nf,elneib[kel],"elneib1(kel)"); */
	  /* print_full_mat_int(1,c2s->nf,el2fnum[kel],"el2fnum1(kel)"); */
	  /* print_full_mat_int(1,c2s->nf,elneib[jel],"elneib1(jel)"); */
	  /* print_full_mat_int(1,c2s->nf,el2fnum[jel],"el2fnum1(jel)"); */
	  /*************************************************/	  
	  /*************************************************/
>>>>>>> 1e2170fb
  	  //	  swap in jel:
  	  swp=elneib[jel][ke];
  	  elneib[jel][ke]=elneib[jel][keok];
  	  elneib[jel][keok]=swp;
  	  swp=el2fnum[jel][ke];
  	  el2fnum[jel][ke]=el2fnum[jel][keok];
  	  el2fnum[jel][keok]=swp;
	  /*************************************************/
	  /* print_full_mat_int(1,c2s->nf,elneib[kel],"elneib2(kel)"); */
	  /* print_full_mat_int(1,c2s->nf,el2fnum[kel],"el2fnum2(kel)"); */
	  /* print_full_mat_int(1,c2s->nf,elneib[jel],"elneib2(jel)"); */
	  /* print_full_mat_int(1,c2s->nf,el2fnum[jel],"el2fnum2(jel)"); */
	  /*************************************************/	  
  	  // we now need to swap vertices in g0->mnodes
  	  for(i=0;i<nvface;i++){
  	    facei[i]=c2s->faces[ke*nvface+i];
  	    keswp=(ke+c2s->n)%c2s->nf;
  	    facei[i+nvface]=c2s->faces[keswp*nvface+i];
  	    // use mnodes as work space here;
  	    mnodes[i]=c2s->faces[keok*nvface+i];
  	    keswp=(keok+c2s->n)%c2s->nf;
  	    mnodes[i+nvface]=c2s->faces[keswp*nvface+i];
  	  }
  	  for(i=0;i<nvcube;i++)
  	    el2v->JA[i]=g0->mnodes[jel*(nvcube+1)+facei[i]];
  	  for(i=0;i<nvcube;i++)
  	    g0->mnodes[jel*(nvcube+1)+mnodes[i]]=el2v->JA[i];
<<<<<<< HEAD
  	}
=======
  	}       
	//////////////////////////////////////////////
	/* print_full_mat_int(1,(nvcube+1),(g0->mnodes+kel*(nvcube+1)),"NODES11(KEL)");	 */
	/* print_full_mat_int(1,(nvcube+1),(g0->mnodes+jel*(nvcube+1)),"NODES11(JEL)"); */
	///////////////////////////////////////////////////////////////
>>>>>>> 1e2170fb
      }
    }
  }
  //  input_grid_print(g0);
  /* for(kj=0;kj<mc->nel;++kj){ */
  /*   print_full_mat_int(1,c2s->nf,elneib[kj],"elneib1"); */
  /* } */
  /* for(kj=0;kj<mc->nel;++kj){ */
  /*    print_full_mat_int(1,c2s->nf,el2fnum[kj],"el2fnum1"); */
  /* } */
  ////////////////////////// 
  //  input_grid_print(g0);
  //////////////////////////
  if(g0->print_level>10){
    fprintf(stdout,"\nbfs tree(in %s):\n",__FUNCTION__);
    for(lvl=0;lvl<mc->bfs->row;lvl++){
      j0=mc->bfs->IA[lvl];
      j1=mc->bfs->IA[lvl+1];
      for(kj=j0;kj<j1;kj++){
  	jel=mc->bfs->JA[kj];
  	kel=mc->etree[jel];// ancestor
  	fprintf(stdout,"** (%d--%d)",kel,jel);
      }
    }
    fprintf(stdout,"\n");
  }
  // BEGIN: REBUILD THE ELNEIB LIST BECAUSE SOME permutation of vertices may have made the elneib out of date
  /*-------------------------------------------------------------------*/
  /*initialize again*/
  for(kel=0;kel<mc->nel;kel++){
    for(i=0;i<c2s->nf;i++){
      elneib[kel][i]=-1;
    }
  }
  INT *f_save=calloc(c2s->nf,sizeof(INT));
  for(lvl=0;lvl<mc->bfs->row;lvl++){
    j0=mc->bfs->IA[lvl];
    j1=mc->bfs->IA[lvl+1];
    for(kj=j0;kj<j1;kj++){
      jel=mc->bfs->JA[kj];
      kel=mc->etree[jel];// ancestor and already established neighbor
      //      fprintf(stdout,"** (%d-->%d(tochange))",kel,jel);
      if(kel<0) continue;
      // save the faces in the element jel.
      memcpy(f_save,el2fnum[jel],c2s->nf*sizeof(INT));
      for (je=0;je<c2s->nf;je++){
	found=-1;
	k1=je*nvface;
  	for(j=0;j<nvface;j++){
  	  facej[j]=c2s->faces[je*nvface+j];
  	  facej[j]=g0->mnodes[jel*(nvcube+1)  + facej[j]];
  	}
	for (ke=0;ke<c2s->nf;ke++){
	  k2=ke*nvface;
	  for(i=0;i<nvface;i++){
	    facei[i]=c2s->faces[ke*nvface+i];
	    facei[i]=g0->mnodes[kel*(nvcube+1)  + facei[i]];
	  }
	  if(aresame(facei,facej,nvface)){
	    elneib[kel][ke]=jel;
	    elneib[jel][je]=kel;
	    //	    fprintf(stdout,"%%%%\nCommon face (ke=%d,je=%d):(elements %d-%d)",ke,je,kel,jel);fflush(stdout);
	    found=ke;
	    break;
	  }
	}
	if(found>=0)
	  break;
      }     
      if(found<0) {
	fprintf(stderr,"%%%%***ERROR: elements %d and %d are in the neighboring list but they do not share a face****\n\n",kel,jel);
	exit(12);
      }
      /* //SEE IF WE NEED TO run again around the faces in jel and rebuild el2fnum[jel][] */
      /* for (je=0;je<c2s->nf;je++){ */
      /* 	found=-1; */
      /* 	k1=je*nvface; */
      /* 	for(j=0;j<nvface;j++){ */
      /* 	  facej[j]=c2s->faces[je*nvface+j]; */
      /* 	  facej[j]=g0->mnodes[jel*(nvcube+1)  + facej[j]]; */
      /* 	} */
      /* 	for(ke=0;ke<c2s->nf;ke++){ */
      /* 	  k2=f_save[ke]; */
      /* 	  for(j=f2v->IA[k2];j<f2v->IA[k2+1];j++){ */
      /* 	    facei[j-f2v->IA[k2]]=f2v->JA[j]; */
      /* 	  } */
      /* 	  if(aresame(facei,facej,nvface)){	     */
      /* 	    found=ke; */
      /* 	    break; */
      /* 	  } */
      /* 	} */
      /* 	if(found<0){ */
      /* 	  fprintf(stderr,"%%%%***ERROR: FACE %d not found in macroelement %d****\n\n",k2,jel); */
      /* 	  exit(13); */
      /* 	} else { */
      /* 	  el2fnum[jel][je]=k2; */
      /* 	} */
      /* } */
      /* ////////////////////////////////////////////// */
      /* /\* print_full_mat_int(1,(nvcube+1),(g0->mnodes+kel*(nvcube+1)),"NODES33(KEL)"); *\/ */
      /* /\* print_full_mat_int(1,(nvcube+1),(g0->mnodes+jel*(nvcube+1)),"NODES33(JEL)"); *\/ */
      /* /////////////////////////////////////////////////////////////// */
    }    
  }
  // END REBUILD REBUILD
  /**** FINAL REORDER: make the vertices in shared faces the same!!! ***/
  for(lvl=0;lvl<mc->bfs->row;lvl++){
    j0=mc->bfs->IA[lvl];
    j1=mc->bfs->IA[lvl+1];
    for(kj=j0;kj<j1;kj++){
      jel=mc->bfs->JA[kj];
      kel=mc->etree[jel];// 
      //      if(kel<0){
      //	fprintf(stdout,"\n%%splitting element=%d",jel);
      //      } else {
      if(kel>=0){
  	je=locate0(jel,elneib[kel], c2s->nf);
  	ke=locate0(kel,elneib[jel], c2s->nf);
  	/*
	  in kel, we have the face je; in jel we have the face ke. we
	  want to make ke in jel same as je in kel; also the opposite
	  face needs to be reordered.
  	*/
	/* fprintf(stdout,"\nKEL=%d,JEL=%d,KE=%d; JE=%d;",kel,jel,ke,je);fflush(stdout); */
	/* print_full_mat_int(1,c2s->nf,elneib[kel],"Zelneib(kel)"); */
	/* print_full_mat_int(1,c2s->nf,elneib[jel],"Zelneib(jel)"); */
	/* print_full_mat_int(1,(nvface),(c2s->faces + je*nvface),"FACES(KEL)"); */
	/* print_full_mat_int(1,(nvcube+1),(g0->mnodes+kel*(nvcube+1)),"NODES(KEL)"); */
	/* print_full_mat_int(1,(nvface),(c2s->faces+ke*nvface),"FACES(JEL)"); */
	/* print_full_mat_int(1,(nvcube+1),(g0->mnodes+jel*(nvcube+1)),"NODES(JEL)"); */
  	for(i=0;i<nvface;i++){
  	  facei[i]=c2s->faces[ke*nvface+i];
  	  facei[i]=g0->mnodes[jel*(nvcube+1)  + facei[i]];
  	  mnodes[i]=c2s->faces[je*nvface+i];
  	  mnodes[i]=g0->mnodes[kel*(nvcube+1) + mnodes[i]];
  	}
  	k1=aresamep(mnodes,facei,nvface,p);
  	if(!k1){
  	  for(i=0;i<nvface;i++)p[i]=i;
<<<<<<< HEAD
  	}
=======
  	}	      
	keswp=(ke+c2s->n)%c2s->nf;
	/*KKKKKKKKKKKKKKKKKKKKKKKKKKKKKKKKKKKKKKKKKKKKKKKKKKKKKKKKKKKKKKKKKKKKKKKKKKKKKK*/
	/* fprintf(stdout,"\nKESWP=%d;k1=%d",keswp,k1);fflush(stdout); */
	/* print_full_mat_int(1,nvface,p,"permute"); */
	/* print_full_mat_int(1,nvface,facei,"facei(ke)"); */
	/* print_full_mat_int(1,nvface,mnodes,"facej(je)"); */
	/* print_full_mat_int(1,c2s->nf,elneib[kel],"elneib(kel)"); */
	/* print_full_mat_int(1,c2s->nf,el2fnum[kel],"el2fnum(kel)"); */
	/* print_full_mat_int(1,c2s->nf,elneib[jel],"elneib(jel)"); */
	/* print_full_mat_int(1,c2s->nf,el2fnum[jel],"el2fnum(jel)"); */
	/*KKKKKKKKKKKKKKKKKKKKKKKKKKKKKKKKKKKKKKKKKKKKKKKKKKKKKKKKKKKKKKKKKKKKKKKKKKKKKK*/
>>>>>>> 1e2170fb
  	for(i=0;i<nvface;i++){
	  //	  fprintf(stdout,"\n11111111:::%d,%d",facei[c2s->faces[ke*nvface+p[i]]],c2s->faces[ke*nvface+i]);
  	  facei[c2s->faces[ke*nvface+p[i]]]=c2s->faces[ke*nvface+i];
	  //  	  keswp=(ke+c2s->n)%c2s->nf; it is independent of the loop. 
	  //	  fprintf(stdout,"\n22222222:::%d,%d",facei[c2s->faces[keswp*nvface+p[i]]],c2s->faces[keswp*nvface+i]);
  	  facei[c2s->faces[keswp*nvface+p[i]]]=c2s->faces[keswp*nvface+i];
  	}
  	for(i=0;i<nvcube;i++)
  	  el2v->JA[i]=g0->mnodes[jel*(nvcube+1)+facei[i]];
  	for(i=0;i<nvcube;i++)
  	  g0->mnodes[jel*(nvcube+1)+i]=el2v->JA[i];
<<<<<<< HEAD
      }
    }
  }
  /*****************************************************/
=======
	/* print_full_mat_int(1,(nvface),(c2s->faces+ke*nvface),"FACES22(JEL)"); */
	/* print_full_mat_int(1,(nvcube+1),(g0->mnodes+jel*(nvcube+1)),"NODES22(JEL)"); */      
	///////////////////////////////AGAIN REBUILD AGAIN....      
	///////////////////////////////////////////////////////////////
	//	print_full_mat_int(1,(nvcube+1),(g0->mnodes+jel*(nvcube+1)),"NODES88(JEL)");
	///////////////////////////////////////////////////////////////
	memcpy(f_save,el2fnum[jel],c2s->nf*sizeof(INT));
	for (je=0;je<c2s->nf;je++){
	  found=-1;
	  k1=je*nvface;
	  for(j=0;j<nvface;j++){
	    facej[j]=c2s->faces[je*nvface+j];
	    facej[j]=g0->mnodes[jel*(nvcube+1)  + facej[j]];
	  }
	  //	print_full_mat_int(1,nvface,facej,"faceJJJJ33()");
	  //	print_full_mat_int(1,nvface,facei,"faceIIII33()");
	  for(ke=0;ke<c2s->nf;ke++){
	    k2=f_save[ke];
	    for(j=f2v->IA[k2];j<f2v->IA[k2+1];j++){
	      facei[j-f2v->IA[k2]]=f2v->JA[j];
	    }
	    if(aresame(facei,facej,nvface)){	    
	      //	      print_full_mat_int(1,nvface,facej,"facej33()");
	      //	      print_full_mat_int(1,nvface,facei,"facei33()");
	      found=ke;
	      break;
	    }
	  }
	  if(found<0){
	    fprintf(stderr,"%%%%***ERROR: FACE %d not found in macroelement %d****\n\n",k2,jel);
	    exit(13);
	  } else {
	    el2fnum[jel][je]=k2;
	    //	  if(el2fnum[jel][je]!=k2){
	    //	    fprintf(stdout,"\nel2fnum(%d,%d)=%d;",jel,je,el2fnum[jel][je]);fflush(stdout);	    
	    //	  }	  
	  }
	}	
      }      
    }          
  }
  /// AGAIN REBUILD::::::::::::::::::::::::::::::::::::::::::::::::::::::::::  
  free(f_save);
  /// END REBUILD::::::::::::::::::::::::::::::::::::::::::::::::::::::::::
  //  input_grid_print(g0);
 /*****************************************************/
  //YZYZYZYZ
  /* for(i=0;i<mc->nf;i++){ */
  /*   j1=f2v->IA[i+1]-f2v->IA[i]; */
  /*   //    memcpy(facei,(f2v->JA+f2v->IA[i]),j1*sizeof(INT)); */
  /*   fprintf(stdout,"code(%d)=%d; face_data(%d)=[",i,bcodesf[i],i); */
  /*   for (j1=f2v->IA[i];j1<f2v->IA[i+1]-1;++j1){ */
  /*     fprintf(stdout,"%d,",f2v->JA[j1]); */
  /*   } */
  /*   j1=f2v->IA[i+1]-1; */
  /*   fprintf(stdout,"%d]\n",f2v->JA[j1]); */
  /* } */
  // free
>>>>>>> 1e2170fb
  icsr_free(el2v);free(el2v);
  icsr_free(f2v);free(f2v);
  icsr_free(el2el);free(el2el);
  free(facei);
  mc->elneib=elneib;
  mc->el2fnum=el2fnum;
  return mc;
}
/**********************************************************************/
/*!
 * \fn static void scomplex_merge1(const INT nvall, const INT nsall,
 * 		     macrocomplex *mc, scomplex **sc0, cube2simp *c2s)
 *
 * \brief combines an array of simplicial complexes together. REMOVES
 *        the common vertices.  Combines an array of simplicial
 *        complexes constructed from a macro complex together. the
 *        mc->iindex array should contain all global vertex numbers
 *        without repetitions.
 *
 * \param 
 *
 * \return
 *
 * \note
 *
 */
static void scomplex_merge1(const INT nvall,		\
		     const INT nsall,		\
		     macrocomplex *mc,		\
		     scomplex **sc0,		\
		     cube2simp *c2s)
{
  scomplex *sc=sc0[0];
  INT kel,i,ii,j,in1,iin1,newv,nnz;
  iCSRmat bndry_v1;//,bndry_v2;
  INT n1=(sc->n+1),ns0,nv=nvall,ns=nsall;
<<<<<<< HEAD
  INT kel,i,ii,j,in1,iin1,newv;
  sc->marked=realloc(sc->marked,ns*sizeof(INT));
  sc->gen=realloc(sc->gen,ns*sizeof(INT));
  sc->nbr=realloc(sc->nbr,ns*n1*sizeof(INT));
  sc->parent=realloc(sc->parent,ns*sizeof(INT));
  sc->child0=realloc(sc->child0,ns*sizeof(INT));
  sc->childn=realloc(sc->childn,ns*sizeof(INT));
  sc->nodes=realloc(sc->nodes,ns*n1*sizeof(INT));
  sc->bndry=realloc(sc->bndry,nv*sizeof(INT));
  /* 
   * coord sys: 1 is polar, 2 is cyl and so on: not fully implemented
   * and tested yet
   */
  sc->csys=realloc(sc->csys,nv*sizeof(INT));
  /*connected components*/
  sc->cc=mc->cc;sc->bndry_cc=mc->bndry_cc;
  sc->flags=(INT *)realloc(sc->flags,ns*sizeof(INT));
  sc->x=(REAL *)realloc(sc->x,nv*(sc->n)*sizeof(REAL));
  sc->vols=(REAL *)realloc(sc->vols,ns*sizeof(REAL));
  //  sc->fval=(REAL *)realloc(sc->fval,nv*sizeof(REAL)); // function values at every vertex; not used in general;
  for(kel=1;kel<mc->nel;kel++){
    ns0=sc->ns;
    for (ii = 0;ii<sc0[kel]->ns;ii++) {
      i=ii+ns0;
      sc->marked[i] = sc0[kel]->marked[ii];
      sc->gen[i] = sc0[kel]->gen[ii];
      sc->parent[i]=sc0[kel]->parent[ii];
      sc->child0[i]=sc0[kel]->child0[ii];
      sc->childn[i]=sc0[kel]->childn[ii];
      sc->flags[i]=sc0[kel]->flags[ii];
      sc->vols[i]=sc0[kel]->vols[ii];
      in1=i*n1;
      iin1=ii*n1;
      for(j=0;j<n1;j++){
	newv=mc->iindex[kel][sc0[kel]->nodes[iin1+j]];
	sc->nodes[in1+j]=newv;
	sc->nbr[in1+j]=sc0[kel]->nbr[iin1+j]+ns0;
=======
  if(mc->nel!=1) {
    for(kel=0;kel<mc->nel;++kel){
      sc0[kel]->bndry_v->col=nvall;
    }
    sc->marked=realloc(sc->marked,ns*sizeof(INT));
    sc->gen=realloc(sc->gen,ns*sizeof(INT));
    sc->nbr=realloc(sc->nbr,ns*n1*sizeof(INT));
    sc->parent=realloc(sc->parent,ns*sizeof(INT));
    sc->child0=realloc(sc->child0,ns*sizeof(INT));
    sc->childn=realloc(sc->childn,ns*sizeof(INT));
    sc->nodes=realloc(sc->nodes,ns*n1*sizeof(INT));
    sc->bndry=realloc(sc->bndry,nv*sizeof(INT));
    /*  
	every vertex can be on at most "dim" boundaries in one macroelement. if every
	boundary on every macroelement has a different code, then these
	are at most mc->nel*2*dim different codes as every macroelement
	has at most 2*dim faces. 
    */
    //  icsr_realloc(nv,mc->nel*2*sc->n,nv*sc->n,sc->bndry_v); // no need of this here. 
    /* 
     * coord sys: 1 is polar, 2 is cyl and so on: not fully implemented
     * and tested yet
     */
    /*XXXXXXXXXXXXXXXXXXXXXXXXXXXXXXXXXXXXXXXXXXXXXXXXXXXXXXXXXXXX*/
    /*XXXXXXXXXXXXXXXXXXXXXXXXXXXXXXXXXXXXXXXXXXXXXXXXXXXXXXXXXXXX*/
    sc->csys=realloc(sc->csys,nv*sizeof(INT));
    /*connected components*/
    sc->cc=mc->cc;sc->bndry_cc=mc->bndry_cc;
    sc->flags=(INT *)realloc(sc->flags,ns*sizeof(INT));
    sc->x=(REAL *)realloc(sc->x,nv*(sc->n)*sizeof(REAL));
    sc->vols=(REAL *)realloc(sc->vols,ns*sizeof(REAL));
    //  sc->fval=(REAL *)realloc(sc->fval,nv*sizeof(REAL)); // function values at every vertex; not used in general;
    //
    /* for(i=0;i<sc->bndry_v->row;++i){ */
    /*   if((sc->bndry_v->IA[i+1]-sc->bndry_v->IA[i])){ */
    /*     fprintf(stdout,"\n0size(row=%d)=%d; 0entries=[ ",i,sc->bndry_v->IA[i+1]-sc->bndry_v->IA[i]); */
    /*     for(j=sc->bndry_v->IA[i];j<sc->bndry_v->IA[i+1];++j){ */
    /* 	//	fprintf(stdout,"%d(Xc=%d,Xb=%d) ",sc->bndry_v->JA[j],sc->bndry_v->val[j],sc->bndry_v->val[nnz+j]); */
    /* 	fprintf(stdout,"%d(0c=%d) ",sc->bndry_v->JA[j],sc->bndry_v->val[j]); */
    /*     }       */
    /*     fprintf(stdout,"]"); fflush(stdout); */
    /*   } */
    /* }   */
    for(kel=1;kel<mc->nel;kel++){
      ns0=sc->ns;
      /* fprintf(stdout,"\nElement=%d; ns0=%d",kel,ns0);       */
      for (ii = 0;ii<sc0[kel]->ns;ii++) {
	i=ii+ns0;
	sc->marked[i] = sc0[kel]->marked[ii];
	sc->gen[i] = sc0[kel]->gen[ii];
	sc->parent[i]=sc0[kel]->parent[ii];
	sc->child0[i]=sc0[kel]->child0[ii];
	sc->childn[i]=sc0[kel]->childn[ii];
	sc->flags[i]=sc0[kel]->flags[ii];
	sc->vols[i]=sc0[kel]->vols[ii];
	in1=i*n1;
	iin1=ii*n1;
	for(j=0;j<n1;j++){
	  newv=mc->iindex[kel][sc0[kel]->nodes[iin1+j]];
	  sc->nodes[in1+j]=newv;
	  sc->nbr[in1+j]=sc0[kel]->nbr[iin1+j]+ns0;
	}
      }    
      for (ii = 0;ii<sc0[kel]->nv;ii++) {
	i=mc->iindex[kel][ii];
	sc->bndry[i]=sc0[kel]->bndry[ii];
	sc->csys[i]=sc0[kel]->csys[ii];
	//      sc->fval[i]=sc0[kel]->fval[ii];
	in1=i*sc->n;
	iin1=ii*sc->n;
	for(j=0;j<sc->n;j++)
	  sc->x[in1+j]=sc0[kel]->x[iin1+j];
>>>>>>> 1e2170fb
      }
      nnz=sc0[kel]->bndry_v->nnz;
      for(i=0;i<sc0[kel]->bndry_v->row;++i){
	for(j=sc0[kel]->bndry_v->IA[i];j<sc0[kel]->bndry_v->IA[i+1];++j){
	  ii=sc0[kel]->bndry_v->JA[j];// this is vertex number;
	  //	fprintf(stdout,"\nkel=%d:ii=%d,newindex=%d",kel,ii,mc->iindex[kel][ii]);fflush(stdout);
	  sc0[kel]->bndry_v->JA[j]=mc->iindex[kel][ii];
	}
      }
      bndry_v1=icsr_create(sc->bndry_v->row,sc->bndry_v->col,sc->bndry_v->nnz);
      memcpy(bndry_v1.IA,sc->bndry_v->IA,(bndry_v1.row+1)*sizeof(INT));
      memcpy(bndry_v1.JA,sc->bndry_v->JA,bndry_v1.nnz*sizeof(INT));
      memcpy(bndry_v1.val,sc->bndry_v->val,bndry_v1.nnz*sizeof(INT));
      nnz=sc->bndry_v->nnz;
      /*** MOVE POINTERS AND ADD BNDRY CODES ***/
      // free, and use as adding
      icsr_free(sc->bndry_v);
      //add once
      icsr_add(&bndry_v1,sc0[kel]->bndry_v,sc->bndry_v); //
      //    sc->bndry_v->val=realloc(sc->bndry_v->val,2*sc->bndry_v->nnz*sizeof(INT));
      /*END MOVE POINTERS AND ADD BNDRY CODES*/
      sc->ns+=sc0[kel]->ns;
      haz_scomplex_free(sc0[kel]);
      // very wasteful
      //    free(bndry_v2.val);
      icsr_free(&bndry_v1);
    }
<<<<<<< HEAD
    for (ii = 0;ii<sc0[kel]->nv;ii++) {
      i=mc->iindex[kel][ii];
      sc->bndry[i]=sc0[kel]->bndry[ii];
      sc->csys[i]=sc0[kel]->csys[ii];
      //      sc->fval[i]=sc0[kel]->fval[ii];
      in1=i*sc->n;
      iin1=ii*sc->n;
      for(j=0;j<sc->n;j++)
	sc->x[in1+j]=sc0[kel]->x[iin1+j];
=======
    ///////////////////////////////////////////
    sc->nv=nvall;
  }
  ///////////////////////////////////////////  
  /* for(i=0;i<sc->bndry_v->row;++i){ */
  /*   if((sc->bndry_v->IA[i+1]-sc->bndry_v->IA[i])){ */
  /*     fprintf(stdout,"\nXsize(row=%d)=%d; Xentries=[ ",i,sc->bndry_v->IA[i+1]-sc->bndry_v->IA[i]); */
  /*     for(j=sc->bndry_v->IA[i];j<sc->bndry_v->IA[i+1];++j){ */
  /* 	//	fprintf(stdout,"%d(Xc=%d,Xb=%d) ",sc->bndry_v->JA[j],sc->bndry_v->val[j],sc->bndry_v->val[nnz+j]); */
  /* 	fprintf(stdout,"%d(Xc=%d) ",sc->bndry_v->JA[j],sc->bndry_v->val[j]); */
  /*     } */
  /*     fprintf(stdout,"]"); fflush(stdout); */
  /*   } */
  /* } */
  ////////////////////////////////////////////////////////////////////////////
  /*Now we transpose to obtain the vertex->face correspondence*/
  bndry_v1=icsr_create(sc->bndry_v->row,sc->bndry_v->col,sc->bndry_v->nnz);
  memcpy(bndry_v1.IA,sc->bndry_v->IA,(bndry_v1.row+1)*sizeof(INT));
  memcpy(bndry_v1.JA,sc->bndry_v->JA,bndry_v1.nnz*sizeof(INT));
  memcpy(bndry_v1.val,sc->bndry_v->val,bndry_v1.nnz*sizeof(INT));
  icsr_free(sc->bndry_v);
  icsr_trans(&bndry_v1,sc->bndry_v);
  icsr_free(&bndry_v1);  
  nnz=sc->bndry_v->nnz;
  sc->bndry_v->val=realloc(sc->bndry_v->val,2*nnz*sizeof(INT));
  for(i=0;i<sc->bndry_v->row;++i){
    if((sc->bndry_v->IA[i+1]-sc->bndry_v->IA[i])){
      for(ii=sc->bndry_v->IA[i];ii<sc->bndry_v->IA[i+1];++ii){
	j=sc->bndry_v->JA[ii];	
	//sc->bndry_v->val[ii] must be equal to the mc->bcodesf[j].
	if(j<mc->nf && j>=0){	    
	  sc->bndry_v->val[ii+nnz]=mc->isbface[j];	  
	}	
      }
>>>>>>> 1e2170fb
    }
  }
<<<<<<< HEAD
  sc->nv=nvall;
=======
>>>>>>> 1e2170fb
  return;
}
/**********************************************************************/
/*!
 * \fn INT locate1(INT *b,INT *a,INT n,INT *a2,INT n2,INT m2) 
 *
 * \brief locates the elements of an array a in a two dimensional
 *     array a2. a has n elements and a2 is n2 by m2.  returns the the
 *     number of the rows(a2) that contain ALL elements of a; and b
 *     contains the indices of these rows; in case there is an element
 *     of a not contained in any row returns 0; in case no row
 *     contains ALL elements, returns 0; b should have size
 *     n2*sizeof(INT);
 *
 * \param 
 *
 * \return
 *
 * \note
 *
 */
INT locate1(INT *b,INT *a,INT n,INT *a2,INT n2,INT m2)
{  
  INT i,j,im,nb,aj,bi;
  for(i=0;i<n2;i++) b[i]=i;
  for(j=0;j<n;j++){    
    aj=a[j];
    nb=0;
    for(i=0;i<n2;i++){
      if(b[i]<0) continue;
      im=i*m2;
      bi=locate0(aj,(a2+im),m2);
      if(bi<0){b[i]=bi;}
      else {b[i]=i;nb++;}
    }
    if(!nb) return 0;// one of the elements was not found
  }
  nb=0;
  for(i=0;i<n2;i++){
    if(b[i]<0) continue;
    b[nb]=b[i];
    nb++;
  }
  return nb;
}
/**********************************************************************/
/*!
 * \fn void macrocomplex_free(macrocomplex *mc) 
 *
 * \brief free the structure macroelements. 
 *
 * \param 
 *
 * \return
 *
 * \note
 *
 */
void macrocomplex_free(macrocomplex *mc)
{
  INT i;
  for(i=0;i<mc->nel;i++){
    free(mc->nd[i]);
    free(mc->elneib[i]);
    free(mc->el2fnum[i]);
    free(mc->iindex[i]);
  }
  free(mc->nd);
  free(mc->elneib);
  free(mc->el2fnum);
  free(mc->iindex);
  free(mc->isbface);
  free(mc->bcodesf);
  free(mc->flags);
  free(mc->etree);
  if(mc->bfs) {
    icsr_free(mc->bfs);free(mc->bfs);
  }
  if(mc->fullel2el) {
    icsr_free(mc->fullel2el);free(mc->fullel2el);
  }
  if(mc) free(mc);
  return;
}
/**********************************************************************/
/*!
 * \fn void fix_grid(macrocomplex *mc, scomplex **scin,cube2simp *c2s,
 *                   input_grid *g0)
 *
 * \brief A loop over all macroelements and generates array
 *        mc->iindex[kel][] for kel=1:nel (number of
 *        macroelements=nel). Each of the entries in iindex gives the
 *        global number of a local vertex.
 *
 * \param scin is an array of simplicial complexes each generated
 *        independently in a macroelement. this program combines them
 *
 * \return
 *
 * \note
 *
 */
void fix_grid(macrocomplex *mc,		\
	       scomplex **scin,			\
	       cube2simp *c2s,			\
	       input_grid *g0)
{
  INT nsall,nvall;
  if(mc->nel<=1){
    nvall=scin[0]->nv;
    nsall=scin[0]->ns;
    scomplex_merge1(nvall,nsall,mc,scin,c2s);
    return;
  }
  scomplex *scp;
  INT dim=c2s->n,dim1=c2s->n+1,nvface=c2s->nvface,nvcube=c2s->nvcube;
// at most dim (n-1)dimensional faces may intersect to form a vertex
  INT *mp = (INT *)calloc(dim1,sizeof(INT));
  INT *m = (INT *)calloc(dim1,sizeof(INT));
  INT *mwrk = (INT *)calloc(dim1,sizeof(INT));
  INT *mi = (INT *)calloc(2*dim1,sizeof(INT));
  INT *mip = (INT *)calloc(2*dim1,sizeof(INT));
  INT *vertk = (INT *)calloc(dim1,sizeof(INT));
  INT *vertj = (INT *)calloc(dim1,sizeof(INT));
  INT *facesk = (INT *)calloc(2*dim*nvface,sizeof(INT));
  INT *facesj = (INT *)calloc(2*dim1*nvface,sizeof(INT));
  INT *pd=(INT *)calloc(dim,sizeof(INT));
  INT *ti=vertj,*tip=vertk;
  //scalars
  INT nv=-10,kel, jel,nk,nj,flag;
  INT numv,kf,kfp,kz,kdim,kj;
  INT i,j,k,iaa, iab;
  INT *nodesj=NULL,*nodesk=NULL;
  // place holders (short hand)
  //  iCSRmat *fel2el=mc->fullel2el;
  //  INT **nd=mc->nd;
  //  INT **elneib=mc->elneib;
  //  INT **el2fnum=mc->el2fnum;
  INT *iindex,*iindexp;
  //  for(kz=(dim-1);kz>=0;kz--){
  //serching for intersection of kz-dimensional faces.
  //    kdim=(1<<kz);
  //  for(knnz=0;knnz<mc->bfs->nnz;knnz++){    
  //    kel=mc->bfs->JA[knnz];
  INT neg,nvold;

  nvall=0;nsall=0;

  //  print_full_mat_int(g0->nel,c2s->nvcube+1,g0->mnodes,"mel0");
  
  for(kel=0;kel<mc->nel;kel++){
    // we have not been here, so let us set the initial indexing to be the original indexing; 
    nvold=nvall;
    for(i=0;i<scin[kel]->nv;i++){
      mc->iindex[kel][i]=i + nvall;// this is the global number if there are no removals of vertices. 
    }
    neg=0;
    iaa=mc->fullel2el->IA[kel];
    iab=mc->fullel2el->IA[kel+1];
    if((iab-iaa)<=0){
      if(g0->print_level>5){
	fprintf(stdout,"\nin %s: macroelement=%d; vertices=%d; overlaps=%d;",__FUNCTION__,kel,scin[kel]->nv,neg);fflush(stdout);
      }
      nvall+=scin[kel]->nv;      
      nsall+=scin[kel]->ns;
      continue;
    } 
    scp=scin[kel];// sc complex visited earlier.
    iindexp=mc->iindex[kel];
    nodesk=(g0->mnodes+kel*(nvcube+1));
    for(i=0;i<c2s->nf;i++){
      for(j=0;j<nvface;j++){
	k=c2s->faces[i*nvface+j];
	facesk[i*nvface+j]=nodesk[k];
      }
    }
    for (kj=iaa;kj<iab;kj++){
      jel=mc->fullel2el->JA[kj];
      nodesj=(g0->mnodes+jel*(nvcube+1));
      for(i=0;i<c2s->nf;i++){
	for(j=0;j<nvface;j++){
	  k=c2s->faces[i*nvface+j];
	  facesj[i*nvface+j]=nodesj[k];
	}
      }
      numv=0;
      // find now how many times these two elements intersect:
      kdim=mc->fullel2el->val[kj];
      // calculate the dimension of the intersection:
      kz=((INT )floor(log2(((REAL) kdim)-1e-3)))+1;
      iindex=mc->iindex[jel];
      for(k=0;k<c2s->nvcube;k++){
	i=nodesk[k];
	i=locate0(i,nodesj,c2s->nvcube);
	if(i<0) continue;
	vertk[numv]=nodesk[k];
	vertj[numv]=nodesj[i];
	numv++;
      }
      nk=locate1(mip,vertk,numv,facesk,c2s->nf,c2s->nvface);
      nj=locate1(mi,vertj,numv,facesj,c2s->nf,c2s->nvface);
      if((nk == nj) && nk==(dim-kz) && nj==(dim-kz)) {
	align_lattice(pd,numv,nodesj,nodesk,c2s);
	for(j=0;j<nj;j++){
	  /* 
	     for two macroelements kel and jel, from faces mi[] and
	     mip[] whose intersection forms the intersection of kel and jel
	     macroelements get the ti[] and tip[] arrays which
	     describe on which boundary using the number of
	     divisions we have the corresponding vertices lying
	  */
	  if(mi[j]<dim){
	    mi[j]=dim-(mi[j]+1);// which place in the array m[] this face corresponds to.
	    ti[j]=0;
	  } else {
	    mi[j]=dim-((mi[j]%dim)+1);
	    ti[j]=mc->nd[jel][mi[j]];
	  }
	  if(mip[j]<dim){
	    mip[j]=dim-(mip[j]+1);
	    tip[j]=0;
	  } else {
	    mip[j]=dim-((mip[j]%dim)+1);
	    tip[j]=mc->nd[kel][mip[j]];
	  }	    
	}
	nv=0;
	for(kfp=0;kfp<scp->nv;kfp++){
	  coord_lattice(mp,dim,kfp,scp->nv,mc->nd[kel]);
	  flag=1;
	  for(j=0;j<nj;j++) if(mp[mip[j]]!=tip[j]){flag=0;break;}
	  if(flag){
	    // find out which (i,j) is (ip,jp) in kel
	    memcpy(mwrk,mp,dim*sizeof(INT)); //	    
	    // put everything in sync:
	    for(k=0;k<dim;k++){
	      if(pd[k]<0){
		mwrk[abs(pd[k])-1]=mc->nd[jel][k]-mwrk[abs(pd[k])-1];
		m[k]=mwrk[abs(pd[k])-1]; // added later??? why???
	      }
	    }
	    for(k=0;k<dim;k++){
	      if(pd[k]>0){
		m[k]=mwrk[abs(pd[k])-1];
	      }
	    }
	    for(k=0;k<dim;k++){
	      if(pd[k]==0){
		m[k]=mwrk[abs(pd[k])];
	      }
	    }
	    for(k=0;k<nk;k++) m[mi[k]]=ti[k];
	    kf=num_lattice(m,dim,mc->nd[jel]);
	    if(iindexp[kfp]>=nvold){
	      iindexp[kfp]=iindex[kf];
	      neg++;
	    }
	  } else {
	    if(iindexp[kfp]>=nvold) {
	      iindexp[kfp]=nv+nvold;
	      nv++;
	    }
	  }
	}
	/*>>>>>>>>>>>>>>>>>>>>>>>>>>>>>>>>>>>>>><<<<<<<<<<<<<<<<<<<<<<<<<<<<<<<<<<<<<<<<<<<<<<<<<<<<<<<<<<*/	
      } else {
	fprintf(stderr,"\n*** An error in counting overlaps in %s ***\n",__FUNCTION__);
	exit(128);
      }
    }
    if(g0->print_level>5)
      fprintf(stdout,"\nin %s: macroelement=%d; total=%d; overlaps=%d",__FUNCTION__,kel,scp->nv,neg);
    nvall+=nv;
    nsall+=scin[kel]->ns;
    //fprintf(stdout,"\nGLOBALLY:v_total=%d; s_total=%d",nvall,nsall);fflush(stdout);
  }
  /* INT nnz,iloc,iglob; */
  /* for(jel=0;jel<mc->nel;++jel){ */
  /*   fprintf(stdout,"\n(Again)Element=%d;",jel); */
  /*   for(kf=0;kf<scin[jel]->nv;++kf){ */
  /*     fprintf(stdout,"\noldv=%d-->newv=%d",kf,mc->iindex[jel][kf]); */
  /*   } */
  /*   nnz=scin[jel]->bndry_v->nnz; */
  /*   for(kf=0;kf<scin[jel]->bndry_v->row;++kf){ */
  /*     if((scin[jel]->bndry_v->IA[kf+1]-scin[jel]->bndry_v->IA[kf])){ */
  /* 	fprintf(stdout,"\nTsize(Trow=%d)=%d; Tentries=[ ",kf,scin[jel]->bndry_v->IA[kf+1]-scin[jel]->bndry_v->IA[kf]); */
  /* 	for(j=scin[jel]->bndry_v->IA[kf];j<scin[jel]->bndry_v->IA[kf+1];++j){ */
  /* 	  iloc=scin[jel]->bndry_v->JA[j]; */
  /* 	  iglob=mc->iindex[jel][iloc]; */
  /* 	  fprintf(stdout,"%d(Tc=%d,Tb=%d) ",iglob,scin[jel]->bndry_v->val[j],scin[jel]->bndry_v->val[nnz+j]); */
  /* 	} */
  /* 	fprintf(stdout,"]"); fflush(stdout); */
  /* 	fprintf(stdout,"\nZsize(Zrow=%d)=%d; Zentries=[ ",kf,scin[jel]->bndry_v->IA[kf+1]-scin[jel]->bndry_v->IA[kf]); */
  /* 	for(j=scin[jel]->bndry_v->IA[kf];j<scin[jel]->bndry_v->IA[kf+1];++j){ */
  /* 	  fprintf(stdout,"%d(Zc=%d,Zb=%d) ",scin[jel]->bndry_v->JA[j],scin[jel]->bndry_v->val[j],scin[jel]->bndry_v->val[nnz+j]); */
  /* 	} */
  /* 	fprintf(stdout,"]"); fflush(stdout); */
  /*     } */
  /*   } */
  /*   haz_scomplex_print(scin[jel],0,"JEL"); */
  /* }   */
  if(g0->print_level>5){
    for(kel=0;kel<mc->nel;kel++){
      fprintf(stdout,"\nelement{%d}=[",kel);
      for (i = 0;i<(nvcube+1);i++){
	fprintf(stdout,"%d ",g0->mnodes[kel*(nvcube+1)+i]);
      }
      fprintf(stdout,"];");
      for(i=0;i<scin[kel]->nv;i++){
	coord_lattice(m,dim,i,scin[kel]->nv,mc->nd[kel]);
	fprintf(stdout,"\n     [%d=( ",i);
	for(j=0;j<dim;j++){
	  fprintf(stdout,"%d ",m[j]);
	}
	fprintf(stdout,")]<-->%d",mc->iindex[kel][i]);
	fprintf(stdout,"; x=(");
	for(j=0;j<dim;j++)
	  fprintf(stdout,"%.3f ", scin[kel]->x[i*dim+j]);
	fprintf(stdout,")");
      }
    }
    fprintf(stdout,"\n");
  }
  free(m);
  free(mwrk);
  free(mp);
  free(mi);
  free(mip);
  free(facesk);
  free(facesj);
  free(vertk);
  free(vertj);
  free(pd);
  scomplex_merge1(nvall,nsall,mc,scin,c2s);
  return;
}
/**********************************************************************/
/*!
 * \fn scomplex *generate_initial_grid(input_grid *g0) 
 *
 * \brief From the data from input_grid g0 generates the global
 *        simplicial complex with the grid based on the macroelements
 *        and the divisions given by *g0.
 *
 * \param 
 *
 * \return
 *
 * \note
 *
 */
scomplex **generate_initial_grid(input_grid *g0)
{
  /* 
     From an input grid loops over the macroelements and generates
     meshes depending on the number of divisions  in every dimension. 
  */
  input_grid *g;
  INT i,j,kel,pmem;
  /***************************************************************************/
  cube2simp *c2s=cube2simplex(g0->dim);
  /***************************************************************************/
  INT nvcube=c2s->nvcube;
  scomplex **sc=malloc(g0->nel*sizeof(scomplex *));
  pmem=2*g0->nel*c2s->nf*c2s->nvface;
  if(pmem<2*g0->ne) pmem=2*g0->ne;
  if(pmem<2*g0->nel) pmem=2*g0->nel;
  if(pmem<2*g0->nf) pmem=2*g0->nf;
  INT *p=calloc(pmem,sizeof(INT));
  //  print_full_mat_int(g0->nel,(c2s->nvcube+1),g0->mnodes,"ex");
  ilexsort(g0->nf, (c2s->nvface+1),g0->mfaces,p);
  //  ilexsort(g0->nel,(c2s->nvcube+1),g0->mnodes,p);
  /* for(kel=0;kel<g0->nel;kel++){ */
  /*   print_full_mat_int(1,c2s->nvcube+1,g0->mnodes+kel*(c2s->nvcube+1),"mnodes33"); */
  /* } */
<<<<<<< HEAD
  input_grid_print(g0);
=======
  //  input_grid_print(g0);
>>>>>>> 1e2170fb
  /*-------------------------------------------------------------------*/
  //  INT *efound=calloc(c2s->ne*(g0->nel),sizeof(INT));  
  g=malloc(sizeof(input_grid));  //temp grid for one macroelement// we need to free this at the end
  /**/
  g->title=strndup(g0->title,(strlen(g0->title)+1)*sizeof(char));
  g->fgrid=strndup(g0->fgrid,(strlen(g0->fgrid)+1)*sizeof(char));
  g->fvtu=strndup(g0->fvtu,(strlen(g0->fvtu)+1)*sizeof(char));
  /**/
  g->print_level=g0->print_level;
  g->ref_type=g0->ref_type;
  g->nref=g0->nref;
  g->err_stop=g0->err_stop;
  /**/
  g->dim=c2s->n;
  g->ncsys=g0->ncsys;
  g->nv=c2s->nvcube;
  g->nf=c2s->nf;
  g->ne=c2s->ne;
  g->nel=1;
  g->num_refine_points=g0->num_refine_points;
  input_grid_arrays(g);
  /* copy these as these are the same as g0 */
  memcpy(g->systypes,g0->systypes,abs(g0->ncsys)*sizeof(INT));
  memcpy(g->syslabels,g0->syslabels,abs(g0->ncsys)*sizeof(INT));
  memcpy(g->ox,g0->ox,g0->dim*abs(g0->ncsys)*sizeof(REAL));
  INT chng=1,iter=0,maxiter=1024;  
  // get the macroelement mesh in a structure
  macrocomplex *mc=set_mmesh(g0,c2s,p);
  /****************************************************************/
  set_edges(g0,c2s);  
  while(chng && (iter<maxiter)){
    iter++;
    // make the divisions in g0->seg consistent;
    chng=set_ndiv_edges(g,g0,c2s,mc->nd,iter);
  }
  /*PLACE HOLDERS*/
  INT **el2fnum=mc->el2fnum;
  INT *isbface=mc->isbface;
  INT *bcodesf=mc->bcodesf;
  iCSRmat *bfs0=mc->bfs;
  if(g0->print_level>0){
    fprintf(stdout,"\n%%DFS(domains): %d connected components",mc->cc);
    fprintf(stdout,"\n%%DFS(boundaries): %d connected components",mc->bndry_cc);
  }else if (g0->print_level>3){
    fprintf(stdout,"\n%%Input faces with codes: %d; Total number of faces:%d\n",g0->nf,mc->nf);
  }else if(g0->print_level>10){
    fprintf(stdout,"\nbfs0=[");
    icsr_print_matlab_val(stdout,bfs0);
    fprintf(stdout,"];");
    fprintf(stdout,"\nbfs=sparse(bfs0(:,1),bfs0(:,2),bfs0(:,3));\n");
    print_full_mat_int(1,mc->nf,mc->isbface,"isbface");
    print_full_mat_int(1,mc->nf,mc->bcodesf,"bcodesf");
    fprintf(stdout,"\n*****   nf=%d (%d)******* \n",g0->nf,mc->nf);
    fprintf(stdout,"\nfel2el0=[");
    icsr_print_matlab_val(stdout,mc->fullel2el);
    fprintf(stdout,"];");
    fprintf(stdout,"\nfel2el=sparse(fel2el0(:,1),fel2el0(:,2),fel2el0(:,3));\n");
    print_full_mat_int(1,mc->nf,mc->isbface,"isbface");
    print_full_mat_int(1,mc->nf,mc->bcodesf,"bcodesf");
  }
  /***********************************************************************/    
    /* fprintf(stdout,"\nbfs0=["); */
    /* icsr_print_matlab_val(stdout,bfs0); */
    /* fprintf(stdout,"];"); */
    /* fprintf(stdout,"\nbfs=sparse(bfs0(:,1),bfs0(:,2),bfs0(:,3));\n"); */
    /* fprintf(stdout,"\n%%%%*****   g0_nf=%d; mc_nf=%d\n",g0->nf,mc->nf); */
    /* fprintf(stdout,"\nfel2el0=["); */
    /* icsr_print_matlab_val(stdout,mc->fullel2el); */
    /* fprintf(stdout,"];"); */
    /* fprintf(stdout,"\nfel2el=sparse(fel2el0(:,1),fel2el0(:,2),fel2el0(:,3));\n"); */
    /* print_full_mat_int(1,mc->nf,mc->isbface,"isbface"); */
    /* print_full_mat_int(1,mc->nf,mc->bcodesf,"bcodesf"); */
  /* set the divisions on every edge now; since they are consistent we have: */
  if(set_ndiv_edges(g,g0,c2s,mc->nd,0)) {
    fprintf(stderr,"\n\n***ERR in %s: the divisions of the edges cannod be inconsistent during second call of set_ndiv_edges()\n\n",__FUNCTION__);
    exit(4);
  }
  for(kel=0;kel<mc->nel;kel++){
    for(i=0;i<c2s->n;i++){
      if(mc->nd[kel][i]<=0) mc->nd[kel][i]=1;
    }
  }
  if(g0->print_level>15) input_grid_print(g0);
  INT nsall,nvall,nnz;
  nsall=0;nvall=0;
  /* now mc->nd is known, let us allocate iindex */
  for(kel=0;kel<g0->nel;kel++){
    nvall=1;
    for(i=0;i<g0->dim;i++)
      nvall*=(mc->nd[kel][i]+1);
    mc->iindex[kel]=calloc(nvall,sizeof(INT));
    // TRUE    mc->flags[kel]=g0->mnodes[nvcube+kel*(nvcube+1)];
    mc->flags[kel]=2*kel+1;
  }
  INT intype=g0->ref_type-1,kj,jel;  
  INT *codef=calloc(c2s->nf,sizeof(INT));
  INT *labelf=calloc(c2s->nf,sizeof(INT));
  INT *isbndf=calloc(c2s->nf,sizeof(INT));
  iCSRmat bndry_v1,bndry_v2;// local vertex/bface relation. Later combined in sc->bndry_v;
  INT *tmp_ptr; // to store isbface
  INT kjj;
  for(kj=0;kj<bfs0->row;kj++){
    if(g0->ref_type>=0) intype++;
    else intype=-1;
    for(kjj=bfs0->IA[kj];kjj<bfs0->IA[kj+1];kjj++){
      jel=bfs0->JA[kjj];    
      /* fprintf(stdout,"\nAAAElement=%d;",jel);       */
      if((intype>=0) && (mc->etree[jel]<0)) intype=g0->ref_type; //reset reftype;
      //    print_full_mat_int(1,c2s->nf,elneib[kel],"neib");
      memcpy(g->mnodes,(g0->mnodes+jel*(nvcube+1)),(nvcube+1)*sizeof(INT));
      for(i=0;i<c2s->nvcube;i++){
	j=g->mnodes[i];// vertex number (global)
	g->csysv[i]=g0->csysv[j]; 
	g->labelsv[i]=g0->csysv[j];
	memcpy((g->xv+i*g->dim),(g0->xv+j*g0->dim),g->dim*sizeof(REAL));
      }
      /***************************************************/
      /*element code is in mc->flags[]; we now do the face codes:*/
      for(i=0;i<c2s->nf;i++){
	labelf[i]=el2fnum[jel][i];  // this is the face global number;
	codef[i]=bcodesf[labelf[i]];// code associated with this macroelement face
	isbndf[i]=isbface[labelf[i]];// is this macroelement face on the boundary
      }
      sc[jel]=umesh(g->dim,mc->nd[jel],c2s,		\
		    labelf,isbndf,codef,mc->flags[jel],	\
		    intype);
      // now we make the boundary matrix global.... transpose it so it is "face"->"vertex"
      sc[jel]->bndry_v->col=mc->nf;//
      nnz=sc[jel]->bndry_v->nnz;
      icsr_trans(sc[jel]->bndry_v,&bndry_v1);
      tmp_ptr=sc[jel]->bndry_v->val;
      sc[jel]->bndry_v->val += nnz;
      icsr_trans(sc[jel]->bndry_v,&bndry_v2);
      sc[jel]->bndry_v->val = tmp_ptr;
      nnz=sc[jel]->bndry_v->nnz;
      /* Now we copy the face->vertex correspondence over sc->bndry_v */
      sc[jel]->bndry_v->col=bndry_v1.col;//col
      sc[jel]->bndry_v->row=bndry_v1.row;//row
      sc[jel]->bndry_v->nnz=bndry_v1.nnz;//nnz
      sc[jel]->bndry_v->IA=realloc(sc[jel]->bndry_v->IA,(sc[jel]->bndry_v->row+1)*sizeof(INT));      
      memcpy(sc[jel]->bndry_v->IA,bndry_v1.IA,(bndry_v1.row+1)*sizeof(INT));
      memcpy(sc[jel]->bndry_v->JA,bndry_v1.JA,bndry_v1.nnz*sizeof(INT));
      memcpy(sc[jel]->bndry_v->val,bndry_v1.val,bndry_v1.nnz*sizeof(INT));
      memcpy((sc[jel]->bndry_v->val+nnz),bndry_v2.val,bndry_v2.nnz*sizeof(INT));
      icsr_free(&bndry_v1);
      icsr_free(&bndry_v2);
      //////////////////////////////////
      nsall+=sc[jel]->ns;
      nvall+=sc[jel]->nv;
      //    if((mc->fullel2el->IA[jel+1]-mc->fullel2el->IA[jel])<=0){
      for(i=0;i<sc[jel]->nv;i++){
	mc->iindex[jel][i]=i;
      }
      //}
      //      fprintf(stdout,"\n%%Mapping back to the macroelement...\n");
      map2mac(sc[jel],c2s,g);
      //      fprintf(stdout,"\n%%in %s: mesh(macroelement=%d): nv=%d; nsimp=%d",__FUNCTION__,jel,sc[jel]->nv,sc[jel]->ns); fflush(stdout);
    }
  }
  fix_grid(mc,sc,c2s,g0);
  /*initialize the parent_v matrix*/
  icsr_free(sc[0]->parent_v);
  sc[0]->parent_v[0]=icsr_create(sc[0]->nv,sc[0]->nv,sc[0]->nv);
  sc[0]->parent_v->IA[0]=0;
  for(i=0;i<sc[0]->parent_v->row;++i){
    sc[0]->parent_v->JA[sc[0]->parent_v->IA[i]]=i;
    sc[0]->parent_v->IA[i+1]=i+1;
  }  
  if(g0->print_level>4){
    fprintf(stdout,"\n%%merged(macroelements=[%d..%d]): vertices=%d; simplices=%d", \
	    0,mc->nel-1,sc[0]->nv,sc[0]->ns);  
    fprintf(stdout," ..done.\n\n");fflush(stdout);
  }
  free(p);
  free(isbndf);
  free(codef);
  free(labelf);
  input_grid_free(g);
  macrocomplex_free(mc);
  cube2simp_free(c2s);
  /* order simplex2vertex array as required by the adaptive refinement */
  find_nbr(sc[0]->ns,sc[0]->nv,sc[0]->n,sc[0]->nodes,sc[0]->nbr);
  //
  INT *wrk1=calloc(5*(sc[0]->n+2),sizeof(INT));
  /*   construct bfs tree for the dual graph*/
  sc_vols(sc[0]);
  abfstree(0,sc[0],wrk1,g0->print_level);
  free(wrk1);
  //  sc=realloc(sc,sizeof(scomplex *));
  return sc;  
}
/*EOF*/<|MERGE_RESOLUTION|>--- conflicted
+++ resolved
@@ -365,12 +365,6 @@
     }
   }
   /********************************************************************/
-<<<<<<< HEAD
-  for(i=0;i<f2v->IA[mc->nf];i++)
-    f2v->val[i]=1;
-  /*******************************************************************/   
-  INT cfbig=((INT )MARKER_BOUNDARY_NO)+1;
-=======
   for(i=0;i<f2v->IA[mc->nf];i++) f2v->val[i]=1;
   /*******************************************************************/   
   INT cfmax,cfmin;
@@ -386,7 +380,6 @@
   if(cfmax<2) cfmax=2;
   if(cfmin>=0) cfmin=-1;
   //  fprintf(stdout,"CFMAX=%d;CFMIN=%d\n",cfmax,cfmin);fflush(stdout);
->>>>>>> 1e2170fb
   for(i=0;i<mc->nf;i++){
     bcodesf[i]=cfmax;// something that is not a prescribed code:
     j1=f2v->IA[i+1]-f2v->IA[i];
@@ -407,14 +400,9 @@
   }
   /* 
    * set all interior faces faces with no code to 0 code and all
-<<<<<<< HEAD
-   * boundary faces with no code to dirichlet code 1.
-  */
-=======
    * boundary faces with no code to Dirichlet code 1. If a boundary
    * face has a code 0 it is set to cmin; cmin<0 always;
    */
->>>>>>> 1e2170fb
   for(i=0;i<mc->nf;i++){
     if(bcodesf[i]!=cfmax) continue;
     if(isbface[i])
@@ -511,17 +499,6 @@
 	/* print_full_mat_int(1,(nvcube+1),(g0->mnodes+jel*(nvcube+1)),"NODES00(JEL)"); */
 	///////////////////////////////////////////////////////////////
   	if(keok!=ke){
-<<<<<<< HEAD
-=======
-	  /*************************************************/	  
-	  /*************************************************/
-	  /* print_full_mat_int(1,c2s->nf,elneib[kel],"elneib1(kel)"); */
-	  /* print_full_mat_int(1,c2s->nf,el2fnum[kel],"el2fnum1(kel)"); */
-	  /* print_full_mat_int(1,c2s->nf,elneib[jel],"elneib1(jel)"); */
-	  /* print_full_mat_int(1,c2s->nf,el2fnum[jel],"el2fnum1(jel)"); */
-	  /*************************************************/	  
-	  /*************************************************/
->>>>>>> 1e2170fb
   	  //	  swap in jel:
   	  swp=elneib[jel][ke];
   	  elneib[jel][ke]=elneib[jel][keok];
@@ -549,15 +526,6 @@
   	    el2v->JA[i]=g0->mnodes[jel*(nvcube+1)+facei[i]];
   	  for(i=0;i<nvcube;i++)
   	    g0->mnodes[jel*(nvcube+1)+mnodes[i]]=el2v->JA[i];
-<<<<<<< HEAD
-  	}
-=======
-  	}       
-	//////////////////////////////////////////////
-	/* print_full_mat_int(1,(nvcube+1),(g0->mnodes+kel*(nvcube+1)),"NODES11(KEL)");	 */
-	/* print_full_mat_int(1,(nvcube+1),(g0->mnodes+jel*(nvcube+1)),"NODES11(JEL)"); */
-	///////////////////////////////////////////////////////////////
->>>>>>> 1e2170fb
       }
     }
   }
@@ -697,22 +665,6 @@
   	k1=aresamep(mnodes,facei,nvface,p);
   	if(!k1){
   	  for(i=0;i<nvface;i++)p[i]=i;
-<<<<<<< HEAD
-  	}
-=======
-  	}	      
-	keswp=(ke+c2s->n)%c2s->nf;
-	/*KKKKKKKKKKKKKKKKKKKKKKKKKKKKKKKKKKKKKKKKKKKKKKKKKKKKKKKKKKKKKKKKKKKKKKKKKKKKKK*/
-	/* fprintf(stdout,"\nKESWP=%d;k1=%d",keswp,k1);fflush(stdout); */
-	/* print_full_mat_int(1,nvface,p,"permute"); */
-	/* print_full_mat_int(1,nvface,facei,"facei(ke)"); */
-	/* print_full_mat_int(1,nvface,mnodes,"facej(je)"); */
-	/* print_full_mat_int(1,c2s->nf,elneib[kel],"elneib(kel)"); */
-	/* print_full_mat_int(1,c2s->nf,el2fnum[kel],"el2fnum(kel)"); */
-	/* print_full_mat_int(1,c2s->nf,elneib[jel],"elneib(jel)"); */
-	/* print_full_mat_int(1,c2s->nf,el2fnum[jel],"el2fnum(jel)"); */
-	/*KKKKKKKKKKKKKKKKKKKKKKKKKKKKKKKKKKKKKKKKKKKKKKKKKKKKKKKKKKKKKKKKKKKKKKKKKKKKKK*/
->>>>>>> 1e2170fb
   	for(i=0;i<nvface;i++){
 	  //	  fprintf(stdout,"\n11111111:::%d,%d",facei[c2s->faces[ke*nvface+p[i]]],c2s->faces[ke*nvface+i]);
   	  facei[c2s->faces[ke*nvface+p[i]]]=c2s->faces[ke*nvface+i];
@@ -724,12 +676,6 @@
   	  el2v->JA[i]=g0->mnodes[jel*(nvcube+1)+facei[i]];
   	for(i=0;i<nvcube;i++)
   	  g0->mnodes[jel*(nvcube+1)+i]=el2v->JA[i];
-<<<<<<< HEAD
-      }
-    }
-  }
-  /*****************************************************/
-=======
 	/* print_full_mat_int(1,(nvface),(c2s->faces+ke*nvface),"FACES22(JEL)"); */
 	/* print_full_mat_int(1,(nvcube+1),(g0->mnodes+jel*(nvcube+1)),"NODES22(JEL)"); */      
 	///////////////////////////////AGAIN REBUILD AGAIN....      
@@ -788,7 +734,6 @@
   /*   fprintf(stdout,"%d]\n",f2v->JA[j1]); */
   /* } */
   // free
->>>>>>> 1e2170fb
   icsr_free(el2v);free(el2v);
   icsr_free(f2v);free(f2v);
   icsr_free(el2el);free(el2el);
@@ -825,45 +770,6 @@
   INT kel,i,ii,j,in1,iin1,newv,nnz;
   iCSRmat bndry_v1;//,bndry_v2;
   INT n1=(sc->n+1),ns0,nv=nvall,ns=nsall;
-<<<<<<< HEAD
-  INT kel,i,ii,j,in1,iin1,newv;
-  sc->marked=realloc(sc->marked,ns*sizeof(INT));
-  sc->gen=realloc(sc->gen,ns*sizeof(INT));
-  sc->nbr=realloc(sc->nbr,ns*n1*sizeof(INT));
-  sc->parent=realloc(sc->parent,ns*sizeof(INT));
-  sc->child0=realloc(sc->child0,ns*sizeof(INT));
-  sc->childn=realloc(sc->childn,ns*sizeof(INT));
-  sc->nodes=realloc(sc->nodes,ns*n1*sizeof(INT));
-  sc->bndry=realloc(sc->bndry,nv*sizeof(INT));
-  /* 
-   * coord sys: 1 is polar, 2 is cyl and so on: not fully implemented
-   * and tested yet
-   */
-  sc->csys=realloc(sc->csys,nv*sizeof(INT));
-  /*connected components*/
-  sc->cc=mc->cc;sc->bndry_cc=mc->bndry_cc;
-  sc->flags=(INT *)realloc(sc->flags,ns*sizeof(INT));
-  sc->x=(REAL *)realloc(sc->x,nv*(sc->n)*sizeof(REAL));
-  sc->vols=(REAL *)realloc(sc->vols,ns*sizeof(REAL));
-  //  sc->fval=(REAL *)realloc(sc->fval,nv*sizeof(REAL)); // function values at every vertex; not used in general;
-  for(kel=1;kel<mc->nel;kel++){
-    ns0=sc->ns;
-    for (ii = 0;ii<sc0[kel]->ns;ii++) {
-      i=ii+ns0;
-      sc->marked[i] = sc0[kel]->marked[ii];
-      sc->gen[i] = sc0[kel]->gen[ii];
-      sc->parent[i]=sc0[kel]->parent[ii];
-      sc->child0[i]=sc0[kel]->child0[ii];
-      sc->childn[i]=sc0[kel]->childn[ii];
-      sc->flags[i]=sc0[kel]->flags[ii];
-      sc->vols[i]=sc0[kel]->vols[ii];
-      in1=i*n1;
-      iin1=ii*n1;
-      for(j=0;j<n1;j++){
-	newv=mc->iindex[kel][sc0[kel]->nodes[iin1+j]];
-	sc->nodes[in1+j]=newv;
-	sc->nbr[in1+j]=sc0[kel]->nbr[iin1+j]+ns0;
-=======
   if(mc->nel!=1) {
     for(kel=0;kel<mc->nel;++kel){
       sc0[kel]->bndry_v->col=nvall;
@@ -936,7 +842,6 @@
 	iin1=ii*sc->n;
 	for(j=0;j<sc->n;j++)
 	  sc->x[in1+j]=sc0[kel]->x[iin1+j];
->>>>>>> 1e2170fb
       }
       nnz=sc0[kel]->bndry_v->nnz;
       for(i=0;i<sc0[kel]->bndry_v->row;++i){
@@ -964,17 +869,6 @@
       //    free(bndry_v2.val);
       icsr_free(&bndry_v1);
     }
-<<<<<<< HEAD
-    for (ii = 0;ii<sc0[kel]->nv;ii++) {
-      i=mc->iindex[kel][ii];
-      sc->bndry[i]=sc0[kel]->bndry[ii];
-      sc->csys[i]=sc0[kel]->csys[ii];
-      //      sc->fval[i]=sc0[kel]->fval[ii];
-      in1=i*sc->n;
-      iin1=ii*sc->n;
-      for(j=0;j<sc->n;j++)
-	sc->x[in1+j]=sc0[kel]->x[iin1+j];
-=======
     ///////////////////////////////////////////
     sc->nv=nvall;
   }
@@ -1009,13 +903,8 @@
 	  sc->bndry_v->val[ii+nnz]=mc->isbface[j];	  
 	}	
       }
->>>>>>> 1e2170fb
-    }
-  }
-<<<<<<< HEAD
-  sc->nv=nvall;
-=======
->>>>>>> 1e2170fb
+    }
+  }
   return;
 }
 /**********************************************************************/
@@ -1391,11 +1280,7 @@
   /* for(kel=0;kel<g0->nel;kel++){ */
   /*   print_full_mat_int(1,c2s->nvcube+1,g0->mnodes+kel*(c2s->nvcube+1),"mnodes33"); */
   /* } */
-<<<<<<< HEAD
-  input_grid_print(g0);
-=======
   //  input_grid_print(g0);
->>>>>>> 1e2170fb
   /*-------------------------------------------------------------------*/
   //  INT *efound=calloc(c2s->ne*(g0->nel),sizeof(INT));  
   g=malloc(sizeof(input_grid));  //temp grid for one macroelement// we need to free this at the end
