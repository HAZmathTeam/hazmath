--- conflicted
+++ resolved
@@ -56,41 +56,7 @@
   if(y) free(y);
   return;
 }
-<<<<<<< HEAD
 /**********************************************************************/
-=======
-/*******************************************************************/
-/*  \fn void print_full_mat(const  INT n, const INT m, REAL *A,const char *varname)
- *
- *
- *  \note: prints a matrix A with (n) rows and (m) columns in matlab
- *         format e.g. 2 x 2 identity is printed as I2=[1. 0.;0. 1.];
- *         if the varname= "I2"
- *
-*/
-void print_full_mat(const  INT n, const INT m, REAL *A,const char *varname)
-{
-  if( (n<1) || (m<1) ) return;
-  if( (n*m)>(129*129) ) return;
-  INT i,j,n1=n-1;
-  if(varname==NULL){
-    fprintf(stdout,"\nA=[");
-  }else{
-    fprintf(stdout,"\n%s=[",varname);
-  }
-  for (i = 0; i<n;i++){
-    for(j=0;j<m;j++){
-      fprintf(stdout,"%23.16e ", A[m*i+j]);
-    }
-    if(i!=n1){
-      fprintf(stdout,";");
-    }else{
-      fprintf(stdout,"];\n");
-    }
-  }
-  return;
-}
->>>>>>> f7b796d9
 INT solve_pivot(INT dopivot, INT n, REAL *A, REAL *b, INT *p,REAL *piv)
 {
   INT nm1,i1,k1,pin,kswp,kp,i,j,k;
