--- conflicted
+++ resolved
@@ -602,8 +602,6 @@
   for (j=0;j<n;++j) dest[j]=(REAL16 )src[j];
   return;
 }
-<<<<<<< HEAD
-=======
 /*!
  * \fn INT array_uniq(const INT n,INT *a)
  *
@@ -705,5 +703,4 @@
   /* } */
   return ncap;
 }
->>>>>>> 6c38681a
 /*************************************  END  ******************************************************/