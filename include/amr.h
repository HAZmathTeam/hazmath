//
//  amr.h
//
//
//  Created by James Adler, Xiaozhe Hu, and Ludmil Zikatanov on 20170715
//
//

#include <stdlib.h>
#include <stdio.h>
#include <string.h>
#include <ctype.h>
#include <math.h>
#include <limits.h>
#include <time.h>
#ifndef MAXFILENAMESIZE
#define MAXFILENAMESIZE 1024
#endif
#ifndef _amr_h
#define _amr_h
#endif
//#ifndef INPUT_GRID_DATA_
//#define INPUT_GRID_DATA_ "title{","file_grid{","file_vtu{","data_coordsystems{","data_vertices{","data_edges{","data_macroelements{","data_macrofaces{","dimension{","num_coordsystems{","num_vertices{","num_edges{","num_macroelements{","num_macrofaces{","num_refinements{","refinement_type{","amr_marking_type{","err_stop_refinement{","print_level{","num_refine_points{","data_refine_points{"
//#endif
#ifndef DEFAULT_GRID_DATA_
#define DEFAULT_GRID_DATA_ "title{Grid on a cube (-1,1)x(-1,1)x(-1,1);5x4x3 lattice}dimension{3}print_level{0}file_grid{mesh3d.haz}file_vtu{mesh3d.vtu} num_edges{3}data_edges{0 1 3  0 2 4 0 4 5}num_vertices{8} data_vertices{0 0 0. 0. 0. 1 0 0. 0. 1. 2 0 0. 1. 0. 3 0 0. 1. 1. 4 0 1. 0. 0. 5 0 1. 0. 1. 6 0 1. 1. 0. 7 0 1. 1. 1.}  num_macroelements{1}  data_macroelements{0 1 2 3 4 5 6 7 -1}num_macrofaces{6} data_macrofaces{0 1 2 3 1 0 4 1 5 1 4 7 5 6 1 2 6 3 7 1 0 4 2 6 1 1 5 7 3 1}num_coordsystems{1}data_coordsystems{0 0. 0. 0. 0}num_refinements{0}refinement_type{0}err_stop_refinement{-1.e-10}{amr_marking_type{0}\0"
#endif
/* defaults to unit cube in 3d and criss-cross grid 3x4x5 . */
//INT max_chars_input_grid_file=((1<<15) - 1); //maxcount=(1<<15-1);
/*******************************************************************/
typedef struct /* n-homogenous simplicial complex */
{
  SHORT print_level;   /**< print level */
  INT nbig; /* the dimension of the space in which SC is embedded */
  INT n; /* the dimension of SC */
  INT nv; /* number of 0-dimensional simplices */
  INT ns; /* number of n-dimensional simplices */
  INT level; /* level of refinement */
  INT *marked; /*whether marked or not*/
  INT *gen; /* array to hold the simplex generation during refinement */
  INT *nbr; /* array (ns by n+1) to hold the neighbors */
  INT *parent; /*parent of each simplex*/
  INT *child0;
  INT *childn; /*children (0&n) of each simplex*/
  INT *bndry; /* nv boundary codes for vertices */
  INT *csys; /* nv coord system for every vertex point */
  INT *nodes; /*0-dim simplices opposite to (n-1) dimensional
		neighbors, i.e. the simplex2vertex incidence (ns by
		(n+1)) */
  iCSRmat *bndry_v; /* for each vertex stores the codes of the
<<<<<<< HEAD
		       boundaries it belongs to. If no boundary
		       code. The entries in the matrix are are the
		       boundary codes */
=======
		       boundaries it belongs to. If no boundary code
		       then the vertex is not on the boundary. The
		       number of rows is nv, number of columns is the
		       number of boundary codes which are found during
		       constructing the initial grid. The entries in
		       the matrix are are the boundary codes */
>>>>>>> 1e2170fb
  iCSRmat *parent_v; /* for each vertex added in a refinement gives the
		       two vertices forming the edge where the
		       refinement vertex was put */
  INT *flags; /*flag of the simplex, e.g. for evaluation of
		   piece-wise defined functions*/
  REAL *x; /*(nv x n) array to hold the coordinates of vertices */
  REAL *vols; /* volumes of the simplices */
  REAL factorial; /*n factorial */
  iCSRmat *bfs; /* bfs structure for the simplices. works for more than one connected components */
  INT *etree; /* bfs tree (etree[k]=unique_ancestor_of_k in the BFS
		 tree) */
  INT ref_type; /* refinement type */
  INT cc; /*num connected components */
  INT bndry_cc; /*num connected components on the boundary */
} scomplex;
/* /\*================================================================*\/ */
/* typedef struct /\* a macroelement (isomrphic to the hypercube */
/* 		  usually) *\/ */
/* { */
/*   INT type; /\* the type of the macro element: not used at the moment *\/ */
/*   INT *csys; /\* coordinate system for every vertex *\/ */
/*   REAL *xmac; /\* coordinates of the vertices in the corresponding */
/* 		 coordinate system ; *\/ */
/*   REAL *xemac; /\* coordinates of the midpoint of the edges if */
/* 		  needed. These are computed depending on the coord */
/* 		  system and are not an input *\/ */
/* } macroelement; */
/* /\*================================================================*\/ */
typedef struct /* a coordinate system */
{
  INT type; /* the type of the coordinate system: 0 is cartesian, 1 if
	       it is polar, 2 is cyllindical and so on */
  REAL *o; /* coordinates of the origin */
  scomplex *parent; /*parent complex */
} coordsystem;
/*================================================================*/
typedef struct {
  char *title; // the title of the input
  INT dim; // the dimension of the problem.
  //----------------
  // output flags
  //----------------
  SHORT print_level;   /**< print level */
  //----------------
  // files
  //----------------
  char *fgrid;  /* grid file name */
  char *fvtu;  /* grid file name */
  INT ncsys; /* number of coordinate systems */
  REAL *ox; /* origins of the coordinate systems */
  INT *systypes; /** types for the coord. system */
  INT *syslabels; /** labels for the coord. system */
  INT nv; /* number of vertices in the graph describing the
	     computational domain */
  REAL *xv; /* coordinates for each vertex [nv][dim]*/
  INT *csysv; /* which coordinate system gives the coordinates of a vertex [nv]*/
  INT *labelsv; /* coordinate system labels for vertices [nv]*/
  INT *bcodesv; /* boundary codes for vertices [nv]*/
  INT ne; /* number of edges/segments */
  REAL *xe; /* coordinates for each midpoint of an edge [ne][dim]*/
  INT *seg;/* segments array of size ne by 3. For every edge:
	      (v1,v2,divisions) with v1<v2 */
  INT nel;/*number of macroelements*/
  INT *mnodes; /* macroelements: macroelement label, vertices forming
		   a macro element, macroelement material */
  INT nf;  /*number of macroelement faces that are marked
	     with codes; boundary or internal it does not
	     matter */
  INT *mfaces;   /* faces and boundary codes of faces */
  INT nref;   /* number of refinements (AMR)*/

  INT ref_type;   /* INIT refinement type: If ref_type =
		     -2,-1,0,1,2,3,4, then newest vertex bisection in
		     any d.  the negative and positive choices
		     indicate where the edges should point in the
		     initial grid: left, right forth, back, etc */
  INT mark_type;   /* AMR marking type (0)uniform; nonzero: user defined.. */
  REAL err_stop;   /* stop tolerance for AMR */
  // ----- refine point ---- //
  INT  num_refine_points;
  REAL *data_refine_points;
}input_grid; /** Input GRID parameters */
/*************************************************************/
typedef struct /* n-dimensional uniform grid */
{ INT n; /* spatial dimension of the grid */
  INT ugtype; /* type = 0 is uniform grid; type =1 dx and dy must be
	       arrays giving the distances between x_{i} and x_{i+1},
	       where x is the vector with coordinates. not implemented
	       yet for types .ne. 0*/
  INT nall; /*
	      the total number of VERTICES in the lattice (the
	      dimension of ug->data)
	    */
  INT *ndiv; /*number of divisions in each direction ndiv[dim].
	       NOTE: nall=(ndiv[dim-1]+1)*...*(ndiv[0]+1) */
  int nvcube; /* number of vertices on the unit cube in R^n=2^{n}.*/
  unsigned int *bits; /* the binary digits of all the integers from 0
		to 2^{n-1} as an array. These are also the coordinates
		of the vertices of the unit cube in R^n*/
  REAL *xo; /* coordinates of the origin xo[dim]*/
  REAL *xn; /* coordinates of the max corner(NE in 2D) xn[dim]*/
  REAL *dx; /*the step sizes in each dimension:
	      dx[i]=(xn[i]-xo[i])/ndiv[i], i=1:n*/
  REAL *data; /*data given over this uniform grid.*/
  INT dataid; /* integer to identify data id. if 0, data is ignored
		 (not freed at the end basicaly and not alocated) */
  FILE *fp; /* file from which the data is read */
} unigrid;


typedef struct /* structure to support splitting unit cube into simplices */
{ INT n; /* spatial dimension of the grid */
  INT nvcube; /* number of vertices on the unit cube in R^n=2^{n}.*/
  INT nvface; /* number of vertices on a face of the the unit cube in
		 R^n=2^{n-1}.*/
  INT ns; /* number of n dimensional simplices in the unit
	     cube(n_factorial of them) */
  INT ne; // number of edges in the cube.
  INT nf; // number of n-1 dimensional faces in the cube.
  unsigned int *bits; /* the binary digits of all the integers from 0
		to 2^{n-1} as an array. These are also the coordinates
		of the vertices of the unit cube in R^n*/
  INT *edges; /* the array containing the ends of edges of the unit cube. */
  INT *faces; /* the array containing faces (consistantly ordered)
		 unit cube. */
  INT *nodes; /* the array describing each of the n factorial simplices
		in the unit cube */
  INT *perms; /* the n by nvcube array describing the permutations
		which give different orderings of the cube's vertices
		so that we get a criss-cross grid in n
		dimensions. There are n such permutations reflecting
		the cube across the hyperplanes meeting at the vertex
		with coordinates [1,1,1,1,...,1] perms[nodes] will
		give consistent splitting of neighboring cubes.
	     */
} cube2simp;
/*=================================================================*/
typedef struct /* macroelement complex (isomorphic to
		  parallelepiped w 2^{n} vertices) */
{
  INT nel; /*number of macro elements*/
  INT nf; /*number of macro faces*/
  INT nfi; /*number of interior faces*/
  INT nfb; /*number of boundary faces*/
  INT **nd; /*number of divisions for every macro element*/
  INT **elneib; /*
		   element neighboring list where the position of the
		   neighbor is the same as the position of the face in
		   cube2simp->faces shared by the two el.
		*/
  INT **el2fnum; /* for every element this gives the local to global
		    face number map;   */
  INT **iindex; /* used to remove repeated vertices */
  iCSRmat *fullel2el; /* full element to element which has also the
			 number of common vertices as entries in the matrix; */
  INT *bcodesf; /* codes for faces */
  INT *isbface; /* indicator if a face is on the boundary */
  INT *flags; /* materials (codes) of the macroelements*/
  INT cc; /*connected components in the bulk*/
  INT bndry_cc; /*connected components on the boundary */
  iCSRmat *bfs; /* bfs levels structure for the mesh el2el only if
		   they share a face; */
  INT *etree; /* bfs tree (el by el only if the elems share a face) */
} macrocomplex;
/*********************************************************************/
/*==================================================================*/
typedef struct /* features (to refine around these) */
{
  INT nbig; /* dimension in which this is "embedded", i.e. one
		 coordinate can be left free. for example if features
		 are given by (x,y) coordinates in 3D, then this will
		 be 3. and the z coordinate will take value
		 equal to features->fill" */
  INT n; /* real dimension, i.e. if features are given by (x,y)
	      coords in 3d, this will be 2*/
  INT nf; /* number of points in the feature */
  REAL *x; /* x[j*dim+i],j=0:nfeatures-1, i=0:dim. last few
	      coordinates are filled with the value in fill */
  REAL fill; /*
		mock value for the remaining coordinates from n to
		nbig
	     */
  FILE *fpf;
} features;
/* END OF STRUCTURE DEFINITIONS */<|MERGE_RESOLUTION|>--- conflicted
+++ resolved
@@ -48,18 +48,12 @@
 		neighbors, i.e. the simplex2vertex incidence (ns by
 		(n+1)) */
   iCSRmat *bndry_v; /* for each vertex stores the codes of the
-<<<<<<< HEAD
-		       boundaries it belongs to. If no boundary
-		       code. The entries in the matrix are are the
-		       boundary codes */
-=======
 		       boundaries it belongs to. If no boundary code
 		       then the vertex is not on the boundary. The
 		       number of rows is nv, number of columns is the
 		       number of boundary codes which are found during
 		       constructing the initial grid. The entries in
 		       the matrix are are the boundary codes */
->>>>>>> 1e2170fb
   iCSRmat *parent_v; /* for each vertex added in a refinement gives the
 		       two vertices forming the edge where the
 		       refinement vertex was put */
