--- conflicted
+++ resolved
@@ -32,11 +32,7 @@
 """
 from dolfin import *
 from block import *
-<<<<<<< HEAD
-from block.algebraic.petsc import SOR, Jacobi
-=======
 from block.algebraic.petsc import Jacobi 
->>>>>>> 2fbdac69
 from block.algebraic.hazmath import AMG
 from block.iterative import MinRes
 import haznics
