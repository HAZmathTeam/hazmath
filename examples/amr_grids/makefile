--- conflicted
+++ resolved
@@ -20,10 +20,7 @@
 ## If external libraries support is compiled in the hazmath library,
 ## comment/uncomment what is necessary below.
 WITH_LAPACK=1
-<<<<<<< HEAD
 WITH_HAZNICS=1
-=======
 WITH_SUITESPARSE=1
->>>>>>> e1f688f0
 
 sinclude ../examples.mk