--- conflicted
+++ resolved
@@ -8,11 +8,7 @@
 print_level{0}	% how much information to print out: 0 little | >0 more
 %---------------%
 
-<<<<<<< HEAD
-num_refinements{128}
-=======
 num_refinements{45}
->>>>>>> 0b7a273f
 
 refinement_type{-2}
 
