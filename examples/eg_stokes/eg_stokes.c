/*!
 *
 *  Copyright 2015_HAZMATH__. All rights reserved.
 *
 * \brief This program solves Biot's PDE for poroelasticity using finite elements
 * Locking-Free enrichecd Galerkin is used for the mechanics
 * Locally-conservative enriched Galerkin in used for the pressure
 *
 */

/*********** HAZMATH FUNCTIONS and INCLUDES ***************************************/
#include "hazmath.h"

#include "movetohazmath.h"
#include "eg_stokes_params.h"
#include "eg_stokes_error.h"
#include "eg_stokes_system.h"
/****************************************************************/

<<<<<<< HEAD
	free(neighbor_basis_0_phi);
	free(neighbor_basis_0_dphi);

	free(neighbor_basis_1_phi);
	free(neighbor_basis_1_dphi);

	free(neighbor_basis_3_phi);
	free(neighbor_basis_3_dphi);
      }
  }// face q loop


  // printf("ok\n");
  if(counter == 1)
    block_LocaltoGlobal_neighbor(dof_on_elm,dof_on_elm,FE,A,ALoc);
  else if(counter == 2)
    {
      //printf("=============== 111111111111 =================== \n");
      block_LocaltoGlobal_neighbor(dof_on_elm,dof_on_elm,FE,A,ALoc_u_v);
      // row is neighbor

      //printf("=============== 222222222222 =================== \n");
      block_LocaltoGlobal_neighbor(dof_on_elm_neighbor,dof_on_elm,FE,A,ALoc_u_vneighbor);
      //block_LocaltoGlobal_neighbor(dof_on_elm,dof_on_elm_neighbor,FE,A,ALoc_u_vneighbor);

      //printf("=============== 333333333333 =================== \n");
      block_LocaltoGlobal_neighbor(dof_on_elm,dof_on_elm_neighbor,FE,A,ALoc_uneighbor_v);
      //block_LocaltoGlobal_neighbor(dof_on_elm_neighbor,dof_on_elm,FE,A,ALoc_uneighbor_v);

      //printf("=============== 444444444444 =================== \n");
      block_LocaltoGlobal_neighbor(dof_on_elm_neighbor,dof_on_elm_neighbor,FE,A,ALoc_uneighbor_vneighbor);
    }
  else{
    printf("!@#$\n");exit(0);
  }





  //printf("Local Assemble Face - end\n");
}

/******************************************************************************************************/
/*!
 * \fn void FEM_Block_RHS_Local(REAL* bLoc,block_fespace *FE,mesh_struct *mesh,qcoordinates *cq,INT *dof_on_elm,INT *v_on_elm,INT elm,void (*rhs)(REAL *,REAL *,REAL,void *),REAL time)
 *
 * \brief Computes the local Right hand side vector for a block FEM system
 *        b_i  = <f,phi_i>
 *
 * \param FE            Block FE Space
 * \param mesh          Mesh Data
 * \param cq            Quadrature Nodes
 * \param dof_on_elm    Specific DOF on element
 * \param v_on_elm      Specific Vertices on element
 * \param elm           Current element
 * \param rhs           Function that gives RHS (in FEM block ordering
 * \param time          Physical Time if time dependent
 *
 \return bLoc         Local RHS Vector
 *
 *
 */
// ISSUE : this doesn't allow to get the exact solution out...
void FEM_Block_RHS_Local_Elasticity(dvector *b,REAL* bLoc, REAL *solution, \
				    block_fespace *FE,mesh_struct *mesh,qcoordinates *cq,INT *dof_on_elm,INT *v_on_elm,INT elm,
				    void (*rhs)(REAL *,REAL *,REAL,void *),REAL time, REAL timestep, \
				    void (*truesol)(REAL *,REAL *,REAL,void *),
				    void (*D_truesol)(REAL *,REAL *,REAL,void *),
				    void (*truesol_dt)(REAL *,REAL *,REAL,void *),
				    REAL *err, INT* switch_on_face)
{

  //printf("RHS ASSEMBLE  \n");
  //fflush(stdout);

  // Loop Indices
  INT i,quad,test;
  REAL C_0 = 0.;
  bool bEG = BOOL_EG_MECHANICS;
  bool bEG_Pressure = BOOL_EG_PRESSURE;

  // Mesh and FE data
  INT dim = mesh->dim;
  INT dof_per_elm = 0;
  INT nun=0;

  REAL alpha = 1.;

  for(i=0;i<FE->nspaces;i++) {
    dof_per_elm += FE->var_spaces[i]->dof_per_elm;
    if(FE->var_spaces[i]->FEtype<20) /* Scalar Element */
      nun++;
    else /* Vector Element */
      nun += dim;
  }

  INT* local_dof_on_elm = NULL;
  INT local_row_index=0;
  INT unknown_index=0;

  // Quadrature Weights and Nodes
  REAL w;
  INT maxdim=nun;
  REAL qx[maxdim];

  // Right-hand side function at Quadrature Nodes
  REAL rhs_val[nun];

  // For initial condition
  REAL* val_true = (REAL *) calloc(nun,sizeof(REAL));
  REAL* val_true_D = (REAL *) calloc(nun*2,sizeof(REAL));

  // for the preivous time step value
  //REAL* val_sol = (REAL *) calloc(nun,sizeof(REAL));


  coordinates *barycenter = allocatecoords(1,dim);
  barycenter->x[0] = mesh->el_mid[elm*dim];
  barycenter->y[0] = mesh->el_mid[elm*dim + 1];


  //  Sum over quadrature points
  for (quad=0;quad<cq->nq_per_elm;quad++) {
    qx[0] = cq->x[elm*cq->nq_per_elm+quad];
    qx[1] = cq->y[elm*cq->nq_per_elm+quad];
    if(mesh->dim==3) qx[2] = cq->z[elm*cq->nq_per_elm+quad];
    w = cq->w[elm*cq->nq_per_elm+quad];

    (*rhs)(rhs_val,qx,time,&(mesh->el_flag[elm]));

    //if(time == timestep){

    //printf("********\n");
    //printf("********\n");
    //printf("***** time = %f ***\n", time);
    (*truesol)(val_true,qx,time - timestep,&(mesh->el_flag[elm]));
    (*D_truesol)(val_true_D,qx,time - timestep,&(mesh->el_flag[elm]));


    //if(time != timestep){
    //printf("qx[0] = %f, qx[1] = %f, time = %f, val_true_D[0] = %f, val_true_D[3] = %f \n",
    //	   qx[0], qx[1], time-timestep, val_true_D[0], val_true_D[3]);
    //exit(0);
    //}

    local_row_index=0;
    unknown_index=0;
    local_dof_on_elm=dof_on_elm;

    REAL* u_comp = solution;
    REAL u0_value_at_q = 0.;
    REAL u1_value_at_q = 0.;
    REAL val[dim];
    val[0] = 0.0;
    val[1] = 0.0;

    REAL p_value_at_q = 0.;
    REAL p_eg_value_at_q = 0.;
    int j,dof;

    REAL grad_val0[dim];
    grad_val0[0]=0;
    grad_val0[1]=0;
    REAL grad_val1[dim];
    grad_val1[0]=0;
    grad_val1[1]=0;

    // U  bEG
    REAL grad_val2[dim];
    grad_val2[0] = 0.0;
    grad_val2[1] = 0.0;

    REAL grad_val3[dim];
    grad_val3[0] = 0.0;
    grad_val3[1] = 0.0;

    // Pressure
    REAL grad_val4[dim];
    grad_val4[0]=0;
    grad_val4[1]=0;


    //printf("time = %f, timestep = %f, val_true[3] = %f, val_true[4] = %f \n", time, timestep, val_true[3], val_true[4]);

    for(i=0;i<FE->nspaces;i++) {

      // Basis Functions and its derivatives if necessary
      get_FEM_basis(FE->var_spaces[i]->phi,
		    FE->var_spaces[i]->dphi,
		    qx,
		    v_on_elm,
		    local_dof_on_elm,
		    mesh,
		    FE->var_spaces[i]);




      for (test=0; test<FE->var_spaces[i]->dof_per_elm;test++) {

	//SLEE
	if(i == 0 || i == 1)
	  {
	    //This is for  u0 and u1 (CG part)
	    //printf(" i = %d (FE->nspaces = %d), unknown_index = %d, test = %d \n", i, FE->var_spaces[i]->dof_per_elm, unknown_index, test);
	    bLoc[(local_row_index+test)] += w*rhs_val[i]*FE->var_spaces[i]->phi[test];
	  }
	else if(i == 2)
	  {
	    //SLEE
	    // This is for  u2:: (EG part)
	    //Note that new DOF is \phi^3 = [x ; y]
	    //printf(" i = %d (FE->nspaces = %d), unknown_index = %d, test = %d \n", i, FE->var_spaces[i]->dof_per_elm, unknown_index, test);
	    bLoc[(local_row_index+test)] += w*(rhs_val[0]*  (qx[0]-barycenter->x[0])  +rhs_val[1]* (qx[1]-barycenter->y[0]));
	  }
	else if(i == 3)
	  {

	    bLoc[(local_row_index+test)] += w*rhs_val[3]*FE->var_spaces[3]->phi[test];

	    //printf(" FE->var_spaces[3]->phi[test] = %f\n", FE->var_spaces[3]->phi[test]);


	  }



      }

      local_row_index  += FE->var_spaces[i]->dof_per_elm;



    }
  }// end quad


  INT v_per_elm = mesh->v_per_elm;
  //Sanity Check // SLEE
  //for(i=0;i<FE->nspaces;i++) {
  //printf("dof_per_face = %d,   dof_per_face_blk[%d] = %d \n", dof_per_face, i, dof_per_face_blk[i]);
  //}
  //exit(0);
  REAL *data_face=calloc(dim+dim*dim, sizeof(REAL)); //coords of normal and vertices of a face.
  REAL *xfi=data_face; //coords of vertices on face i.
  REAL *finrm=xfi+dim*dim; //coords of normal vector on face i

  //REAL *data_face_end=finrm + dim; //end
  INT nq1d_face=3;
  qcoordinates *cq_face = allocateqcoords_bdry(nq1d_face,1,dim,2);
  //REAL fiarea=0e0;
  INT jk,k,face,quad_face,rowa, rowb, jcntr,ed, jkl, j;
  REAL qx_face[maxdim];
  REAL w_face;
  INT nquad_face= cq_face->nq_per_elm; //quad<cq_face->nq_per_elm;

  // SLEE

  bool bWeakBC_RHS = BOOL_WEAKLY_IMPOSED_BC;

  if(bWeakBC_RHS){

    //printf("=============================\n");
    //printf("** ELEMENT = %d \n", elm );
    //printf("=============================\n");
    for(jk=mesh->el_f->IA[elm];jk<mesh->el_f->IA[elm+1];jk++){

      //printf("jk = %d, mesh->el_f->IA[element] = %d, mesh->el_f->IA[element+1] = %d  \n",
      //     jk, mesh->el_f->IA[elm], mesh->el_f->IA[elm+1]);
      //  j = face0, face1, face2
      j=jk - mesh->el_f->IA[elm];
      // face is the global number
      face=mesh->el_f->JA[jk];

      // Get normal vector values.
      finrm[0]=mesh->f_norm[face*dim+0];
      if(dim>1)
	finrm[1]=mesh->f_norm[face*dim+1];
      if(dim>2)
	finrm[2]=mesh->f_norm[face*dim+2];

      for(jkl=mesh->f_v->IA[face];jkl<mesh->f_v->IA[face+1];jkl++){

	//printf("** jkl = %d, mesh->f_v->IA[face] = %d, mesh->f_v->IA[face+1] = %d \n", jkl, mesh->f_v->IA[face], mesh->f_v->IA[face+1]);

	j=jkl-mesh->f_v->IA[face];
	k=mesh->f_v->JA[jkl];

	//printf("** j = %d, k = %d \n", j, k );

	xfi[j*dim+0]=mesh->cv->x[k];
	if(dim>1)
	  xfi[j*dim+1]=mesh->cv->y[k];
	if(dim>2)
	  xfi[j*dim+2]=mesh->cv->z[k];

	//printf("** xfi[j*dim+0] = %f,  xfi[j*dim+1] = %f \n",  xfi[j*dim+0] ,  xfi[j*dim+1]);

      }

      // Get the BD values
      REAL* val_true_face = (REAL *) calloc(nun,sizeof(REAL));
      REAL* val_true_face_n = (REAL *) calloc(nun,sizeof(REAL));
      REAL* val_true_face_n_neighbor = (REAL *) calloc(nun,sizeof(REAL));
      REAL* val_true_dt_face = (REAL *) calloc(nun,sizeof(REAL));


      // FOR NEIGHBOR..
      INT* v_on_elm_neighbor = (INT *) calloc(v_per_elm,sizeof(INT));
      INT* dof_on_elm_neighbor = (INT *) calloc(dof_per_elm,sizeof(INT));
      INT *local_dof_on_elm_face_interface = NULL;
      INT *local_dof_on_elm_neighbor = NULL;


      // NOW FOR FACES (at BOUNDARY)
      INT* local_dof_on_elm_face = NULL;
      //Neighbor
      INT neighbor_index[2];
      neighbor_index[0] = -1;
      neighbor_index[1] = -1;
      INT counter = 0;

      iCSRmat *f_el=NULL;
      f_el=(iCSRmat *)malloc(1*sizeof(iCSRmat)); // face_to_element;
      icsr_trans(mesh->el_f,f_el); // f_el=transpose(el_f);

      // printf("=============================\n");
      //printf("** ELM  = %d   FACE = %d \n",  elm, face );
      //printf("=============================\n");
      int pq,nbr0;
      for(pq=f_el->IA[face];pq<f_el->IA[face+1];pq++){

	//printf("-- pq = %d, f_el->IA[face] = %d, f_el->IA[face+1] = %d \n", pq, f_el->IA[face], f_el->IA[face+1]);
	nbr0=f_el->JA[pq];
	//printf("-- nbr0 = %d  \n", nbr0);

	neighbor_index[counter] = nbr0;
	counter++;

      }

      //Sanity Check
      /* print out
	 for(pq=0;pq<2;++pq)
	 {
	 if(counter == 2)
	 {
	 //printf("neighbor_index[%d]= %d || counter  = %d\n", pq, neighbor_index[pq],counter);
	 }
	 else if(counter == 1){
	 if(pq == 0)
	 {
	 //printf("neighbor_index[%d]= %d || counter  = %d\n", pq, neighbor_index[pq],counter);
	 }
	 else{
	 //printf("-\n");
	 }
	 }
	 }
      */

      double fiarea=mesh->f_area[face];
      double lambda = LAME_LAMBDA_GLOBAL;//000000.;//000000.;//000000.; //000000.0;
      double penalty_term = PENALTY_PARAMETER_GLOBAL / (pow(fiarea,1e0/(REAL )(dim-1)));
      double BC_penalty_term = BC_PENALTY_PARAMETER_GLOBAL / (pow(fiarea,1e0/(REAL )(dim-1)));

      //penalty_term*=lambda;

      double penalty_term_pressure =  PENALTY_PARAMETER_PRESSURE_GLOBAL / (pow(fiarea,1e0/(REAL )(dim-1)));
      double BC_penalty_term_pressure =  BC_PENALTY_PARAMETER_PRESSURE_GLOBAL / (pow(fiarea,1e0/(REAL )(dim-1)));

      //nq1d_face == 3, 3 quad points.
      zquad_face(cq_face,nq1d_face,dim,xfi,fiarea);

      REAL edge_length = mesh->ed_len[face];

      if(mesh->f_flag[face]>0) {


	for (quad_face=0;quad_face<nquad_face;quad_face++) {

	  qx_face[0] = cq_face->x[quad_face];
	  qx_face[1] = cq_face->y[quad_face];

	  if(dim==3) qx_face[2] = cq_face->z[quad_face];

	  w_face = cq_face->w[quad_face];

	  (*exact_sol2D)(val_true_face,qx_face,time,
			 &(mesh->el_flag[elm]));  // ???


	  (*exact_sol2D)(val_true_face_n,qx_face,time-timestep,
			 &(mesh->el_flag[elm]));  // ???


	  //true solution is in n+1 time
	  (*truesol_dt)(val_true_dt_face,
			qx_face,
			time,
			&(mesh->el_flag[elm]));

	  local_row_index=0;
	  unknown_index=0;
	  local_dof_on_elm_face = dof_on_elm;

	  for(i=0;i<FE->nspaces;i++) {

	    get_FEM_basis(FE->var_spaces[i]->phi,FE->var_spaces[i]->dphi,
			  qx_face,
			  v_on_elm,
			  local_dof_on_elm_face,
			  mesh,FE->var_spaces[i]);

	    for (test=0; test<FE->var_spaces[i]->dof_per_elm;test++) {
	      //SLEE
	      if(i==0 || i ==1)
		{
		  bLoc[(local_row_index+test)] += BC_penalty_term * w_face*
		    (val_true_face[unknown_index]*  FE->var_spaces[i]->phi[test]);

		  //DEBUG100
		  //bLoc[(local_row_index+test)] += penalty_term * w_face*
		  //(val_true_face[3]*  FE->var_spaces[i]->phi[test] *finrm[i]);

		}

	      else if(i == 2)
		{
		  //SLEE
		  // Note that new DOF is \phi^3 = [x ; y]
		  //printf("i = %d (FE->nspaces = %d), unknown_index = %d, test = %d \n", i, FE->var_spaces[i]->dof_per_elm, unknown_index, test);
		  bLoc[(local_row_index+test)] +=
		    BC_penalty_term *  w_face * (val_true_face[0] * (qx_face[0] - barycenter->x[0])
						 + val_true_face[1]*  (qx_face[1] - barycenter->y[0]));

		}
	      else if(i == 3)
		{

		  //Stokes 3
		  bLoc[(local_row_index+test)] +=
		    w_face * (val_true_face[0] * finrm[0] + val_true_face[1] * finrm[1])
		    * FE->var_spaces[3]->phi[test];

		}


	      //sanity check
	      if(unknown_index != i)
		{
		  printf("unknown index != i \n");
		  exit(0);
		}
	      //SLEE

	    }
	    unknown_index++;

	    local_dof_on_elm_face += FE->var_spaces[i]->dof_per_elm;
	    local_row_index += FE->var_spaces[i]->dof_per_elm;

	  } // i = 0

	} //face

      }// else if


      //printf("FEREE \n");
      icsr_free(f_el);
      //printf("FEREE DONE\n");
    }// for each face


  }


  block_LocaltoGlobal_RHS(dof_on_elm,FE,b,bLoc);

  //if(val_true) free(val_true);
  //if(val_sol) free(val_sol);

  //printf("RHS ASSEMBLE END \n");
  return;
}


void local_assembly_Elasticity(block_dCSRmat* A,dvector *b,REAL* ALoc, block_fespace *FE, mesh_struct *mesh, qcoordinates *cq, INT *dof_on_elm, INT *v_on_elm, INT elm, REAL time, REAL timestep,  INT* switch_on_face)
//void local_assembly_Elasticity(REAL* ALoc, block_fespace *FE, mesh_struct *mesh, qcoordinates *cq, INT *dof_on_elm, INT *v_on_elm, INT elm, REAL time)
{

  //printf("Local Assembly -- start\n");

  bool bEG = BOOL_EG_MECHANICS;
  bool bEG_Pressure = BOOL_EG_PRESSURE;

  REAL alpha = 1.;

  REAL C_0 = 0.001;
  // Loop indices
  INT i,j,idim,quad,test,trial;
  INT dim = mesh->dim;
  // Mesh and FE data
  INT dof_per_elm = 0;
  for (i=0; i<FE->nspaces;i++)
    dof_per_elm += FE->var_spaces[i]->dof_per_elm;

  //printf("CHECK POINT: FE->nspaces = %d, dof_per_elem = %d, FE->var_spaces[0]->dof_per_elm = %d,  FE->var_spaces[1]->dof_per_elm = %d ,  FE->var_spaces[1]->dof_per_elm = %d \n",
  //	 FE->nspaces, dof_per_elm, FE->var_spaces[0]->dof_per_elm,FE->var_spaces[1]->dof_per_elm, FE->var_spaces[2]->dof_per_elm);
  //exit(0);

  INT *local_dof_on_elm = NULL;
  INT *local_dof_on_elm_face = NULL;
  INT *local_dof_on_elm_face_interface = NULL;
  INT *local_dof_on_elm_neighbor = NULL;
  //printf("dof per elm = %d" , dof_per_elm);
  INT* dof_on_elm_neighbor = (INT *) calloc(dof_per_elm,sizeof(INT));

  //SLEE
  coordinates *barycenter = allocatecoords(1,dim);
  coordinates *barycenter_neighbor = allocatecoords(1,dim);
  barycenter->x[0] = mesh->el_mid[elm*dim];
  barycenter->y[0] = mesh->el_mid[elm*dim + 1];

  //printf("ELEMENT = %D, x = %f , y = %f \n", elm,  barycenter->x[0],   barycenter->y[0]);
  INT local_size = dof_per_elm*dof_per_elm;
  REAL* ALoc_neighbor = (REAL *) calloc(local_size,sizeof(REAL));
  REAL* bLoc=NULL;

  // Quadrature Weights and Nodes
  REAL w;
  REAL qx[dim];

  // Stiffness Matrix Entry
  REAL kij = 0.0;

  // Keep track of local indexing
  INT local_row_index, local_col_index;

  double lambda = LAME_LAMBDA_GLOBAL ;

  // Sum over quadrature points
  for (quad=0;quad<cq->nq_per_elm;quad++) {

    qx[0] = cq->x[elm*cq->nq_per_elm+quad];
    qx[1] = cq->y[elm*cq->nq_per_elm+quad];

    if(mesh->dim==3)
      qx[2] = cq->z[elm*cq->nq_per_elm+quad];

    w = cq->w[elm*cq->nq_per_elm+quad];

    //  Get the Basis Functions at each quadrature node
    // u = (u1,u2,u3) and v = (v1,v2,v3)
    get_FEM_basis(FE->var_spaces[0]->phi,
		  FE->var_spaces[0]->dphi,
		  qx,
		  v_on_elm,
		  dof_on_elm,
		  mesh,
		  FE->var_spaces[0]);
    /////////

    // u2
    local_dof_on_elm = dof_on_elm + FE->var_spaces[0]->dof_per_elm;

    get_FEM_basis(FE->var_spaces[1]->phi,
		  FE->var_spaces[1]->dphi,
		  qx,
		  v_on_elm,
		  local_dof_on_elm,
		  mesh,
		  FE->var_spaces[1]);

    // u_eg
    local_dof_on_elm += FE->var_spaces[1]->dof_per_elm;
    get_FEM_basis(FE->var_spaces[2]->phi,
		  FE->var_spaces[2]->dphi,
		  qx,
		  v_on_elm,
		  local_dof_on_elm,
		  mesh,
		  FE->var_spaces[2]);


    // p
    local_dof_on_elm += FE->var_spaces[2]->dof_per_elm;

    get_FEM_basis(FE->var_spaces[3]->phi,
		  FE->var_spaces[3]->dphi,
		  qx,
		  v_on_elm,
		  local_dof_on_elm,
		  mesh,
		  FE->var_spaces[3]);

    // p_eg
    local_dof_on_elm += FE->var_spaces[3]->dof_per_elm;



    //------#1---------------------------------------------------- START//
    // u1-v1 block: 2*<dx(u1),dx(v1)> + <dy(u1),dy(v1)>
    local_row_index = 0;
    local_col_index = 0;
    // Loop over Test Functions (Rows)
    for (test=0; test<FE->var_spaces[0]->dof_per_elm;test++){
      // Loop over Trial Functions (Columns)
      for (trial=0; trial<FE->var_spaces[0]->dof_per_elm;trial++){

	//printf("quad = %d ::   local_row_index = %d,  qx[0] = %f, qx[1] = %f,  test = %d \n",
	//     quad,  local_row_index,  qx[0], qx[1] ,   test);

	kij = 2.0*FE->var_spaces[0]->dphi[test*dim]*FE->var_spaces[0]->dphi[trial*dim];
	kij += 1.0*FE->var_spaces[0]->dphi[test*dim+1]*FE->var_spaces[0]->dphi[trial*dim+1];

	// NEW SLEE : elasticity div part
	// u1-v1 block : <dx(u1),dx(v1)>
	kij += lambda*FE->var_spaces[0]->dphi[test*dim]*FE->var_spaces[0]->dphi[trial*dim];

        ALoc[(local_row_index+test)*dof_per_elm + (local_col_index+trial)] += w*kij;
      }
    }

    // u1-v2 block <dy(u1),dx(v2)>
    local_row_index = FE->var_spaces[0]->dof_per_elm;
    local_col_index = 0;
    // Loop over Test Functions (Rows)
    for (test=0; test<FE->var_spaces[1]->dof_per_elm;test++){
      // Loop over Trial Functions (Columns)
      for (trial=0; trial<FE->var_spaces[0]->dof_per_elm;trial++){
        kij = 1.0*FE->var_spaces[1]->dphi[test*dim+0]*FE->var_spaces[0]->dphi[trial*dim+1];

	// NEW SLEE : elasticity div part
	// u1-v2 block : <dx(u1),dx(v2)>
	kij += lambda*FE->var_spaces[1]->dphi[test*dim+1]*FE->var_spaces[0]->dphi[trial*dim];

        ALoc[(local_row_index+test)*dof_per_elm + (local_col_index+trial)] += w*kij;
      }
    }

    // u2-v1 block : <dx(u2),dy(v1)>>
    local_row_index = 0;
    local_col_index = FE->var_spaces[0]->dof_per_elm;
    // Loop over Test Functions (Rows)
    for (test=0; test<FE->var_spaces[0]->dof_per_elm;test++){
      // Loop over Trial Functions (Columns)
      for (trial=0; trial<FE->var_spaces[1]->dof_per_elm;trial++){
        kij = 1.0*FE->var_spaces[0]->dphi[test*dim+1]*FE->var_spaces[1]->dphi[trial*dim+0];

	// NEW SLEE : elasticity div part
	// u2-v1 block : <dy(u2),dx(v1)>
	kij += lambda*FE->var_spaces[0]->dphi[test*dim]*FE->var_spaces[1]->dphi[trial*dim+1];

        ALoc[(local_row_index+test)*dof_per_elm + (local_col_index+trial)] += w*kij;
      }
    }

    // u2-v2 block <dx(u2),dx(v2)> + 2*<dy(u2),dy(v2)>
    local_row_index = FE->var_spaces[0]->dof_per_elm;
    local_col_index = FE->var_spaces[0]->dof_per_elm;
    // Loop over Test Functions (Rows)
    for (test=0; test<FE->var_spaces[1]->dof_per_elm;test++){
      // Loop over Trial Functions (Columns)
      for (trial=0; trial<FE->var_spaces[1]->dof_per_elm;trial++){

	kij = 2.0*FE->var_spaces[1]->dphi[test*dim+1]*FE->var_spaces[1]->dphi[trial*dim+1];
	kij += 1.0*FE->var_spaces[1]->dphi[test*dim]*FE->var_spaces[1]->dphi[trial*dim];

	// NEW SLEE : elasticity div part
	// u2-v2 block : <dy(u2),dx(v2)>
   	kij += lambda*FE->var_spaces[1]->dphi[test*dim+1]*FE->var_spaces[1]->dphi[trial*dim+1];

        ALoc[(local_row_index+test)*dof_per_elm + (local_col_index+trial)] += w*kij;
      }
    }

    //q-q block:
    local_row_index = FE->var_spaces[0]->dof_per_elm + FE->var_spaces[1]->dof_per_elm;
    local_col_index = FE->var_spaces[0]->dof_per_elm + FE->var_spaces[1]->dof_per_elm;
    if(dim==3) local_col_index += FE->var_spaces[2]->dof_per_elm;
    // Loop over Test Functions (Rows)
    for (test=0; test<FE->var_spaces[dim]->dof_per_elm;test++){
      // Loop over Trial Functions (Columns)
      for (trial=0; trial<FE->var_spaces[dim]->dof_per_elm;trial++){

	kij = 2.0 * 1. * 1.;
	kij += 2.0 * 1. * 1.;

	// NEW SLEE : elasticity div part
	// u2-v1 block : <dy(u2),dx(v1)>
	kij += lambda * 1. * 1.;
	kij += lambda * 1. * 1.;

	kij += lambda * 1. * 1.;
	kij += lambda * 1. * 1.;

	ALoc[(local_row_index+test)*dof_per_elm + (local_col_index+trial)] += w*kij;
      }
    }

    //Local Matrix
    if(bEG){
      //EG PART
      // u0- q block < 2mu e(u1) * e(q) > + lambda <div u1 : e(q) >
      local_row_index = FE->var_spaces[0]->dof_per_elm + FE->var_spaces[1]->dof_per_elm;
      if(dim==3) local_row_index += FE->var_spaces[2]->dof_per_elm;
      local_col_index = 0;
      // Loop over Test Functions (Rows)
      for (test=0; test<FE->var_spaces[dim]->dof_per_elm;test++){
	// Loop over Trial Functions (Columns)
	for (trial=0; trial<FE->var_spaces[0]->dof_per_elm;trial++){

	  //u0 - q0
	  kij  = 2.0*FE->var_spaces[0]->dphi[trial*dim] * 1.; //FE->var_spaces[dim]->dphi[test*dim];
	  //u0 - q1
	  kij += 0.;

	  // Divergence
	  // u0-q0 block : <dx(u1),dx(v1)>
	  kij += lambda*FE->var_spaces[0]->dphi[trial*dim]* 1.;//FE->var_spaces[dim]->dphi[test*dim];

	  // u0-q1
	  kij += lambda*FE->var_spaces[0]->dphi[trial*dim]* 1.;

	  ALoc[(local_row_index+test)*dof_per_elm + (local_col_index+trial)] += w*kij;
	}
      }

      // u1-q block
      local_row_index = FE->var_spaces[0]->dof_per_elm + FE->var_spaces[1]->dof_per_elm;
      if(dim==3) local_row_index += FE->var_spaces[2]->dof_per_elm;
      local_col_index = FE->var_spaces[0]->dof_per_elm;
      // Loop over Test Functions (Rows)
      for (test=0; test<FE->var_spaces[dim]->dof_per_elm;test++){
	// Loop over Trial Functions (Columns)
	for (trial=0; trial<FE->var_spaces[1]->dof_per_elm;trial++){

	  //u1 - q0
	  // = 0
	  //u1 - q1
	  kij = 2.0*FE->var_spaces[1]->dphi[trial*dim+1] * 1.;

	  // NEW SLEE : elasticity div part
	  // u2-v1 block : <dy(u2),dx(v1)>
	  kij += lambda*FE->var_spaces[1]->dphi[trial*dim+1] * 1.;
	  kij += lambda*FE->var_spaces[1]->dphi[trial*dim+1] * 1.;

	  ALoc[(local_row_index+test)*dof_per_elm + (local_col_index+trial)] += w*kij;
	}
      }


      // q-v0 block:
      local_row_index = 0;
      local_col_index = FE->var_spaces[0]->dof_per_elm + FE->var_spaces[1]->dof_per_elm;
      if(dim==3) local_col_index += FE->var_spaces[2]->dof_per_elm;
      // Loop over Test Functions (Rows)
      for (test=0; test<FE->var_spaces[0]->dof_per_elm;test++){
	// Loop over Trial Functions (Columns)
	for (trial=0; trial<FE->var_spaces[dim]->dof_per_elm;trial++){

	  //q0 - v0
	  kij = 2.0* 1. * FE->var_spaces[0]->dphi[test*dim]; //FE->var_spaces[dim]->dphi[test*dim];
	  //q1 - v0
	  // = 0.;

	  // Divergence
	  // u1-q block : <dx(u1),dx(v1)>
	  kij += lambda * 1. * FE->var_spaces[0]->dphi[test*dim];//FE->var_spaces[dim]->dphi[test*dim];
	  kij += lambda * 1. * FE->var_spaces[0]->dphi[test*dim];

	  ALoc[(local_row_index+test)*dof_per_elm + (local_col_index+trial)] += w*kij;
	}
      }


      // q-v1 block:
      local_row_index = FE->var_spaces[0]->dof_per_elm;
      local_col_index = FE->var_spaces[0]->dof_per_elm + FE->var_spaces[1]->dof_per_elm;
      if(dim==3) local_col_index += FE->var_spaces[2]->dof_per_elm;
      // Loop over Test Functions (Rows)
      for (test=0; test<FE->var_spaces[1]->dof_per_elm;test++){
	// Loop over Trial Functions (Columns)
	for (trial=0; trial<FE->var_spaces[dim]->dof_per_elm;trial++){

	  //q0 - v1
	  //q1 - v1
	  kij = 2.0* 1. * FE->var_spaces[1]->dphi[test*dim+1];

	  // NEW SLEE : elasticity div part
	  // u2-v1 block : <dy(u2),dx(v1)>
	  kij += lambda*FE->var_spaces[1]->dphi[test*dim+1] * 1.;
	  kij += lambda*FE->var_spaces[1]->dphi[test*dim+1] * 1.;

	  ALoc[(local_row_index+test)*dof_per_elm + (local_col_index+trial)] += w*kij;
	}
      }



    } // bEG
    //------#1---------------------------------------------------- END//


    //------PORO #0---------------------------------------------------- START//
    //////////////////////////////////////////////////////////////////////////
    // porop0
    // PoroElasticity   -alpha(p, div v)
    // Add Pressure to Mechanics
    //////////////////////////////////////////////////////////////////////////
    //   -alpha(p, div v)
    //          CG  CG
    //          trial (column) -3  test (row) -0
    // test - u0 cg
    local_row_index = 0.;
    // trial - p
    local_col_index = FE->var_spaces[0]->dof_per_elm + FE->var_spaces[1]->dof_per_elm + FE->var_spaces[2]->dof_per_elm;
    // Loop over Test Functions (Rows)
    for (test=0; test<FE->var_spaces[0]->dof_per_elm;test++){
      // Loop over Trial Functions (Columns)
      for (trial=0; trial<FE->var_spaces[3]->dof_per_elm;trial++){

	kij = -alpha * FE->var_spaces[3]->phi[trial] *  (FE->var_spaces[0]->dphi[test*dim]);

	ALoc[(local_row_index+test)*dof_per_elm + (local_col_index+trial)] += w*kij;
      }
    }

    // test - u1 cg
    local_row_index = FE->var_spaces[0]->dof_per_elm;
    // trial - p
    local_col_index = FE->var_spaces[0]->dof_per_elm + FE->var_spaces[1]->dof_per_elm + FE->var_spaces[2]->dof_per_elm;
    // Loop over Test Functions (Rows)
    for (test=0; test<FE->var_spaces[1]->dof_per_elm;test++){
      // Loop over Trial Functions (Columns)
      for (trial=0; trial<FE->var_spaces[3]->dof_per_elm;trial++){

	kij = -alpha * FE->var_spaces[3]->phi[trial] *  (FE->var_spaces[1]->dphi[test*dim+1]);

	ALoc[(local_row_index+test)*dof_per_elm + (local_col_index+trial)] += w*kij;
      }
    }

    if(bEG){
      //   -alpha(p, div v)
      //          CG  EG
      //        trial (column) 3  test (row) 2
      // test - u eg
      local_row_index = FE->var_spaces[0]->dof_per_elm + FE->var_spaces[1]->dof_per_elm;
      // trial - p
      local_col_index = FE->var_spaces[0]->dof_per_elm + FE->var_spaces[1]->dof_per_elm + FE->var_spaces[2]->dof_per_elm;
      // Loop over Test Functions (Rows)
      for (test=0; test<FE->var_spaces[2]->dof_per_elm;test++){
	// Loop over Trial Functions (Columns)
	for (trial=0; trial<FE->var_spaces[3]->dof_per_elm;trial++){

	  kij = -alpha * FE->var_spaces[3]->phi[trial] * 2.;

	  ALoc[(local_row_index+test)*dof_per_elm + (local_col_index+trial)] += w*kij;
	}
      }
    }


    //------PORO #0---------------------------------------------------- END//


    //------STOKES  #0---------------------------------------------------- START//
    //////////////////////////////////////////////////////////////////////////
    // Transpose of Stokes #0
    // PoroElasticity   -(div v, p)
    // Add Pressure to Mechanics
    //////////////////////////////////////////////////////////////////////////
    //   -alpha(div v, p)
    //          CG  CG
    //          trial (column) -3  test (row) -0
    // test - p cg
    local_row_index = FE->var_spaces[0]->dof_per_elm + FE->var_spaces[1]->dof_per_elm + FE->var_spaces[2]->dof_per_elm;
    // trial - u0 cg
    local_col_index = 0.;
    // Loop over Test Functions (Rows)
    for (test=0; test<FE->var_spaces[3]->dof_per_elm;test++){
      // Loop over Trial Functions (Columns)
      for (trial=0; trial<FE->var_spaces[0]->dof_per_elm;trial++){

	kij = -alpha * FE->var_spaces[3]->phi[test] *  (FE->var_spaces[0]->dphi[trial*dim]);

	ALoc[(local_row_index+test)*dof_per_elm + (local_col_index+trial)] += w*kij;
      }
    }

    // test - p cg
    local_row_index = FE->var_spaces[0]->dof_per_elm + FE->var_spaces[1]->dof_per_elm + FE->var_spaces[2]->dof_per_elm;
    // trial - u1 cg
    local_col_index = FE->var_spaces[0]->dof_per_elm;
    // Loop over Test Functions (Rows)
    for (test=0; test<FE->var_spaces[3]->dof_per_elm;test++){
      // Loop over Trial Functions (Columns)
      for (trial=0; trial<FE->var_spaces[1]->dof_per_elm;trial++){

	kij = -alpha * FE->var_spaces[3]->phi[test] *  (FE->var_spaces[1]->dphi[trial*dim+1]);

	ALoc[(local_row_index+test)*dof_per_elm + (local_col_index+trial)] += w*kij;
      }
    }

    if(bEG){
      //   -alpha(div v, p)
      //          EG  CG
      //        test (column) 3  trial (row) 2
      // test - p cg
      local_row_index = FE->var_spaces[0]->dof_per_elm + FE->var_spaces[1]->dof_per_elm + FE->var_spaces[2]->dof_per_elm;
      // trial - u eg
      local_col_index = FE->var_spaces[0]->dof_per_elm + FE->var_spaces[1]->dof_per_elm;
      // Loop over Test Functions (Rows)
      for (test=0; test<FE->var_spaces[3]->dof_per_elm;test++){
	// Loop over Trial Functions (Columns)
	for (trial=0; trial<FE->var_spaces[2]->dof_per_elm;trial++){

	  kij = -alpha * FE->var_spaces[3]->phi[test] * 2.;

	  ALoc[(local_row_index+test)*dof_per_elm + (local_col_index+trial)] += w*kij;
	}
      }

    }

    //------STOKES #0---------------------------------------------------- END//



    //////////////////////////////////////////////////////////////////////////
    //////////////////////////////////////////////////////////////////////////
    // PRESSURE BLOCK
    // p-p block:
    /*
      local_row_index = FE->var_spaces[0]->dof_per_elm + FE->var_spaces[1]->dof_per_elm + FE->var_spaces[2]->dof_per_elm;
      local_col_index = FE->var_spaces[0]->dof_per_elm + FE->var_spaces[1]->dof_per_elm + FE->var_spaces[2]->dof_per_elm;
      // Loop over Test Functions (Rows)
      for (test=0; test<FE->var_spaces[3]->dof_per_elm;test++){
      // Loop over Trial Functions (Columns)
      for (trial=0; trial<FE->var_spaces[3]->dof_per_elm;trial++){

      kij =  FE->var_spaces[3]->phi[test] *  FE->var_spaces[3]->phi[trial];

      ALoc[(local_row_index+test)*dof_per_elm + (local_col_index+trial)] += w*kij;
      }
      }
    */



  }//QUAD


  block_LocaltoGlobal_neighbor(dof_on_elm,dof_on_elm,FE,A,ALoc);

  //printf("*********** {DONE} @ END  ************************ \n");


  //printf("Local Assembly --end\n");

  return;
}
/*********************************************************************/

/*********************************************************************/
/* for preconditioners */
/*********************************************************************/
static dvector *get_diag_bdcsr(block_dCSRmat *Ab, const INT n1,const INT n2);
static INT get_diag_blocks(block_dCSRmat *Ab, const INT n10, const INT n20, dCSRmat *A);
static precond_block_data *get_precond_block_data_eg_stokes(block_dCSRmat *Ab,
                                                            const INT p_ndof,
                                                            REAL *el_vol);
static void precond_block_diag_eg_stokes_additive(REAL *r,
                                                  REAL *z,
                                                  void *data);

static void precond_block_diag_eg_stokes_multiplicative(REAL *r,
                                                  REAL *z,
                                                  void *data);

=======
>>>>>>> 815763ce
/****** MAIN DRIVER **************************************************************/
INT main(int argc, char* argv[])
{

  printf("\n===========================================================================\n");
  printf("Beginning Program to solve Elasticity Equation.\n");
  printf("===========================================================================\n");
  // Aug.3.2020 SLEE
  // Define variables forthe error convergence test
  int total_num_cycle = TOTAL_NUM_CYCLES_GLOBAL ;
  // SLEE initialize the vectors to save the errors for each cycle
  double L2_error_per_cycle[total_num_cycle];
  double H1_error_per_cycle[total_num_cycle];
  double H1_stress_error_per_cycle[total_num_cycle];

  double L2_EG_error_per_cycle[total_num_cycle];
  double H1_EG_error_per_cycle[total_num_cycle];
  double H1_stress_EG_error_per_cycle[total_num_cycle];
  double H1_energy_EG_error_per_cycle[total_num_cycle];


  // For Pressure
  double L2_error_p_per_cycle[total_num_cycle];
  double H1_error_p_per_cycle[total_num_cycle];

  //double L2_p_EG_error_per_cycle[total_num_cycle];
  //double H1_p_EG_error_per_cycle[total_num_cycle];


  // SLEE vector to save the DOF
  int dof_per_cycle_CG[total_num_cycle];
  int dof_per_cycle_EG[total_num_cycle];

  // For Pressure
  int dof_per_cycle_CG_p[total_num_cycle];
  int dof_per_cycle_EG_p[total_num_cycle];

  double mesh_size_per_cycle[total_num_cycle];

  // SLEE vector to save the convergence rate
  double L2_conv_rate_per_cycle[total_num_cycle];
  double H1_conv_rate_per_cycle[total_num_cycle];
  double H1_stress_conv_rate_per_cycle[total_num_cycle];


  double L2_EG_conv_rate_per_cycle[total_num_cycle];
  double H1_EG_conv_rate_per_cycle[total_num_cycle];
  double H1_stress_EG_conv_rate_per_cycle[total_num_cycle];
  double H1_energy_EG_conv_rate_per_cycle[total_num_cycle];

  // For Pressure

  double L2_p_conv_rate_per_cycle[total_num_cycle];
  double H1_p_conv_rate_per_cycle[total_num_cycle];

  //double L2_p_EG_conv_rate_per_cycle[total_num_cycle];
  //double H1_p_EG_conv_rate_per_cycle[total_num_cycle];


  int global_dim_space = 0;




  // ALL TIME STEPPING ALGORITHMS /////
  REAL time = 0.;
  REAL timestep = 0.01;
  INT timestep_number = 0;
  INT total_timestep = 10;

  for(int cycle=0; cycle<total_num_cycle; ++cycle) {
      //Aug.3.2020 SLEE initilize
      L2_error_per_cycle[cycle] = 0.;
      H1_error_per_cycle[cycle] = 0.;
      H1_stress_error_per_cycle[cycle] = 0.;

      L2_EG_error_per_cycle[cycle] = 0.;
      H1_EG_error_per_cycle[cycle] = 0.;
      H1_stress_EG_error_per_cycle[cycle] = 0.;
      H1_energy_EG_error_per_cycle[cycle] = 0.;

      // For Pressure
      L2_error_p_per_cycle[cycle] = 0.;
      H1_error_p_per_cycle[cycle] = 0.;


      dof_per_cycle_CG[cycle]=0;
      dof_per_cycle_EG[cycle]=0;

      // For Pressure
      dof_per_cycle_CG_p[cycle]=0;
      dof_per_cycle_EG_p[cycle]=0;

      mesh_size_per_cycle[cycle]=0.;

      L2_conv_rate_per_cycle[cycle]=0.;
      H1_conv_rate_per_cycle[cycle]=0.;
      H1_stress_conv_rate_per_cycle[cycle]=0.;

      L2_EG_conv_rate_per_cycle[cycle]=0.;
      H1_EG_conv_rate_per_cycle[cycle]=0.;
      H1_stress_EG_conv_rate_per_cycle[cycle]=0.;
      H1_energy_EG_conv_rate_per_cycle[cycle]=0.;

      // For Pressure
      L2_p_conv_rate_per_cycle[cycle]=0.;
      H1_p_conv_rate_per_cycle[cycle]=0.;


      printf("************ CYCLE   %d  /   %d  ************** \n", cycle, total_num_cycle);

      /****** INITIALIZE PARAMETERS **************************************************/
      // loops
      INT i;
      // Overall CPU Timing
      clock_t clk_overall_start = clock();

      // Set Parameters from Reading in Input File
      input_param inparam;
      param_input_init(&inparam);
      param_input("./input.dat", &inparam);

      // Open gridfile for reading
      printf("\nCreating mesh and FEM spaces:\n");
      //FILE* gfid = HAZ_fopen(inparam.gridfile,"r");
      //SLEE
      FILE* gfid;

      //Jul.10.2020 SLEE: setup the code to read the different mesh files for each cycle
      //gfid = HAZ_fopen(inparam.gridfile,"r");
      char filename_per_cycle[512]={'\0'};
      //sprintf(filename_per_cycle, "%s%d.haz", inparam.gridfile,cycle);

      //DEBUG SIMPLE MESH
      sprintf(filename_per_cycle, "%s%d.haz", inparam.gridfile,cycle+1);
      gfid = HAZ_fopen(filename_per_cycle,"r");
      if(gfid == NULL){
	perror("Could not find and open the file !!!! ");
      }

      // Create the mesh (now we assume triangles in 2D or tetrahedra in 3D)
      // File types possible are 0 - old format; 1 - vtk format
      INT mesh_type = 0;
      clock_t clk_mesh_start = clock(); // Time mesh generation FE setup
      mesh_struct mesh;

      //printf(" --> loading grid from file: %s\n",inparam.gridfile);
      //Jul.10. 2020 SLEE
      printf(" --> loading grid from file: %s\n",filename_per_cycle);

      initialize_mesh(&mesh);   // Q1. Why only here?
      creategrid_fread(gfid,mesh_type,&mesh);
      fclose(gfid);

      INT dim = mesh.dim;
      // Jul.10.2020 SLEE : for further use in the convergence test
      global_dim_space = dim;

      // Get Quadrature Nodes for the Mesh
      INT nq1d = inparam.nquad; /* Quadrature points per dimension */
      qcoordinates *cq = get_quadrature(&mesh,nq1d);

      // Get info for and create FEM spaces
      // Order of elements: 0 - P0; 1 - P1; 2 - P2; 20 - Nedlec; 30 - Raviart-Thomas
      INT order_u = 1;
      INT order_u_eg = 0;

      // Need Spaces for each component of the Mechanics plus pressure
      fespace FE_ux; // Mechanics in x direction
      create_fespace(&FE_ux,&mesh,order_u);
      fespace FE_uy; // Mechanics in y direction
      create_fespace(&FE_uy,&mesh,order_u);
      fespace FE_uz; // Mechanics in z direction
      if(dim==3) create_fespace(&FE_uz,&mesh,order_u);
      fespace FE_u_eg; // Mechanics EG
      create_fespace(&FE_u_eg,&mesh,order_u_eg);

      INT order_p = 0;
      //INT order_p_eg = 0;
      fespace FE_p; // Pressuer
      create_fespace(&FE_p,&mesh,order_p);
      //fespace FE_p_eg; // Pressuer
      //create_fespace(&FE_p_eg,&mesh,order_p_eg);
      // Set Dirichlet Boundaries

      set_dirichlet_bdry(&FE_ux,&mesh,1,1);
      set_dirichlet_bdry(&FE_uy,&mesh,1,1);
      //if(dim==3) set_dirichlet_bdry(&FE_uz,&mesh,1,1);
      set_dirichlet_bdry(&FE_u_eg,&mesh,1,1);

      set_dirichlet_bdry(&FE_p,&mesh,1,1);
      //set_dirichlet_bdry(&FE_p_eg,&mesh,1,1);

      if(BOOL_WEAKLY_IMPOSED_BC){
        for(i=0;i<FE_u_eg.ndof;i++) {
          FE_u_eg.dirichlet[i] = 0;
        }
        for(i=0;i<FE_ux.ndof;i++) {
          FE_ux.dirichlet[i] = 0;
        }
        for(i=0;i<FE_uy.ndof;i++) {
          FE_uy.dirichlet[i] = 0;
        }

        for(i=0;i<FE_p.ndof;i++) {
          FE_p.dirichlet[i] = 0;
        }
      }

      // Create Block System with ordering (u,p)
      INT u_ndof = FE_ux.ndof + FE_uy.ndof + FE_u_eg.ndof;
      INT p_ndof = FE_p.ndof;

      //p_debug
      INT ndof = u_ndof + p_ndof;
      if(dim==3) ndof += FE_uz.ndof;

      // Get Global FE Space
      block_fespace FE;
      FE.nun = dim+1 +1;  // p_debug
      FE.ndof = ndof;
      FE.nbdof = FE_ux.nbdof + FE_uy.nbdof + FE_u_eg.nbdof +FE_p.nbdof; //+FE_p_eg.nbdof;
      //if(dim==3) FE.nbdof += FE_uz.nbdof;
      FE.nspaces = dim+1 +1; // SLEE?
      FE.var_spaces = (fespace **) calloc(dim+1 +1,sizeof(fespace *));

      /*
	FE.nun = dim+1;  // p_debug
	FE.ndof = ndof;
	FE.nbdof = FE_ux.nbdof + FE_uy.nbdof + FE_u_eg.nbdof;// +FE_p.nbdof+FE_p_eg.nbdof;
	FE.nspaces = dim+1;
	FE.var_spaces = (fespace **) calloc(dim+1,sizeof(fespace *));
      */

      FE.var_spaces[0] = &FE_ux;
      FE.var_spaces[1] = &FE_uy;
      if(dim==3) FE.var_spaces[2] = &FE_uz;
      FE.var_spaces[dim] = &FE_u_eg;

      //p_debug
      FE.var_spaces[dim+1]   = &FE_p;
      //FE.var_spaces[dim+1+1] = &FE_p_eg;

      // Set Dirichlet Boundaries
      if(!BOOL_WEAKLY_IMPOSED_BC)
	set_dirichlet_bdry_block(&FE,&mesh);


      clock_t clk_mesh_end = clock(); // End of timing for mesh and FE setup
      printf(" --> elapsed CPU time for mesh and FEM space construction = %f seconds.\n\n",
	     (REAL) (clk_mesh_end - clk_mesh_start)/CLOCKS_PER_SEC);
      /*******************************************************************************/

      printf("***********************************************************************************\n");
      printf("Number of Elements = %d\tOrder of Quadrature = %d\n",mesh.nelm,2*nq1d-1);
      printf("\n\t--- Element Type ---\n");
      printf("Mechanics Element Type = %d\t Meachnics EG  Type = %d\n",order_u,order_u_eg);
      printf("\n\t--- Degrees of Freedom ---\n");
      printf("Vertices: %-7d\tEdges: %-7d\tFaces: %-7d",mesh.nv,mesh.nedge,mesh.nface);
      printf("\t--> DOF: %d\n",FE.ndof);
      printf("\n\t--- Boundaries ---\n");
      printf("Vertices: %-7d\tEdges: %-7d\tFaces: %-7d",mesh.nbv,mesh.nbedge,mesh.nbface);
      printf("\t--> Boundary DOF: %d\n",FE.nbdof);
      printf("***********************************************************************************\n\n");

      //Jul.10.2020 SLEE: insert the total number of DOF for convergnece computation
      dof_per_cycle_CG[cycle]  = FE_ux.ndof + FE_uy.ndof;////FE.ndof + FE.nbdof;
      dof_per_cycle_EG[cycle] =  FE_ux.ndof + FE_uy.ndof + FE_u_eg.ndof;////FE.ndof + FE.nbdof;

      dof_per_cycle_CG_p[cycle]  = FE_p.ndof;
      dof_per_cycle_EG_p[cycle] =  FE_p.ndof;// + FE_p_eg.ndof;


      printf("FE.ndof = %d | u_ndof = %d | FE_ux.ndof = %d | FE_uy.ndof = %d |  FE_u_eg.ndof = %d \n",
	     FE.ndof , u_ndof, FE_ux.ndof  , FE_uy.ndof , FE_u_eg.ndof );
      printf("FE.ndof = %d | p_ndof = %d | FE_p.ndof = %d  \n",
	     FE.ndof , p_ndof, FE_p.ndof);


      printf("FE.nbdof = %d \n", FE.nbdof);

      printf("###########\n");
      printf("CG DOF for Mechanics = %d\n",   dof_per_cycle_CG[cycle] );
      printf("EG DOF for Mechanics = %d\n",   dof_per_cycle_EG[cycle] );
      printf("###########\n");

      printf("###########\n");
      printf("CG DOF for Pressure = %d\n",   dof_per_cycle_CG_p[cycle] );
      printf("EG DOF for Pressure = %d\n",   dof_per_cycle_EG_p[cycle] );
      printf("###########\n");


      // Get the minimum mesh size
      int zz=0;
      double min_mesh_size = 10000000.;
      double tmp_size =0;
      mesh_struct *mesh_2 = &mesh;

      for (zz=0; zz<mesh_2->nface; zz++) {

	tmp_size=mesh_2->f_area[zz];

	if(tmp_size < min_mesh_size)
	  min_mesh_size = tmp_size;
      }

      mesh_size_per_cycle[cycle] = min_mesh_size;
      if(time == 0)
	{
	  //Set Initial Condition
	  //Inside of the assemble for p0 ...
	}

      dvector sol = dvec_create(ndof);
      dvector old_timestep_sol = dvec_create(ndof);

      //for(time = timestep; timestep_number < total_timestep; time += timestep){
      dvec_cp(&sol, &old_timestep_sol);
      timestep_number = timestep_number+1;
      printf(" ---  CYCLE = %d  ----------- TIME STEPPING TIME = %f  (timestep # = %d | %d) ------------------- \n", \
	     cycle,time,timestep_number,total_timestep);
      //printf(" [Time Step = %f]  \n", timestep);
      //fflush(stdout);

      clock_t clk_assembly_start = clock();

      // Allocate the right-hand and declare the csr matrix
      dvector b;
      // Put into Block Form
      block_dCSRmat A;
      bdcsr_alloc(dim+1+1,dim+1+1,&A);
      /*** Assemble the matrix and right hand side *******************************/
      printf("Assembling the matrix and right-hand side:\n");fflush(stdout);


      assemble_global_block_neighbor(&A,&b,old_timestep_sol.val,	\
				     local_assembly_Elasticity_FACE,	\
				     local_assembly_Elasticity,		\
				     FEM_Block_RHS_Local_Elasticity,	\
				     &FE,				\
				     &mesh,				\
				     cq,source2D,exact_sol2D,Dexact_sol2D, exact_sol2D_dt, time,timestep);
      printf("\n------ Assemble done: \n");fflush(stdout);
      //printf("cycle = %d -- total = %d \n", cycle, total_num_cycle);
      /*
	if((cycle) == total_num_cycle-1)
	{

	FILE* fid;
	fid = fopen("matrix.txt","w");

	dCSRmat Amerge = bdcsr_2_dcsr(&A);
	csr_print_matlab(fid,&Amerge);
	dcsr_free(&Amerge);
	exit(0);
	}
      */
      // Eliminate boundary conditions in matrix and rhs
      if(!BOOL_WEAKLY_IMPOSED_BC)
	eliminate_DirichletBC_blockFE_blockA(bc2D,&FE,&mesh,&b,&A,time);
      /**************************************************/
      //  Apply Pressure "BCs" (removes singularity)
      /*
	REAL pressureval =0.;
	INT pressureloc = 0;

	clock_t clk_assembly_end = clock();
	printf(" --> elapsed CPU time for assembly = %f seconds.\n\n",(REAL)
	(clk_assembly_end-clk_assembly_start)/CLOCKS_PER_SEC);

	// Prepare diagonal blocks
	dCSRmat *A_diag;
	A_diag = (dCSRmat *)calloc(dim+1, sizeof(dCSRmat));

	for(i=0;i<dim;i++){ // copy block diagonal to A_diag
	dcsr_alloc(A.blocks[i*(dim+2)]->row, A.blocks[i*(dim+2)]->col, A.blocks[i*(dim+2)]->nnz, &A_diag[i]);
	dcsr_cp(A.blocks[i*(dim+2)], &A_diag[i]);
	}

	// Get Mass Matrix for p
	dCSRmat Mp;
	assemble_global(&Mp,NULL,assemble_mass_local,&FE_p,&mesh,cq,NULL,one_coeff_scal,0.0);
	dcsr_alloc(Mp.row, Mp.col, Mp.nnz, &A_diag[dim]);
	dcsr_cp(&Mp, &A_diag[dim]);

	printf("Solving the System:\n");
	clock_t clk_solve_start = clock();

	INT solver_flag = -20;

	// Allocate solution
	dvector sol = dvec_create(ndof);
	dvector v_ux = dvec_create(FE_ux.ndof);
	dvector v_uy = dvec_create(FE_uy.ndof);
	dvector v_uz;
	if(dim==3) v_uz = dvec_create(FE_uz.ndof);
	dvector v_p = dvec_create(FE_p.ndof);

	// Set initial guess to be all zero
	dvec_set(sol.row, &sol, 0.0);
	// Set initial guess for pressure to match the known "boundary condition" for pressure
	if(dim==2) sol.val[FE_ux.ndof + FE_uy.ndof + pressureloc]  = pressureval;
	if(dim==3) sol.val[FE_ux.ndof + FE_uy.ndof + FE_uz.ndof + pressureloc]  = pressureval;

	// Set parameters for linear iterative methods
	linear_itsolver_param linear_itparam;
	param_linear_solver_init(&linear_itparam);
	param_linear_solver_set(&linear_itparam,&inparam);
	INT solver_type = linear_itparam.linear_itsolver_type;
	INT solver_printlevel = linear_itparam.linear_print_level;

	// Solve
	if(solver_type==0) { // Direct Solver
	solver_flag = block_directsolve_UMF(&A,&b,&sol,solver_printlevel);
	} else { // Iterative Solver
	if (linear_itparam.linear_precond_type == PREC_NULL) {
	solver_flag = linear_solver_bdcsr_krylov(&A, &b, &sol, &linear_itparam);
	} else {
	if(dim==2) solver_flag = linear_solver_bdcsr_krylov_block_3(&A, &b, &sol, &linear_itparam, NULL, A_diag);
	if(dim==3) solver_flag = linear_solver_bdcsr_krylov_block_4(&A, &b, &sol, &linear_itparam, NULL, A_diag);
	}
	}

	// Error Check
	if (solver_flag < 0) printf("### ERROR: Solver does not converge with error code = %d!\n",solver_flag);

	clock_t clk_solve_end = clock();
	printf("Elapsed CPU Time for Solve = %f seconds.\n\n",
	(REAL) (clk_solve_end-clk_solve_start)/CLOCKS_PER_SEC);

      */

      /**************************************************/
      //  Apply Pressure "BCs" (removes singularity)

      //	  REAL pressureval =0.;
      //	  INT pressureloc = 0;

      clock_t clk_assembly_end = clock();
      printf(" --> elapsed CPU time for assembly = %f seconds.\n\n",(REAL)
	     (clk_assembly_end-clk_assembly_start)/CLOCKS_PER_SEC);

      printf("Solving the System:\n");fflush(stdout);
      clock_t clk_solve_start = clock();

      //*****************************************
      //    SOLVER-SOLVER AND average P	=0
      //*****************************************
      INT jj=-10,solver_flag=-20;
      REAL pmin=1e20,pmax=-1e20,sum=-1e20;
      void *numeric=NULL;
      sol.row++;
      sol.val=realloc(sol.val,sol.row*sizeof(REAL));
      dvec_set(sol.row, &sol, 0.0);
      b.row++;
      b.val=realloc(b.val,b.row*sizeof(REAL));
      b.val[b.row-1]=0e0;
      //sol.val[FE_ux.ndof + FE_uy.ndof + pressureloc]  = pressureval;
      //
      //	  add row and column for the pressure block
      // which is the pressure block?Ans: dim+1;
      // extend

      //-----------------------
      // set paramters for linear solver
      //-----------------------
      linear_itsolver_param linear_itparam;
      param_linear_solver_init(&linear_itparam);
      param_linear_solver_set(&linear_itparam,&inparam);
      INT solver_type = linear_itparam.linear_itsolver_type;
      INT solver_printlevel = linear_itparam.linear_print_level;

      // Set parameters for AMG
      AMG_param amgparam;
      param_amg_init(&amgparam);
      param_amg_set(&amgparam, &inparam);
      param_amg_print(&amgparam);

      // Prepare diagonal blocks for block preconditioner
    	dCSRmat *A_diag;
    	A_diag = (dCSRmat *)calloc(dim+2, sizeof(dCSRmat)); // number of blocks = dim+2

      // get the blocks
      // for ux, uy, and u_eg, grab the blocks directly
      for(i=0;i<dim+1;i++){ // copy block diagonal to A_diag
        dcsr_alloc(A.blocks[i*(dim+3)]->row, A.blocks[i*(dim+3)]->col, A.blocks[i*(dim+3)]->nnz, &A_diag[i]);
    	  dcsr_cp(A.blocks[i*(dim+3)], &A_diag[i]);
    	}
      // for pressure, use the mass matrix
      dcsr_alloc(p_ndof, p_ndof, p_ndof, &A_diag[dim+1]);
      for (i=0; i<=A_diag[dim+1].row; i++)
        A_diag[dim+1].IA[i] = i;
      for (i=0; i<A_diag[dim+1].row; i++)
        A_diag[dim+1].JA[i] = i;
      for (i=0; i<A_diag[dim+1].row; i++)
        A_diag[dim+1].val[i] = mesh.el_vol[i];

      // Linear Solver
      if(solver_type==0) { // Direct Solver
        bdcsr_extend(&A,mesh.el_vol,mesh.el_vol,(dim+1),1.0,1.0);
        printf("nblocks = %d\n", A.brow);
        getchar();
        numeric=block_factorize_UMF(&A,0);//inparam.print_level);
        // solve
        solver_flag=(INT )block_solve_UMF(&A,
  					&b, // rhs.
  					&sol,  // solution.
  					numeric,
  					0);//     inparam.print_level);
        free(numeric);
      } else { // Iterative Solver
        if (linear_itparam.linear_precond_type == PREC_NULL) {
          solver_flag = linear_solver_bdcsr_krylov(&A, &b, &sol, &linear_itparam);
        }
        else if (linear_itparam.linear_precond_type >=10 && linear_itparam.linear_precond_type <100 )
        { // do not merge velocity unknowns, directly apply solvers

          // prepare the preconditioner
          A_diag = (dCSRmat *)calloc(dim+2, sizeof(dCSRmat)); // number of blocks = dim+2

          // get the blocks
          // for ux, uy, and u_eg, grab the blocks directly
          for(i=0;i<dim+1;i++){ // copy block diagonal to A_diag
            dcsr_alloc(A.blocks[i*(dim+3)]->row, A.blocks[i*(dim+3)]->col, A.blocks[i*(dim+3)]->nnz, &A_diag[i]);
        	  dcsr_cp(A.blocks[i*(dim+3)], &A_diag[i]);
        	}
          // for pressure, use the mass matrix
          dcsr_alloc(p_ndof, p_ndof, p_ndof, &A_diag[dim+1]);
          for (i=0; i<=A_diag[dim+1].row; i++)
            A_diag[dim+1].IA[i] = i;
          for (i=0; i<A_diag[dim+1].row; i++)
            A_diag[dim+1].JA[i] = i;
          for (i=0; i<A_diag[dim+1].row; i++)
            A_diag[dim+1].val[i] = mesh.el_vol[i];

          // now ready to solve
          //if(dim==2) solver_flag = linear_solver_bdcsr_krylov_block_3(&A, &b, &sol, &linear_itparam, NULL, A_diag);
          solver_flag = linear_solver_bdcsr_krylov_block_4(&A, &b, &sol, &linear_itparam, &amgparam, A_diag);
        }
        else   // use specific solver for Stokes eg dicretization
        {
           // get preconditioner data
           precond_block_data *precdata = get_precond_block_data_eg_stokes(&A, p_ndof, mesh.el_vol);

<<<<<<< HEAD
           // setup the preconditioner
           precond prec;
           prec.data = precdata;
           //prec.fct = precond_block_diag_eg_stokes_additive;
           prec.fct = precond_block_diag_eg_stokes_multiplicative;

           // solve
           solver_flag = solver_bdcsr_linear_itsolver(&A, &b, &sol, &prec, &linear_itparam);

          //TODO: clean data
=======
          block_dCSRmat A3;

>>>>>>> 815763ce

        }
      }



      //// printing for debug
      /* FILE *fptmp=NULL; */
      /* fptmp=fopen("debug/u.data","w"); dvector_print(fptmp,&sol); fclose(fptmp); */
      /* fptmp=fopen("debug/b.data","w"); dvector_print(fptmp,&b); fclose(fptmp); */
      //// end printing for debug
      jj=sol.row - mesh.nelm - 1; // begin index of pressure block
      // after extension
      pmin=sol.val[jj];
      pmax=sol.val[jj];
      sum=0e0;
      for(i=0;i<mesh.nelm;i++){
  	       //	    fprintf(stdout,"\nnel:%7d, dof=%7d: sol=%e",	\
  	       //		    i,jj,sol.val[jj]);
  	        sum+=mesh.el_vol[i]*sol.val[jj];
  	         if(sol.val[jj]<pmin) pmin=sol.val[jj];
  	          if(sol.val[jj]>pmax) pmax=sol.val[jj];
  	           jj++;
      }
      fprintf(stdout,"\nINTEGRAL(p)=%13.6e, min(p)=%11.4e, max(p)=%11.4e\n",sum,pmin,pmax);
      // Error Check
      if (solver_flag < 0) fprintf(stdout,"### ERROR: Solver does not converge with error code = %d!\n", solver_flag);
      b.row--;
      b.val=realloc(b.val,b.row*sizeof(REAL));
      sol.row--;
      sol.val=realloc(sol.val,sol.row*sizeof(REAL));
      //*****************************************
      //    END-SOLVER-SOLVER AND average P=0
      //*****************************************


      /*
      // Prepare diagonal blocks
      dCSRmat *A_diag;
      A_diag = (dCSRmat *)calloc(dim+1, sizeof(dCSRmat));

      for(i=0;i<dim;i++){ // copy block diagonal to A_diag
      dcsr_alloc(A.blocks[i*(dim+2)]->row, A.blocks[i*(dim+2)]->col, A.blocks[i*(dim+2)]->nnz, &A_diag[i]);
      dcsr_cp(A.blocks[i*(dim+2)], &A_diag[i]);
      }
      // Get Mass Matrix for p
      dCSRmat Mp;
      assemble_global(&Mp,NULL,assemble_mass_local,&FE_p,&mesh,cq,NULL,one_coeff_scal,0.0);
      dcsr_alloc(Mp.row, Mp.col, Mp.nnz, &A_diag[dim]);
      dcsr_cp(&Mp, &A_diag[dim]);

      // Set parameters for linear iterative methods
      linear_itsolver_param linear_itparam;
      param_linear_solver_init(&linear_itparam);
      param_linear_solver_set(&linear_itparam,&inparam);
      INT solver_type = linear_itparam.linear_itsolver_type;
      INT solver_printlevel = linear_itparam.linear_print_level;

      // Solve
      if(solver_type==0) { // Direct Solver
      solver_flag = block_directsolve_UMF(&A,&b,&sol,solver_printlevel);
      } else { // Iterative Solver
      if (linear_itparam.linear_precond_type == PREC_NULL) {
      solver_flag = linear_solver_bdcsr_krylov(&A, &b, &sol, &linear_itparam);
      } else {
      if(dim==2) solver_flag = linear_solver_bdcsr_krylov_block_3(&A, &b, &sol, &linear_itparam, NULL, A_diag);
      if(dim==3) solver_flag = linear_solver_bdcsr_krylov_block_4(&A, &b, &sol, &linear_itparam, NULL, A_diag);
      }
      }
      */
      /////////////////////////////////////////////////////////////////
      // Error Check
      if (solver_flag < 0) printf("### ERROR: Solver does not converge with error code = %d!\n",solver_flag);



      clock_t clk_solve_end = clock();
      printf("Elapsed CPU Time for Solve = %f seconds.\n\n",
	     (REAL) (clk_solve_end-clk_solve_start)/CLOCKS_PER_SEC);


      //if(timestep_number == total_timestep){
      {
	printf("Compute Error at Time = %f \n", time);

	//////////////////////////////////////////////////////////////////////////////////////////////
	/********************* Compute Errors if you have exact solution ****************************/
	clock_t clk_error_start = clock();

	REAL* solerrL2 = (REAL *) calloc(dim+1+1, sizeof(REAL));
	REAL* solerrH1 = (REAL *) calloc(dim+1+1, sizeof(REAL)); // Note: No H1 error for P0 elements
	REAL* solerr_stress = (REAL *) calloc(dim+1+1, sizeof(REAL)); // Note: No H1 error for P0 elements

	L2error_block(solerrL2, sol.val, exact_sol2D, &FE, &mesh, cq, time);
	//HDerror_block(solerrH1, sol.val, exact_sol2D, Dexact_sol2D, &FE, &mesh, cq, 0.0);
	HDsemierror_block(solerrH1, sol.val, Dexact_sol2D, &FE, &mesh, cq, time);
	//NEW SLEE Aug 17 2020
	HDsemierror_block_Stress(solerr_stress, sol.val, exact_sol2D, Dexact_sol2D, &FE, &mesh, cq, time);

	REAL uerrL2 = 0;
	REAL uerrH1 = 0;
	REAL uerr_stressH1 = 0;

	//For Pressure
	REAL uerrL2_p = 0;
	REAL uerrH1_p = 0;

	for(i=0;i<dim;i++)
	  uerrL2 += solerrL2[i]*solerrL2[i];
	for(i=0;i<dim;i++)
	  uerrH1 += solerrH1[i]*solerrH1[i];
	for(i=0;i<dim;i++)
	  uerr_stressH1 += solerr_stress[i]*solerr_stress[i];

	uerrL2 = sqrt(uerrL2);
	uerrH1 = sqrt(uerrH1);
	uerr_stressH1 = sqrt(uerr_stressH1);

	//For Pressure
	//uerrL2_p += solerrL2[3]*solerrL2[3];
	//uerrH1_p += solerrL2[4]*solerrL2[4];
	//uerrL2_p = sqrt(uerrL2_p);
	//uerrH1_p = sqrt(uerrH1_p);

	uerrL2_p = solerrL2[3];
	uerrH1_p = solerrH1[3];


	//REAL perrL2 = solerrL2[dim];
	//REAL perrH1 = solerrH1[dim];

	printf("************* MECHANCIS   *****************************\n");
	printf("[CG] L2 Norm of u error    = %26.13e\n",uerrL2);
	printf("[CG] H1 Norm of u error    = %26.13e\n",uerrH1);
	printf("[CG] Stress Norm of u error    = %26.13e\n",uerrH1);
	printf("*******************************************************\n\n");

	//Jul. 10. 2020 SLEE save the errors for convergence computation
	L2_error_per_cycle[cycle] = uerrL2;
	H1_error_per_cycle[cycle] = uerrH1;
	H1_stress_error_per_cycle[cycle] = uerr_stressH1;

	//For Pressure
	L2_error_p_per_cycle[cycle] = uerrL2_p;
	H1_error_p_per_cycle[cycle] = uerrH1_p;

	printf("************* PRESSURE    *****************************\n");
	printf("[CG] L2 Norm of u error    = %26.13e\n",uerrL2_p);
	printf("[CG] H1 Norm of u error    = %26.13e\n",uerrH1_p);
	//printf("[CG] Stress Norm of u error    = %26.13e\n",uerrH1);
	printf("*******************************************************\n\n");


	//L2_error_p_per_cycle[cycle] = perrL2;
	//NEW SLEE Aug 23 2020
	//NEW ERROR FOR EG

	REAL* solerrL2_EG = (REAL *) calloc(dim+1+1, sizeof(REAL));
	REAL* solerrH1_EG = (REAL *) calloc(dim+1+1, sizeof(REAL)); // Note: No H1 error for P0 elements
	REAL* solerr_stress_EG = (REAL *) calloc(dim+1+1, sizeof(REAL)); // Note: No H1 error for P0 elements
	REAL* solerr_energy_EG = (REAL *) calloc(dim+1+1, sizeof(REAL)); // Note: No H1 error for P0 elements

	L2error_block_EG(solerrL2_EG, sol.val, exact_sol2D, &FE, &mesh, cq, time);
	HDerror_block_EG(solerrH1_EG, sol.val, exact_sol2D, Dexact_sol2D, &FE, &mesh, cq, time);
	HDsemierror_block_Stress_EG(solerr_stress_EG, sol.val, exact_sol2D, Dexact_sol2D, &FE, &mesh, cq, time);
	//HDsemierror_block_EnergyNorm_EG(solerr_energy_EG, sol.val, exact_sol2D, Dexact_sol2D, &FE, &mesh, cq, 0.0);
	HDsemierror_block_EnergyNorm_EG_FaceLoop(solerr_energy_EG, sol.val, exact_sol2D, Dexact_sol2D, &FE, &mesh, cq, time);

	//NEW SLEE Aug 17 2020
	//NEW ERROR FOR STRESS, \mu \epsilon(u) + \lambda \div u
	REAL uerrL2_EG = 0;
	REAL uerrH1_EG = 0;
	REAL uerr_stress_EG = 0;
	REAL uerr_energy_EG = 0;

	// For Pressure
	REAL uerrL2_EG_p = 0;
	REAL uerrH1_EG_p = 0;


	for(i=0;i<dim;i++)
	  uerrL2_EG += solerrL2_EG[i]*solerrL2_EG[i];
	for(i=0;i<dim;i++)
	  uerrH1_EG += solerrH1_EG[i]*solerrH1_EG[i];
	for(i=0;i<dim;i++)
	  uerr_stress_EG += solerr_stress_EG[i]*solerr_stress_EG[i];
	//for(i=0;i<dim;i++)
	//uerr_energy_EG += solerr_energy_EG[i]*solerr_energy_EG[i];

	uerr_energy_EG = solerr_energy_EG[0]+solerr_energy_EG[1];
	//DEBUG
	uerr_energy_EG += uerrH1_EG;

	// For Pressure
	uerrL2_EG_p = solerrL2_EG[3];//*solerrL2_EG[3];
	uerrH1_EG_p = solerrH1_EG[3];//*solerrL2_EG[4];

	// DEUBG L2 - H1
	uerrL2_EG = sqrt(uerrL2_EG);
	uerrH1_EG = sqrt(uerrH1_EG);
	uerr_stress_EG = sqrt(uerr_stress_EG);
	uerr_energy_EG = sqrt(uerr_energy_EG);

	// For Pressure
	uerrL2_EG_p = sqrt(uerrL2_EG_p);
	uerrH1_EG_p = sqrt(uerrH1_EG_p);

	L2_EG_error_per_cycle[cycle] = uerrL2_EG;
	H1_EG_error_per_cycle[cycle] = uerrH1_EG;
	H1_stress_EG_error_per_cycle[cycle] = uerr_stress_EG;
	H1_energy_EG_error_per_cycle[cycle] = uerr_energy_EG;

	// For Pressure
	//L2_p_EG_error_per_cycle[cycle] = uerrL2_EG_p;
	//H1_p_EG_error_per_cycle[cycle] = uerrH1_EG_p;

	printf("# of elements = %d \n", mesh.nelm);
	printf("*************     MECHANCIS   **************************\n");
	printf("L2 Norm of u (EG) error    = %26.13e\n",uerrL2_EG);
	printf("H1 Norm of u (EG) error    = %26.13e\n",uerrH1_EG);
	printf("Stress Norm of u (EG) error    = %26.13e\n",uerr_stress_EG);
	printf("Energy Norm of u (EG) error    = %26.13e\n",uerr_energy_EG);
	printf("*******************************************************\n");
	printf("*************     PRESSURE   **************************\n");
	printf("L2 Norm of u (EG) error    = %26.13e\n",uerrL2_EG_p);
	printf("H1 Norm of u (EG) error    = %26.13e\n",uerrH1_EG_p);


	/////////////////////////////////////
	/*fprintf(stdout,"\n%d,%d\n\n",A.brow,A.bcol);
	  INT j;
	  for(i=0;i<A.brow;i++){
	  for(j=0;j<A.brow;j++){
	  fprintf(stdout,"\n(%d,%d):::%d,%d,%d\n\n",i,j,
	  A.blocks[j*A.bcol+i]->row,
	  A.blocks[j*A.bcol+i]->col,
	  A.blocks[j*A.bcol+i]->nnz);
	  }
	  }

	  fflush(stdout);
	*/
	clock_t clk_error_end = clock();
	printf("Elapsed CPU time for getting errors = %lf seconds.\n\n",(REAL)
	       (clk_error_end-clk_error_start)/CLOCKS_PER_SEC);

	/*******************************************************************************************/
	/// Plotting
	// Allocate solution
	dvector v_ux = dvec_create(FE_ux.ndof);
	dvector v_uy = dvec_create(FE_uy.ndof);
	dvector v_uz;
	if(dim==3) v_uz = dvec_create(FE_uz.ndof);
	dvector v_u_eg = dvec_create(FE_u_eg.ndof);

	dvector v_p = dvec_create(FE_p.ndof);
	//dvector v_p_eg = dvec_create(FE_p_eg.ndof);


	get_unknown_component(&v_ux,&sol,&FE,0);
	get_unknown_component(&v_uy,&sol,&FE,1);
	if(dim==3) get_unknown_component(&v_uz,&sol,&FE,2);
	get_unknown_component(&v_u_eg,&sol,&FE,dim);

	get_unknown_component(&v_p,&sol,&FE,3);
	//get_unknown_component(&v_p_eg,&sol,&FE,4);


	char** varname;

	//printf("OUTPUT?\n");


	if(inparam.print_level > 3){

	  char output_filename_per_cycle[512]={'\0'};
	  sprintf( output_filename_per_cycle, "output/solution_%d_%d.vtu", cycle,timestep_number);
	  char* soldump = output_filename_per_cycle;//"output/solution.vtu";
	  //char* soldump = "output/solution.vtu";

	  varname = malloc(5*FE.nspaces*sizeof(char *));
	  varname[0] = "ux";
	  varname[1] = "uy";
	  if(dim==3) varname[2] = "uz";
	  varname[dim] = "u_eg ";

	  varname[3] = "p";
	  varname[4] = "p_eg";

	  dump_blocksol_vtk(soldump,varname,&mesh,&FE,sol.val);

	  // Print in Matlab format to show vector field in nice way.
	  //if(dim==3)
	  //print_matlab_vector_field(&v_ux,&v_uy,&v_uz,&FE_ux);
	}

	if(solerrL2) free(solerrL2);
	if(solerrL2_EG) free(solerrL2_EG);
	if( solerr_stress ) free( solerr_stress);
	if(solerrH1) free(solerrH1);
	dvec_free( &v_ux );
	dvec_free( &v_uy );
	if(dim==3) dvec_free( &v_uz );
	dvec_free( &v_u_eg );
	dvec_free( &v_p );
	//dvec_free( &v_p_eg );


      }//if timestep == 10

      //
      bdcsr_free( &A );
      dvec_free( &b );
      // Quadrature


      //	}//Time Loop

      //RESET TIME
      time = 0.;
      timestep_number = 0;
      //timestep = timestep/2.;
      //total_timestep = total_timestep *2;
      /************ Free All the Arrays ***********************************************************/
      // CSR
      /*
	bdcsr_free( &A );
	if(solerrL2) free(solerrL2);
	if(solerrL2_EG) free(solerrL2_EG);
	if( solerr_stress ) free( solerr_stress);
	if(solerrH1) free(solerrH1);

	dvec_free( &b );
	dvec_free( &sol );
	dvec_free( &v_ux );
	dvec_free( &v_uy );
	if(dim==3) dvec_free( &v_uz );
	dvec_free( &v_u_eg );
	dvec_free( &v_p );
	dvec_free( &v_p_eg );
      */

      dvec_free( &sol );
      dvec_free( &old_timestep_sol );
      // FE Spaces
      free_fespace(&FE_ux);
      free_fespace(&FE_uy);
      if(dim==3) free_fespace(&FE_uz);
      free_fespace(&FE_u_eg);
      free_fespace(&FE_p);
      //free_fespace(&FE_p_eg);

      //free_blockfespace(&FE);

      // Quadrature
      if(cq){
	free_qcoords(cq);
	free(cq);
	cq=NULL;
      }

      // Mesh
      free_mesh(&mesh);
      //*/
      // Strings

      //if(inparam.print_level > 3){
      //if(varname) free(varname);
      //}

      /*******************************************************************************************/
      clock_t clk_overall_end = clock();
      printf("\nEnd of Program: Total CPU Time = %f seconds.\n\n",
	     (REAL) (clk_overall_end-clk_overall_start)/CLOCKS_PER_SEC);


    }//SLEE :: cycle loop end


  // Jul.10.2020 SLEE: Error Computation
  //SLEE compute the convergence rate and print
  INT tmp;
  for(tmp=0; tmp<total_num_cycle; ++tmp)
    {
      if(tmp == 0){
	L2_conv_rate_per_cycle[tmp] = 0;
	H1_conv_rate_per_cycle[tmp] = 0;
	H1_stress_conv_rate_per_cycle[tmp] = 0;

	L2_EG_conv_rate_per_cycle[tmp] = 0;
	H1_EG_conv_rate_per_cycle[tmp] = 0;
	H1_stress_EG_conv_rate_per_cycle[tmp] = 0;
	H1_energy_EG_conv_rate_per_cycle[tmp] = 0;

	//For Pressure
	L2_p_conv_rate_per_cycle[tmp] = 0;
	H1_p_conv_rate_per_cycle[tmp] = 0;

	//L2_p_EG_conv_rate_per_cycle[tmp] = 0;
	//H1_p_EG_conv_rate_per_cycle[tmp] = 0;

      }
      else{
	// multiplied dim since we use DOFs not h here.
	L2_conv_rate_per_cycle[tmp] = global_dim_space * (log(L2_error_per_cycle[tmp]) -log(L2_error_per_cycle[tmp-1]) ) /  (log(dof_per_cycle_CG[tmp-1]) -log(dof_per_cycle_CG[tmp]) );
	H1_conv_rate_per_cycle[tmp] = global_dim_space * (log(H1_error_per_cycle[tmp]) -log(H1_error_per_cycle[tmp-1]) ) /  (log(dof_per_cycle_CG[tmp-1]) -log(dof_per_cycle_CG[tmp]) );
	H1_stress_conv_rate_per_cycle[tmp] = global_dim_space * (log(H1_stress_error_per_cycle[tmp]) -log(H1_stress_error_per_cycle[tmp-1]) ) /  (log(dof_per_cycle_CG[tmp-1]) -log(dof_per_cycle_CG[tmp]) );

	L2_EG_conv_rate_per_cycle[tmp] = global_dim_space * (log(L2_EG_error_per_cycle[tmp]) -log(L2_EG_error_per_cycle[tmp-1]) ) /  (log(dof_per_cycle_EG[tmp-1]) -log(dof_per_cycle_EG[tmp]) );
	H1_EG_conv_rate_per_cycle[tmp] = global_dim_space * (log(H1_EG_error_per_cycle[tmp]) -log(H1_EG_error_per_cycle[tmp-1]) ) /  (log(dof_per_cycle_EG[tmp-1]) -log(dof_per_cycle_EG[tmp]) );

	H1_stress_EG_conv_rate_per_cycle[tmp] = global_dim_space * (log(H1_stress_EG_error_per_cycle[tmp]) -log(H1_stress_EG_error_per_cycle[tmp-1]) ) /  (log(dof_per_cycle_EG[tmp-1]) -log(dof_per_cycle_EG[tmp]) );
	H1_energy_EG_conv_rate_per_cycle[tmp] = global_dim_space * (log(H1_energy_EG_error_per_cycle[tmp]) -log(H1_energy_EG_error_per_cycle[tmp-1]) ) /  (log(dof_per_cycle_EG[tmp-1]) -log(dof_per_cycle_EG[tmp]) );

	//For Pressure
	L2_p_conv_rate_per_cycle[tmp] = global_dim_space * (log(L2_error_p_per_cycle[tmp]) -log(L2_error_p_per_cycle[tmp-1]) ) /  (log(dof_per_cycle_CG_p[tmp-1]) -log(dof_per_cycle_CG_p[tmp]) );
	H1_p_conv_rate_per_cycle[tmp] = global_dim_space * (log(H1_error_p_per_cycle[tmp]) -log(H1_error_p_per_cycle[tmp-1]) ) /  (log(dof_per_cycle_CG_p[tmp-1]) -log(dof_per_cycle_CG_p[tmp]) );

	//L2_p_EG_conv_rate_per_cycle[tmp] = global_dim_space * (log(L2_p_EG_error_per_cycle[tmp]) -log(L2_p_EG_error_per_cycle[tmp-1]) ) /  (log(dof_per_cycle_EG_p[tmp-1]) -log(dof_per_cycle_EG_p[tmp]) );
	//H1_p_EG_conv_rate_per_cycle[tmp] = global_dim_space * (log(H1_p_EG_error_per_cycle[tmp]) -log(H1_p_EG_error_per_cycle[tmp-1]) ) /  (log(dof_per_cycle_EG_p[tmp-1]) -log(dof_per_cycle_EG_p[tmp]) );


      }


      printf("****** CYCLE = %d ****** \n", tmp);
      printf("----- MECHANCICS   ----------------------------------\n");

      printf("L2 Error for cycle %d = %f  with %d DOFs  -- convergence rate  =  %f\n", tmp, L2_error_per_cycle[tmp], dof_per_cycle_CG[tmp],L2_conv_rate_per_cycle[tmp]);
      printf("H1 Error for cycle %d = %f  with %d DOFs  -- convergence rate  =  %f\n", tmp, H1_error_per_cycle[tmp], dof_per_cycle_CG[tmp],H1_conv_rate_per_cycle[tmp]);
      printf("H1 Stress Error for cycle %d = %f  with %d DOFs  -- convergence rate  =  %f\n", tmp, H1_stress_error_per_cycle[tmp], dof_per_cycle_CG[tmp],H1_stress_conv_rate_per_cycle[tmp]);

      printf("EG - L2 Error for cycle %d = %f  with %d DOFs  -- convergence rate  =  %f\n", tmp, L2_EG_error_per_cycle[tmp], dof_per_cycle_EG[tmp],
	     L2_EG_conv_rate_per_cycle[tmp]);
      printf("EG - H1 Error for cycle %d = %f  with %d DOFs  -- convergence rate  =  %f\n", tmp, H1_EG_error_per_cycle[tmp], dof_per_cycle_EG[tmp],
	     H1_EG_conv_rate_per_cycle[tmp]);

      printf("EG - Stress_Error for cycle %d = %f  with %d DOFs  -- convergence rate  =  %f\n", tmp, H1_stress_EG_error_per_cycle[tmp], dof_per_cycle_EG[tmp],
	     H1_stress_EG_conv_rate_per_cycle[tmp]);

      printf("EG - EnergyNorm_Error for cycle %d = %f  with %d DOFs  -- convergence rate  =  %f\n", tmp, H1_energy_EG_error_per_cycle[tmp], dof_per_cycle_EG[tmp],
	     H1_energy_EG_conv_rate_per_cycle[tmp]);

      printf("----------------------------------------------------\n");


      printf("-----  PRESSURE   ----------------------------------\n");

      printf("L2 Error for cycle %d = %f  with %d DOFs  -- convergence rate  =  %f\n", tmp, L2_error_p_per_cycle[tmp], dof_per_cycle_CG_p[tmp],L2_p_conv_rate_per_cycle[tmp]);
      printf("H1 Error for cycle %d = %f  with %d DOFs  -- convergence rate  =  %f\n", tmp, H1_error_p_per_cycle[tmp], dof_per_cycle_CG_p[tmp],H1_p_conv_rate_per_cycle[tmp]);

      //printf("EG - L2 Error for cycle %d = %f  with %d DOFs  -- convergence rate  =  %f\n", tmp, L2_p_EG_error_per_cycle[tmp], dof_per_cycle_EG_p[tmp],L2_p_EG_conv_rate_per_cycle[tmp]);
      //printf("EG - H1 Error for cycle %d = %f  with %d DOFs  -- convergence rate  =  %f\n", tmp, H1_p_EG_error_per_cycle[tmp], dof_per_cycle_EG_p[tmp],H1_p_EG_conv_rate_per_cycle[tmp]);

      printf("----------------------------------------------------\n");

    }

  /*
  //for Latex Print Table
  printf("** LATEX TABLE CG MECHANICS ** \n");
  for(int tmp=0; tmp<total_num_cycle; ++tmp)
  {
  printf("%d & %f & %f &  %f &  %f   &  %f &  %f \\\\ \\hline \n", dof_per_cycle_CG[tmp], L2_error_per_cycle[tmp], L2_conv_rate_per_cycle[tmp],H1_error_per_cycle[tmp], H1_conv_rate_per_cycle[tmp],H1_stress_error_per_cycle[tmp], H1_stress_conv_rate_per_cycle[tmp] );
  }

  printf("** LATEX TABLE CG PRESSURE ** \n");
  for(int tmp=0; tmp<total_num_cycle; ++tmp)
  {
  printf("%d & %f & %f &  %f &  %f   \\\\ \\hline \n", dof_per_cycle_CG[tmp], L2_error_p_per_cycle[tmp], L2_p_conv_rate_per_cycle[tmp],H1_error_p_per_cycle[tmp], H1_p_conv_rate_per_cycle[tmp]);
  }

  printf("** LATEX TABLE ALL CG PRESSURE ** \n");
  for(int tmp=0; tmp<total_num_cycle; ++tmp)
  {
  printf("%d & %f & %f &  %f &  %f   &  %f &  %f \\\\ \\hline \n", dof_per_cycle_CG[tmp], L2_error_per_cycle[tmp], L2_conv_rate_per_cycle[tmp],H1_error_per_cycle[tmp], H1_conv_rate_per_cycle[tmp],H1_error_p_per_cycle[tmp], H1_p_conv_rate_per_cycle[tmp] );
  }


  for(int tmp=0; tmp<total_num_cycle; ++tmp)
  {
  printf("%f \n",  mesh_size_per_cycle[tmp]);
  }
  */

  /*
    printf("** LATEX TABLE EG MECHANICS ** \n");
    for(int tmp=0; tmp<total_num_cycle; ++tmp)
    {
    printf("%d & %f & %f &  %f &  %f   &  %f &  %f  & %f & %f \\\\ \\hline \n",  dof_per_cycle_EG[tmp],L2_EG_error_per_cycle[tmp], L2_EG_conv_rate_per_cycle[tmp],H1_EG_error_per_cycle[tmp], H1_EG_conv_rate_per_cycle[tmp],
    H1_stress_EG_error_per_cycle[tmp], H1_stress_EG_conv_rate_per_cycle[tmp], H1_energy_EG_error_per_cycle[tmp], H1_energy_EG_conv_rate_per_cycle[tmp] );
    }

    printf("** LATEX TABLE EG PRESSURE ** \n");
    for(int tmp=0; tmp<total_num_cycle; ++tmp)
    {
    printf("%d & %f & %f &  %f &  %f  \\\\ \\hline \n", dof_per_cycle_EG[tmp], L2_p_EG_error_per_cycle[tmp], L2_p_EG_conv_rate_per_cycle[tmp],H1_p_EG_error_per_cycle[tmp], H1_p_EG_conv_rate_per_cycle[tmp]);
    }
  */
  /*
    printf("** LATEX TABLE ALL CG MECHANICS && EG PRESSURE ** \n");
    for(int tmp=0; tmp<total_num_cycle; ++tmp)
    {
    printf("%f & %d & %f & %f &  %f &  %f  & %d  & %f  & %f  \\\\ \\hline \n",mesh_size_per_cycle[tmp],  dof_per_cycle_CG[tmp],L2_error_per_cycle[tmp], L2_conv_rate_per_cycle[tmp],H1_error_per_cycle[tmp], H1_conv_rate_per_cycle[tmp],
    dof_per_cycle_EG[tmp], H1_p_EG_error_per_cycle[tmp], H1_p_EG_conv_rate_per_cycle[tmp]);
    }


    printf("** LATEX TABLE ALL EG MECHANICS && EG PRESSURE ** \n");
    for(int tmp=0; tmp<total_num_cycle; ++tmp)
    {
    printf("%f & %d & %f & %f &  %f &  %f  & %f  & %f  \\\\ \\hline \n", mesh_size_per_cycle[tmp], dof_per_cycle_EG[tmp],L2_EG_error_per_cycle[tmp], L2_EG_conv_rate_per_cycle[tmp],H1_energy_EG_error_per_cycle[tmp], H1_energy_EG_conv_rate_per_cycle[tmp],
    H1_p_EG_error_per_cycle[tmp], H1_p_EG_conv_rate_per_cycle[tmp]);
    }

    printf("** NO L2 CG ** \n");
    for(int tmp=0; tmp<total_num_cycle; ++tmp)
    {
    printf("%f & %d & %f &  %f  & %d  & %f  & %f  \\\\ \\hline \n", mesh_size_per_cycle[tmp], dof_per_cycle_CG[tmp],H1_error_per_cycle[tmp], H1_conv_rate_per_cycle[tmp],
    dof_per_cycle_EG[tmp], H1_p_EG_error_per_cycle[tmp], H1_p_EG_conv_rate_per_cycle[tmp]);
    }

    printf("** NO L2 EG ** \n");
    for(int tmp=0; tmp<total_num_cycle; ++tmp)
    {
    printf("%f & %d &  %f &  %f & %d  & %f  & %f  \\\\ \\hline \n", mesh_size_per_cycle[tmp], dof_per_cycle_EG[tmp],H1_energy_EG_error_per_cycle[tmp], H1_energy_EG_conv_rate_per_cycle[tmp],
    dof_per_cycle_EG[tmp], H1_p_EG_error_per_cycle[tmp], H1_p_EG_conv_rate_per_cycle[tmp]);
    }
  */

  return 0;


}







//-----------------------------------------------------------
// subroutines for preconditioner
//-----------------------------------------------------------
/*********************************************************************************/
/*!
 * \fn dvector *get_diag_bdcsr(block_dCSRmat *Ab, const INT n1, const INT n2)
 *
 * \brief   extracts the diagonal of Ab(n1:n2,n1:n2) and stored them in a dvector
 *
 * \param Ab    Point to a block_dCSRmat matrix
 * \param n1    staring index for the blocks
 * \param n2    ending index for the blocks
 *
 * \note index starts with 0
 *
 */
static dvector *get_diag_bdcsr(block_dCSRmat *Ab,
                               const INT n1,
                               const INT n2)
{

  // local variables
  INT i;
  INT total_size = 0;
  INT nb = Ab->brow;

  // loop 1: get size
  for (i=n1; i<n2; i++)
  {
    total_size = total_size + Ab->blocks[i*(nb+1)]->row;
  }

  // loop 2: get diagonals
  dvector *diag_A = dvec_create_p(total_size); // allocate
  dvector temp_vec;
  INT temp_n;

  // reset total_size
  total_size = 0;

  for (i=n1; i<n2; i++)
  {
      printf("i=%d\n",i);
     // get size for current block
     temp_n = Ab->blocks[i*(nb+1)]->row;

     // get the diagonal entries of the current block
     dcsr_getdiag(temp_n, Ab->blocks[i*(nb+1)], &temp_vec);

     // copy diagonal entry to the correct place
     array_cp(temp_n, temp_vec.val, diag_A->val+total_size);

     // update total size
     total_size = total_size + temp_n;

     // free temp_vec
     dvec_free(&temp_vec);

  }

  return diag_A;

}

/*********************************************************************************/
/*!
 * \fn dCSRmat *get_diag_blocks(block_dCSRmat *Ab, const INT n10, const INT n20)
 *
 * \brief   get the diagonal blocks Ab(n1:n2,n1:n2) and store them in a dCSR matrix;
 *
 * \param Ab    Point to a block_dCSRmat matrix
 * \param n10    staring index for the blocks
 * \param n20    ending index for the blocks
 *
 * \note    Memory space for the dCSRmat matrix is allocated inside this function! -- Xiaozhe Hu
 * \note    modeled on bdcsr_2_dcsr from utilities/format.c -- Ludmil
 *
 */
 /*
static dCSRmat *get_diag_blocks(block_dCSRmat *Ab,
                                const INT n10,
                                const INT n20)
{
  // local variables
  INT m=0,n=0,nnz=0;
  const INT mb=Ab->brow, nb=Ab->bcol, n_blocks=mb*nb;
  dCSRmat **blockptr=Ab->blocks, *blockptrij, *A;
  INT i,j,ij,ir,i1,length,ilength,start,irmrow,irmrowp1;
  INT *row, *col;
  INT n1=n10,n2=n20;
  if(n10<0) n1 = 0;
  if(n20>mb) n2=mb;
  if(n2<n1) {j=n2;n2=n1;n1=j;}
  INT nblk=n2-n1+1; // number of blocks
  // flag for errors
  SHORT status = SUCCESS;
  row = (INT *)calloc(mb+1,sizeof(INT));
  col = (INT *)calloc(nb+1,sizeof(INT));
  // get the size of A
  row[0]=0; col[0]=0;

  // count number of rows
  for (i=n1;i<n2;++i) {
    status = ERROR_BLKMAT_ZERO;
    for (j=n1; j<n2; ++j){
      if (blockptr[i*nb+j]) {
	m+=blockptr[i*nb+j]->row;
	row[i+1]=m;
	status = SUCCESS;
	break;
      }
    }
    // check error
    if (status < SUCCESS) check_error(ERROR_BLKMAT_ZERO, __FUNCTION__);
  }

  // count number of columns
  for (i=n1;i<n2;++i) {
    status = ERROR_BLKMAT_ZERO;
    for (j=n1;j<n2;++j){
      if (blockptr[j*mb+i]) {
	n+=blockptr[j*mb+i]->col;
	col[i+1]=n;
	status = SUCCESS;
	break;
      }
    }
    // check error
    if (status < SUCCESS) check_error(ERROR_BLKMAT_ZERO, __FUNCTION__);
  }
  // count number of nonzeros
  for (i=n1;i<n2;++i) {
    for (j=n1;j<n2;++j){
      if (blockptr[i*mb+j]) {
	nnz+=blockptr[i*mb+j]->nnz;
      }
    }
  }
  // memory space allocation
  A = dcsr_create_p(m,n,nnz);
  // set dCSRmat for A
  A->IA[0]=0;
  for (i=n1;i<n2;++i) {
    for (ir=row[i];ir<row[i+1];ir++) {
      for (length=j=n1;j<n2;++j) {
	ij=i*nb+j;
	blockptrij=blockptr[ij];
	if (blockptrij && blockptrij->nnz>0) {
	  start=A->IA[ir]+length;
	  irmrow=ir-row[i];irmrowp1=irmrow+1;
	  ilength=blockptrij->IA[irmrowp1]-blockptrij->IA[irmrow];
	  if (ilength>0) {
	    memcpy((A->val+start),(blockptrij->val+blockptrij->IA[irmrow]),ilength*sizeof(REAL));
	    memcpy((A->JA+start),(blockptrij->JA+blockptrij->IA[irmrow]), ilength*sizeof(INT));
	    // shift column index
	    for (i1=0;i1<ilength;i1++) A->JA[start+i1]+=col[j];
	    length+=ilength;
	  }
	}
      } // end for j
      A->IA[ir+1]=A->IA[ir]+length;
    } // end for ir
  } // end for i
  A->nnz=A->IA[row[n2]];
  free(row);
  free(col);
  return A;
}
*/
/*********************************************************************************/

/*********************************************************************************/
/*!
 * \fn dCSRmat *get_diag_blocks(block_dCSRmat *Ab, const INT n10, const INT n20)
 *
 * \brief   get the diagonal blocks Ab(n1:n2,n1:n2) and store them in a dCSR matrix;
 *
 * \param Ab    Point to a block_dCSRmat matrix
 * \param n10    staring index for the blocks
 * \param n20    ending index for the blocks
 *
 * \note    Memory space for the dCSRmat matrix is allocated inside this function! -- Xiaozhe Hu
 * \note    modeled on bdcsr_2_dcsr from utilities/format.c -- Ludmil
 *
 */
static INT get_diag_blocks(block_dCSRmat *Ab,
                           const INT n10,
                           const INT n20,
                           dCSRmat *A)
{
  // local variables
  INT m=0,n=0,nnz=0;
  const INT mb=Ab->brow, nb=Ab->bcol, n_blocks=mb*nb;
  dCSRmat **blockptr=Ab->blocks, *blockptrij;
  INT i,j,ij,ir,i1,length,ilength,start,irmrow,irmrowp1;
  INT *row, *col;
  INT n1=n10,n2=n20;
  if(n10<0) n1 = 0;
  if(n20>mb) n2=mb;
  if(n2<n1) {j=n2;n2=n1;n1=j;}
  INT nblk=n2-n1+1; // number of blocks
  // flag for errors
  SHORT status = SUCCESS;
  row = (INT *)calloc(mb+1,sizeof(INT));
  col = (INT *)calloc(nb+1,sizeof(INT));
  // get the size of A
  row[0]=0; col[0]=0;

  // count number of rows
  for (i=n1;i<n2;++i) {
    status = ERROR_BLKMAT_ZERO;
    for (j=n1; j<n2; ++j){
      if (blockptr[i*nb+j]) {
	m+=blockptr[i*nb+j]->row;
	row[i+1]=m;
	status = SUCCESS;
	break;
      }
    }
    // check error
    if (status < SUCCESS) check_error(ERROR_BLKMAT_ZERO, __FUNCTION__);
  }

  // count number of columns
  for (i=n1;i<n2;++i) {
    status = ERROR_BLKMAT_ZERO;
    for (j=n1;j<n2;++j){
      if (blockptr[j*mb+i]) {
	n+=blockptr[j*mb+i]->col;
	col[i+1]=n;
	status = SUCCESS;
	break;
      }
    }
    // check error
    if (status < SUCCESS) check_error(ERROR_BLKMAT_ZERO, __FUNCTION__);
  }
  // count number of nonzeros
  for (i=n1;i<n2;++i) {
    for (j=n1;j<n2;++j){
      if (blockptr[i*mb+j]) {
	nnz+=blockptr[i*mb+j]->nnz;
      }
    }
  }
  // memory space allocation
  //A = dcsr_create_p(m,n,nnz);
  dcsr_alloc(m,n,nnz,A);
  // set dCSRmat for A
  A->IA[0]=0;
  for (i=n1;i<n2;++i) {
    for (ir=row[i];ir<row[i+1];ir++) {
      for (length=j=n1;j<n2;++j) {
	ij=i*nb+j;
	blockptrij=blockptr[ij];
	if (blockptrij && blockptrij->nnz>0) {
	  start=A->IA[ir]+length;
	  irmrow=ir-row[i];irmrowp1=irmrow+1;
	  ilength=blockptrij->IA[irmrowp1]-blockptrij->IA[irmrow];
	  if (ilength>0) {
	    memcpy((A->val+start),(blockptrij->val+blockptrij->IA[irmrow]),ilength*sizeof(REAL));
	    memcpy((A->JA+start),(blockptrij->JA+blockptrij->IA[irmrow]), ilength*sizeof(INT));
	    // shift column index
	    for (i1=0;i1<ilength;i1++) A->JA[start+i1]+=col[j];
	    length+=ilength;
	  }
	}
      } // end for j
      A->IA[ir+1]=A->IA[ir]+length;
    } // end for ir
  } // end for i
  A->nnz=A->IA[row[n2]];
  /* for(i=n1;i<=n2;i++){ */
  /*   fprintf(stdout,"\nblk=%d,row=%d",i,row[i]); */
  /* }   */
  /* for(i=n1;i<=n2;i++){ */
  /*   fprintf(stdout,"\nblk=%d,row=%d",i,col[i]); */
  /* } */
  /* fprintf(stdout,"\n*** IAend=%d\n",A->IA[row[n2]]); */
  /* fprintf(stdout,"\nA11 data:(%d,%d,%d):rows:(%d,%d)\n",A->row,A->col,A->nnz,row[n2-1],row[n2]); */
  free(row);
  free(col);
  return 0;
}
/*********************************************************************************/

/**************************************************************************************/
/*!
 * \fn precond_block_data *get_precond_block_data_eg_stokes(block_dCSRmat *Ab, const INT p_ndof, REAL *el_vol)
 *
 * \brief get data for block preconditioner for solving the EG stokes
 *
 * \param Ab    Point to a block_dCSRmat matrix
 *
 * \note this is a special function only for eg stokes -- Xiaozhe
 *
 */
static precond_block_data *get_precond_block_data_eg_stokes(block_dCSRmat *Ab,
                                                            const INT p_ndof,
                                                            REAL *el_vol)
{
  // return variable
  precond_block_data *precdata=(precond_block_data *)malloc(1*sizeof(precond_block_data));

  // local variables
  INT brow=Ab->brow, bcol=Ab->bcol;
  INT n1, n2;
  INT dim = brow-2;
  //nblk,iblk,n1,n2,j,k,l,m,n,iaa,iab;

  // initialize the block preconditioner
  precond_block_data_null(precdata);

  // store the big block
  precdata->Abcsr=Ab;

  precdata->A_diag = (dCSRmat *)calloc(2, sizeof(dCSRmat));

  //-----------------------------------------
  // solver data for the velocity part
  //-----------------------------------------
  // grab the velocity block without the eg part
  n1=0; n2=dim;
  get_diag_blocks(Ab,n1,n2, &(precdata->A_diag[0]));

  // get the LU factorization of this block
  precdata->LU_diag=malloc(sizeof(void *));
  precdata->LU_diag[0]=factorize_UMF(&(precdata->A_diag[0]),0);

  // grab the velocity block including the eg part
  n1=0; n2 = dim+1;  // this time we need to include the EG part
  get_diag_blocks(Ab,n1,n2, &(precdata->A_diag[1]));

  // grab the diagonal of velocity block including EG part
  precdata->diag = malloc(sizeof(dvector *));
  n1=0; n2 = dim+1;  // this time we need to include the EG part
  precdata->diag[0] = get_diag_bdcsr(Ab, n1, n2);

  //-----------------------------------------
  // solver data for the pressure part
  //-----------------------------------------
  precdata->el_vol = dvec_create_p(p_ndof);
  array_cp(p_ndof, el_vol, precdata->el_vol->val);

  //-----------------------------------------
  // allocate work space
  //-----------------------------------------
  INT N = precdata->diag[0]->row+precdata->el_vol->row; // total degrees of freedoms
  precdata->r = dvec_create(N);

  // return
  return precdata;
}



/***********************************************************************************************/
/**
 * \fn void precond_block_diag_eg_stokes_additive (REAL *r, REAL *z, void *data)
 * \brief block diagonal preconditioning for EG Stokes problem
 *
 * \param r     Pointer to the vector needs preconditioning
 * \param z     Pointer to preconditioned vector
 * \param data  Pointer to precondition data
 *
 * \author Xiaozhe Hu
 * \date   03/04/2021
 */
void precond_block_diag_eg_stokes_additive(REAL *r,
                                           REAL *z,
                                           void *data)
{
  precond_block_data *precdata=(precond_block_data *)data;
  dvector *tempr = &(precdata->r);

  //-----------------------------------------
  // solver data for the whole block matrix
  //-----------------------------------------
  block_dCSRmat *A = precdata->Abcsr;

  //-----------------------------------------
  // solver data for the velocity part
  //-----------------------------------------
  // data for the vecolity block without eg part
  dCSRmat *A_diag = precdata->A_diag;
  void **LU_diag = precdata->LU_diag;
  //AMG_param *amgparam = precdata->amgparam;
  //AMG_data **mgl = precdata->mgl;

  // data for the velocity block including eg part
  dvector **velocity_diag = precdata->diag;

  //-----------------------------------------
  // solver data for the pressure part
  //-----------------------------------------
  dvector *el_vol = precdata->el_vol;

  //-----------------------------------------
  // local variabl
  //-----------------------------------------
  INT i;
  INT brow = A->brow;

  //-----------------------------------------
  // get different sizes
  //-----------------------------------------
  // get size of the velocity block without the eg part
  const INT Nu_wo_eg = A_diag[0].row;

  // get size of the veclosity block including the eg part
  const INT Nu = velocity_diag[0]->row;

  // get size of the pressure block
  const INT Np = el_vol->row;

  // total size
  const INT N = Nu + Np;

  //-----------------------------------------
  // back up r, setup z;
  //-----------------------------------------
  array_cp(N, r, tempr->val);
  array_set(N, z, 0.0);

  //-----------------------------------------
  // prepare
  //-----------------------------------------
  dvector ru_wo_eg, ru, rp, zu_wo_eg, zu, zp;

  ru_wo_eg.row = Nu_wo_eg; zu_wo_eg.row = Nu_wo_eg;
  ru.row = Nu; zu.row = Nu;
  rp.row = Np; zp.row = Np;

  ru_wo_eg.val = r; ru.val = r, rp.val = &(r[Nu]);
  zu_wo_eg.val = z; zu.val = z, zp.val = &(z[Nu]);

  //-----------------------------------------
  // main part of the preconditioner
  //-----------------------------------------
  // Preconditioning the velocity block without the eg part
  // use direct solver
  solve_UMF(&(A_diag[0]), &ru_wo_eg, &zu_wo_eg, LU_diag[0], 0);
  //solve_UMF(A_diag, &ru, &zu, LU_diag[0], 0);


  /*
  mgl[0]->b.row=N0; array_cp(N0, r0.val, mgl[0]->b.val); // residual is an input
  mgl[0]->x.row=N0; dvec_set(N0, &mgl[0]->x,0.0);

  for(i=0;i<amgparam->maxit;++i) mgcycle(mgl[0], amgparam);
  array_cp(N0, mgl[0]->x.val, z0.val);

  // Preconditioning A11 block (darcy)
  mgl[1]->b.row=N1; array_cp(N1, r1.val, mgl[1]->b.val); // residual is an input
  mgl[1]->x.row=N1; dvec_set(N1, &mgl[1]->x,0.0);

  for(i=0;i<amgparam->maxit;++i) mgcycle(mgl[1], amgparam);
  array_cp(N1, mgl[1]->x.val, z1.val);
  */

  // Preconditioning the velocity block including the eg part
  for(i=0; i<Nu; i++){
    zu.val[i] = zu.val[i] + ru.val[i]/velocity_diag[0]->val[i];
  }

  //getchar();

  // Preconditioning the pressure block
  // Diagonal matrix for P0
  for(i=0;i<Np;i++){
    zp.val[i] = rp.val[i]/el_vol->val[i];
  }

  // restore r
  array_cp(N, tempr->val, r);

}


/***********************************************************************************************/
/**
 * \fn void precond_block_diag_eg_stokes_multiplicative (REAL *r, REAL *z, void *data)
 * \brief block diagonal preconditioning for EG Stokes problem
 *
 * \param r     Pointer to the vector needs preconditioning
 * \param z     Pointer to preconditioned vector
 * \param data  Pointer to precondition data
 *
 * \author Xiaozhe Hu
 * \date   03/04/2021
 */
void precond_block_diag_eg_stokes_multiplicative(REAL *r,
                                                 REAL *z,
                                                 void *data)
{
  precond_block_data *precdata=(precond_block_data *)data;
  dvector *tempr = &(precdata->r);

  //-----------------------------------------
  // solver data for the whole block matrix
  //-----------------------------------------
  block_dCSRmat *A = precdata->Abcsr;

  //-----------------------------------------
  // solver data for the velocity part
  //-----------------------------------------
  // data for the vecolity block without eg part
  dCSRmat *A_diag = precdata->A_diag;
  void **LU_diag = precdata->LU_diag;
  //AMG_param *amgparam = precdata->amgparam;
  //AMG_data **mgl = precdata->mgl;

  // data for the velocity block including eg part
  dvector **velocity_diag = precdata->diag;

  //-----------------------------------------
  // solver data for the pressure part
  //-----------------------------------------
  dvector *el_vol = precdata->el_vol;

  //-----------------------------------------
  // local variables
  //-----------------------------------------
  INT i;
  INT brow = A->brow;

  //-----------------------------------------
  // get different sizes
  //-----------------------------------------
  // get size of the velocity block without the eg part
  const INT Nu_wo_eg = A_diag[0].row;

  // get size of the veclosity block including the eg part
  const INT Nu = velocity_diag[0]->row;

  // get size of the pressure block
  const INT Np = el_vol->row;

  // total size
  const INT N = Nu + Np;

  //-----------------------------------------
  // back up r, setup z;
  //-----------------------------------------
  array_cp(N, r, tempr->val);
  array_set(N, z, 0.0);

  //-----------------------------------------
  // prepare
  //-----------------------------------------
  dvector ru_wo_eg, ru, rp, zu_wo_eg, zu, zp;

  ru_wo_eg.row = Nu_wo_eg; zu_wo_eg.row = Nu_wo_eg;
  ru.row = Nu; zu.row = Nu;
  rp.row = Np; zp.row = Np;

  ru_wo_eg.val = r; ru.val = r, rp.val = &(r[Nu]);
  zu_wo_eg.val = z; zu.val = z, zp.val = &(z[Nu]);

  //-----------------------------------------
  // main part of the preconditioner
  //-----------------------------------------
  // Preconditioning the velocity block without the eg part
  // use direct solver
  solve_UMF(&(A_diag[0]), &ru_wo_eg, &zu_wo_eg, LU_diag[0], 0);

  /*
  mgl[0]->b.row=N0; array_cp(N0, r0.val, mgl[0]->b.val); // residual is an input
  mgl[0]->x.row=N0; dvec_set(N0, &mgl[0]->x,0.0);

  for(i=0;i<amgparam->maxit;++i) mgcycle(mgl[0], amgparam);
  array_cp(N0, mgl[0]->x.val, z0.val);

  // Preconditioning A11 block (darcy)
  mgl[1]->b.row=N1; array_cp(N1, r1.val, mgl[1]->b.val); // residual is an input
  mgl[1]->x.row=N1; dvec_set(N1, &mgl[1]->x,0.0);

  for(i=0;i<amgparam->maxit;++i) mgcycle(mgl[1], amgparam);
  array_cp(N1, mgl[1]->x.val, z1.val);
  */

  // update residual
  array_cp(N, tempr->val, r);
  bdcsr_aAxpy(-1.0, A, z, r);

  // Preconditioning the velocity block including the eg part
  for(i=0; i<Nu; i++){
    zu.val[i] = zu.val[i] + ru.val[i]/velocity_diag[0]->val[i];
  }

  // update residual
  array_cp(N, tempr->val, r);
  bdcsr_aAxpy(-1.0, A, z, r);

  // Preconditioning the pressure block
  // Diagonal matrix for P0
  for(i=0;i<Np;i++){
    zp.val[i] = rp.val[i]/el_vol->val[i];
  }

  // restore r
  array_cp(N, tempr->val, r);

}

/* End of Program */
/*********************************************************************************************/
<|MERGE_RESOLUTION|>--- conflicted
+++ resolved
@@ -1,2714 +1,2706 @@
-/*!
- *
- *  Copyright 2015_HAZMATH__. All rights reserved.
- *
- * \brief This program solves Biot's PDE for poroelasticity using finite elements
- * Locking-Free enrichecd Galerkin is used for the mechanics
- * Locally-conservative enriched Galerkin in used for the pressure
- *
- */
-
-/*********** HAZMATH FUNCTIONS and INCLUDES ***************************************/
-#include "hazmath.h"
-
-#include "movetohazmath.h"
-#include "eg_stokes_params.h"
-#include "eg_stokes_error.h"
-#include "eg_stokes_system.h"
-/****************************************************************/
-
-<<<<<<< HEAD
-	free(neighbor_basis_0_phi);
-	free(neighbor_basis_0_dphi);
-
-	free(neighbor_basis_1_phi);
-	free(neighbor_basis_1_dphi);
-
-	free(neighbor_basis_3_phi);
-	free(neighbor_basis_3_dphi);
-      }
-  }// face q loop
-
-
-  // printf("ok\n");
-  if(counter == 1)
-    block_LocaltoGlobal_neighbor(dof_on_elm,dof_on_elm,FE,A,ALoc);
-  else if(counter == 2)
-    {
-      //printf("=============== 111111111111 =================== \n");
-      block_LocaltoGlobal_neighbor(dof_on_elm,dof_on_elm,FE,A,ALoc_u_v);
-      // row is neighbor
-
-      //printf("=============== 222222222222 =================== \n");
-      block_LocaltoGlobal_neighbor(dof_on_elm_neighbor,dof_on_elm,FE,A,ALoc_u_vneighbor);
-      //block_LocaltoGlobal_neighbor(dof_on_elm,dof_on_elm_neighbor,FE,A,ALoc_u_vneighbor);
-
-      //printf("=============== 333333333333 =================== \n");
-      block_LocaltoGlobal_neighbor(dof_on_elm,dof_on_elm_neighbor,FE,A,ALoc_uneighbor_v);
-      //block_LocaltoGlobal_neighbor(dof_on_elm_neighbor,dof_on_elm,FE,A,ALoc_uneighbor_v);
-
-      //printf("=============== 444444444444 =================== \n");
-      block_LocaltoGlobal_neighbor(dof_on_elm_neighbor,dof_on_elm_neighbor,FE,A,ALoc_uneighbor_vneighbor);
-    }
-  else{
-    printf("!@#$\n");exit(0);
-  }
-
-
-
-
-
-  //printf("Local Assemble Face - end\n");
-}
-
-/******************************************************************************************************/
-/*!
- * \fn void FEM_Block_RHS_Local(REAL* bLoc,block_fespace *FE,mesh_struct *mesh,qcoordinates *cq,INT *dof_on_elm,INT *v_on_elm,INT elm,void (*rhs)(REAL *,REAL *,REAL,void *),REAL time)
- *
- * \brief Computes the local Right hand side vector for a block FEM system
- *        b_i  = <f,phi_i>
- *
- * \param FE            Block FE Space
- * \param mesh          Mesh Data
- * \param cq            Quadrature Nodes
- * \param dof_on_elm    Specific DOF on element
- * \param v_on_elm      Specific Vertices on element
- * \param elm           Current element
- * \param rhs           Function that gives RHS (in FEM block ordering
- * \param time          Physical Time if time dependent
- *
- \return bLoc         Local RHS Vector
- *
- *
- */
-// ISSUE : this doesn't allow to get the exact solution out...
-void FEM_Block_RHS_Local_Elasticity(dvector *b,REAL* bLoc, REAL *solution, \
-				    block_fespace *FE,mesh_struct *mesh,qcoordinates *cq,INT *dof_on_elm,INT *v_on_elm,INT elm,
-				    void (*rhs)(REAL *,REAL *,REAL,void *),REAL time, REAL timestep, \
-				    void (*truesol)(REAL *,REAL *,REAL,void *),
-				    void (*D_truesol)(REAL *,REAL *,REAL,void *),
-				    void (*truesol_dt)(REAL *,REAL *,REAL,void *),
-				    REAL *err, INT* switch_on_face)
-{
-
-  //printf("RHS ASSEMBLE  \n");
-  //fflush(stdout);
-
-  // Loop Indices
-  INT i,quad,test;
-  REAL C_0 = 0.;
-  bool bEG = BOOL_EG_MECHANICS;
-  bool bEG_Pressure = BOOL_EG_PRESSURE;
-
-  // Mesh and FE data
-  INT dim = mesh->dim;
-  INT dof_per_elm = 0;
-  INT nun=0;
-
-  REAL alpha = 1.;
-
-  for(i=0;i<FE->nspaces;i++) {
-    dof_per_elm += FE->var_spaces[i]->dof_per_elm;
-    if(FE->var_spaces[i]->FEtype<20) /* Scalar Element */
-      nun++;
-    else /* Vector Element */
-      nun += dim;
-  }
-
-  INT* local_dof_on_elm = NULL;
-  INT local_row_index=0;
-  INT unknown_index=0;
-
-  // Quadrature Weights and Nodes
-  REAL w;
-  INT maxdim=nun;
-  REAL qx[maxdim];
-
-  // Right-hand side function at Quadrature Nodes
-  REAL rhs_val[nun];
-
-  // For initial condition
-  REAL* val_true = (REAL *) calloc(nun,sizeof(REAL));
-  REAL* val_true_D = (REAL *) calloc(nun*2,sizeof(REAL));
-
-  // for the preivous time step value
-  //REAL* val_sol = (REAL *) calloc(nun,sizeof(REAL));
-
-
-  coordinates *barycenter = allocatecoords(1,dim);
-  barycenter->x[0] = mesh->el_mid[elm*dim];
-  barycenter->y[0] = mesh->el_mid[elm*dim + 1];
-
-
-  //  Sum over quadrature points
-  for (quad=0;quad<cq->nq_per_elm;quad++) {
-    qx[0] = cq->x[elm*cq->nq_per_elm+quad];
-    qx[1] = cq->y[elm*cq->nq_per_elm+quad];
-    if(mesh->dim==3) qx[2] = cq->z[elm*cq->nq_per_elm+quad];
-    w = cq->w[elm*cq->nq_per_elm+quad];
-
-    (*rhs)(rhs_val,qx,time,&(mesh->el_flag[elm]));
-
-    //if(time == timestep){
-
-    //printf("********\n");
-    //printf("********\n");
-    //printf("***** time = %f ***\n", time);
-    (*truesol)(val_true,qx,time - timestep,&(mesh->el_flag[elm]));
-    (*D_truesol)(val_true_D,qx,time - timestep,&(mesh->el_flag[elm]));
-
-
-    //if(time != timestep){
-    //printf("qx[0] = %f, qx[1] = %f, time = %f, val_true_D[0] = %f, val_true_D[3] = %f \n",
-    //	   qx[0], qx[1], time-timestep, val_true_D[0], val_true_D[3]);
-    //exit(0);
-    //}
-
-    local_row_index=0;
-    unknown_index=0;
-    local_dof_on_elm=dof_on_elm;
-
-    REAL* u_comp = solution;
-    REAL u0_value_at_q = 0.;
-    REAL u1_value_at_q = 0.;
-    REAL val[dim];
-    val[0] = 0.0;
-    val[1] = 0.0;
-
-    REAL p_value_at_q = 0.;
-    REAL p_eg_value_at_q = 0.;
-    int j,dof;
-
-    REAL grad_val0[dim];
-    grad_val0[0]=0;
-    grad_val0[1]=0;
-    REAL grad_val1[dim];
-    grad_val1[0]=0;
-    grad_val1[1]=0;
-
-    // U  bEG
-    REAL grad_val2[dim];
-    grad_val2[0] = 0.0;
-    grad_val2[1] = 0.0;
-
-    REAL grad_val3[dim];
-    grad_val3[0] = 0.0;
-    grad_val3[1] = 0.0;
-
-    // Pressure
-    REAL grad_val4[dim];
-    grad_val4[0]=0;
-    grad_val4[1]=0;
-
-
-    //printf("time = %f, timestep = %f, val_true[3] = %f, val_true[4] = %f \n", time, timestep, val_true[3], val_true[4]);
-
-    for(i=0;i<FE->nspaces;i++) {
-
-      // Basis Functions and its derivatives if necessary
-      get_FEM_basis(FE->var_spaces[i]->phi,
-		    FE->var_spaces[i]->dphi,
-		    qx,
-		    v_on_elm,
-		    local_dof_on_elm,
-		    mesh,
-		    FE->var_spaces[i]);
-
-
-
-
-      for (test=0; test<FE->var_spaces[i]->dof_per_elm;test++) {
-
-	//SLEE
-	if(i == 0 || i == 1)
-	  {
-	    //This is for  u0 and u1 (CG part)
-	    //printf(" i = %d (FE->nspaces = %d), unknown_index = %d, test = %d \n", i, FE->var_spaces[i]->dof_per_elm, unknown_index, test);
-	    bLoc[(local_row_index+test)] += w*rhs_val[i]*FE->var_spaces[i]->phi[test];
-	  }
-	else if(i == 2)
-	  {
-	    //SLEE
-	    // This is for  u2:: (EG part)
-	    //Note that new DOF is \phi^3 = [x ; y]
-	    //printf(" i = %d (FE->nspaces = %d), unknown_index = %d, test = %d \n", i, FE->var_spaces[i]->dof_per_elm, unknown_index, test);
-	    bLoc[(local_row_index+test)] += w*(rhs_val[0]*  (qx[0]-barycenter->x[0])  +rhs_val[1]* (qx[1]-barycenter->y[0]));
-	  }
-	else if(i == 3)
-	  {
-
-	    bLoc[(local_row_index+test)] += w*rhs_val[3]*FE->var_spaces[3]->phi[test];
-
-	    //printf(" FE->var_spaces[3]->phi[test] = %f\n", FE->var_spaces[3]->phi[test]);
-
-
-	  }
-
-
-
-      }
-
-      local_row_index  += FE->var_spaces[i]->dof_per_elm;
-
-
-
-    }
-  }// end quad
-
-
-  INT v_per_elm = mesh->v_per_elm;
-  //Sanity Check // SLEE
-  //for(i=0;i<FE->nspaces;i++) {
-  //printf("dof_per_face = %d,   dof_per_face_blk[%d] = %d \n", dof_per_face, i, dof_per_face_blk[i]);
-  //}
-  //exit(0);
-  REAL *data_face=calloc(dim+dim*dim, sizeof(REAL)); //coords of normal and vertices of a face.
-  REAL *xfi=data_face; //coords of vertices on face i.
-  REAL *finrm=xfi+dim*dim; //coords of normal vector on face i
-
-  //REAL *data_face_end=finrm + dim; //end
-  INT nq1d_face=3;
-  qcoordinates *cq_face = allocateqcoords_bdry(nq1d_face,1,dim,2);
-  //REAL fiarea=0e0;
-  INT jk,k,face,quad_face,rowa, rowb, jcntr,ed, jkl, j;
-  REAL qx_face[maxdim];
-  REAL w_face;
-  INT nquad_face= cq_face->nq_per_elm; //quad<cq_face->nq_per_elm;
-
-  // SLEE
-
-  bool bWeakBC_RHS = BOOL_WEAKLY_IMPOSED_BC;
-
-  if(bWeakBC_RHS){
-
-    //printf("=============================\n");
-    //printf("** ELEMENT = %d \n", elm );
-    //printf("=============================\n");
-    for(jk=mesh->el_f->IA[elm];jk<mesh->el_f->IA[elm+1];jk++){
-
-      //printf("jk = %d, mesh->el_f->IA[element] = %d, mesh->el_f->IA[element+1] = %d  \n",
-      //     jk, mesh->el_f->IA[elm], mesh->el_f->IA[elm+1]);
-      //  j = face0, face1, face2
-      j=jk - mesh->el_f->IA[elm];
-      // face is the global number
-      face=mesh->el_f->JA[jk];
-
-      // Get normal vector values.
-      finrm[0]=mesh->f_norm[face*dim+0];
-      if(dim>1)
-	finrm[1]=mesh->f_norm[face*dim+1];
-      if(dim>2)
-	finrm[2]=mesh->f_norm[face*dim+2];
-
-      for(jkl=mesh->f_v->IA[face];jkl<mesh->f_v->IA[face+1];jkl++){
-
-	//printf("** jkl = %d, mesh->f_v->IA[face] = %d, mesh->f_v->IA[face+1] = %d \n", jkl, mesh->f_v->IA[face], mesh->f_v->IA[face+1]);
-
-	j=jkl-mesh->f_v->IA[face];
-	k=mesh->f_v->JA[jkl];
-
-	//printf("** j = %d, k = %d \n", j, k );
-
-	xfi[j*dim+0]=mesh->cv->x[k];
-	if(dim>1)
-	  xfi[j*dim+1]=mesh->cv->y[k];
-	if(dim>2)
-	  xfi[j*dim+2]=mesh->cv->z[k];
-
-	//printf("** xfi[j*dim+0] = %f,  xfi[j*dim+1] = %f \n",  xfi[j*dim+0] ,  xfi[j*dim+1]);
-
-      }
-
-      // Get the BD values
-      REAL* val_true_face = (REAL *) calloc(nun,sizeof(REAL));
-      REAL* val_true_face_n = (REAL *) calloc(nun,sizeof(REAL));
-      REAL* val_true_face_n_neighbor = (REAL *) calloc(nun,sizeof(REAL));
-      REAL* val_true_dt_face = (REAL *) calloc(nun,sizeof(REAL));
-
-
-      // FOR NEIGHBOR..
-      INT* v_on_elm_neighbor = (INT *) calloc(v_per_elm,sizeof(INT));
-      INT* dof_on_elm_neighbor = (INT *) calloc(dof_per_elm,sizeof(INT));
-      INT *local_dof_on_elm_face_interface = NULL;
-      INT *local_dof_on_elm_neighbor = NULL;
-
-
-      // NOW FOR FACES (at BOUNDARY)
-      INT* local_dof_on_elm_face = NULL;
-      //Neighbor
-      INT neighbor_index[2];
-      neighbor_index[0] = -1;
-      neighbor_index[1] = -1;
-      INT counter = 0;
-
-      iCSRmat *f_el=NULL;
-      f_el=(iCSRmat *)malloc(1*sizeof(iCSRmat)); // face_to_element;
-      icsr_trans(mesh->el_f,f_el); // f_el=transpose(el_f);
-
-      // printf("=============================\n");
-      //printf("** ELM  = %d   FACE = %d \n",  elm, face );
-      //printf("=============================\n");
-      int pq,nbr0;
-      for(pq=f_el->IA[face];pq<f_el->IA[face+1];pq++){
-
-	//printf("-- pq = %d, f_el->IA[face] = %d, f_el->IA[face+1] = %d \n", pq, f_el->IA[face], f_el->IA[face+1]);
-	nbr0=f_el->JA[pq];
-	//printf("-- nbr0 = %d  \n", nbr0);
-
-	neighbor_index[counter] = nbr0;
-	counter++;
-
-      }
-
-      //Sanity Check
-      /* print out
-	 for(pq=0;pq<2;++pq)
-	 {
-	 if(counter == 2)
-	 {
-	 //printf("neighbor_index[%d]= %d || counter  = %d\n", pq, neighbor_index[pq],counter);
-	 }
-	 else if(counter == 1){
-	 if(pq == 0)
-	 {
-	 //printf("neighbor_index[%d]= %d || counter  = %d\n", pq, neighbor_index[pq],counter);
-	 }
-	 else{
-	 //printf("-\n");
-	 }
-	 }
-	 }
-      */
-
-      double fiarea=mesh->f_area[face];
-      double lambda = LAME_LAMBDA_GLOBAL;//000000.;//000000.;//000000.; //000000.0;
-      double penalty_term = PENALTY_PARAMETER_GLOBAL / (pow(fiarea,1e0/(REAL )(dim-1)));
-      double BC_penalty_term = BC_PENALTY_PARAMETER_GLOBAL / (pow(fiarea,1e0/(REAL )(dim-1)));
-
-      //penalty_term*=lambda;
-
-      double penalty_term_pressure =  PENALTY_PARAMETER_PRESSURE_GLOBAL / (pow(fiarea,1e0/(REAL )(dim-1)));
-      double BC_penalty_term_pressure =  BC_PENALTY_PARAMETER_PRESSURE_GLOBAL / (pow(fiarea,1e0/(REAL )(dim-1)));
-
-      //nq1d_face == 3, 3 quad points.
-      zquad_face(cq_face,nq1d_face,dim,xfi,fiarea);
-
-      REAL edge_length = mesh->ed_len[face];
-
-      if(mesh->f_flag[face]>0) {
-
-
-	for (quad_face=0;quad_face<nquad_face;quad_face++) {
-
-	  qx_face[0] = cq_face->x[quad_face];
-	  qx_face[1] = cq_face->y[quad_face];
-
-	  if(dim==3) qx_face[2] = cq_face->z[quad_face];
-
-	  w_face = cq_face->w[quad_face];
-
-	  (*exact_sol2D)(val_true_face,qx_face,time,
-			 &(mesh->el_flag[elm]));  // ???
-
-
-	  (*exact_sol2D)(val_true_face_n,qx_face,time-timestep,
-			 &(mesh->el_flag[elm]));  // ???
-
-
-	  //true solution is in n+1 time
-	  (*truesol_dt)(val_true_dt_face,
-			qx_face,
-			time,
-			&(mesh->el_flag[elm]));
-
-	  local_row_index=0;
-	  unknown_index=0;
-	  local_dof_on_elm_face = dof_on_elm;
-
-	  for(i=0;i<FE->nspaces;i++) {
-
-	    get_FEM_basis(FE->var_spaces[i]->phi,FE->var_spaces[i]->dphi,
-			  qx_face,
-			  v_on_elm,
-			  local_dof_on_elm_face,
-			  mesh,FE->var_spaces[i]);
-
-	    for (test=0; test<FE->var_spaces[i]->dof_per_elm;test++) {
-	      //SLEE
-	      if(i==0 || i ==1)
-		{
-		  bLoc[(local_row_index+test)] += BC_penalty_term * w_face*
-		    (val_true_face[unknown_index]*  FE->var_spaces[i]->phi[test]);
-
-		  //DEBUG100
-		  //bLoc[(local_row_index+test)] += penalty_term * w_face*
-		  //(val_true_face[3]*  FE->var_spaces[i]->phi[test] *finrm[i]);
-
-		}
-
-	      else if(i == 2)
-		{
-		  //SLEE
-		  // Note that new DOF is \phi^3 = [x ; y]
-		  //printf("i = %d (FE->nspaces = %d), unknown_index = %d, test = %d \n", i, FE->var_spaces[i]->dof_per_elm, unknown_index, test);
-		  bLoc[(local_row_index+test)] +=
-		    BC_penalty_term *  w_face * (val_true_face[0] * (qx_face[0] - barycenter->x[0])
-						 + val_true_face[1]*  (qx_face[1] - barycenter->y[0]));
-
-		}
-	      else if(i == 3)
-		{
-
-		  //Stokes 3
-		  bLoc[(local_row_index+test)] +=
-		    w_face * (val_true_face[0] * finrm[0] + val_true_face[1] * finrm[1])
-		    * FE->var_spaces[3]->phi[test];
-
-		}
-
-
-	      //sanity check
-	      if(unknown_index != i)
-		{
-		  printf("unknown index != i \n");
-		  exit(0);
-		}
-	      //SLEE
-
-	    }
-	    unknown_index++;
-
-	    local_dof_on_elm_face += FE->var_spaces[i]->dof_per_elm;
-	    local_row_index += FE->var_spaces[i]->dof_per_elm;
-
-	  } // i = 0
-
-	} //face
-
-      }// else if
-
-
-      //printf("FEREE \n");
-      icsr_free(f_el);
-      //printf("FEREE DONE\n");
-    }// for each face
-
-
-  }
-
-
-  block_LocaltoGlobal_RHS(dof_on_elm,FE,b,bLoc);
-
-  //if(val_true) free(val_true);
-  //if(val_sol) free(val_sol);
-
-  //printf("RHS ASSEMBLE END \n");
-  return;
-}
-
-
-void local_assembly_Elasticity(block_dCSRmat* A,dvector *b,REAL* ALoc, block_fespace *FE, mesh_struct *mesh, qcoordinates *cq, INT *dof_on_elm, INT *v_on_elm, INT elm, REAL time, REAL timestep,  INT* switch_on_face)
-//void local_assembly_Elasticity(REAL* ALoc, block_fespace *FE, mesh_struct *mesh, qcoordinates *cq, INT *dof_on_elm, INT *v_on_elm, INT elm, REAL time)
-{
-
-  //printf("Local Assembly -- start\n");
-
-  bool bEG = BOOL_EG_MECHANICS;
-  bool bEG_Pressure = BOOL_EG_PRESSURE;
-
-  REAL alpha = 1.;
-
-  REAL C_0 = 0.001;
-  // Loop indices
-  INT i,j,idim,quad,test,trial;
-  INT dim = mesh->dim;
-  // Mesh and FE data
-  INT dof_per_elm = 0;
-  for (i=0; i<FE->nspaces;i++)
-    dof_per_elm += FE->var_spaces[i]->dof_per_elm;
-
-  //printf("CHECK POINT: FE->nspaces = %d, dof_per_elem = %d, FE->var_spaces[0]->dof_per_elm = %d,  FE->var_spaces[1]->dof_per_elm = %d ,  FE->var_spaces[1]->dof_per_elm = %d \n",
-  //	 FE->nspaces, dof_per_elm, FE->var_spaces[0]->dof_per_elm,FE->var_spaces[1]->dof_per_elm, FE->var_spaces[2]->dof_per_elm);
-  //exit(0);
-
-  INT *local_dof_on_elm = NULL;
-  INT *local_dof_on_elm_face = NULL;
-  INT *local_dof_on_elm_face_interface = NULL;
-  INT *local_dof_on_elm_neighbor = NULL;
-  //printf("dof per elm = %d" , dof_per_elm);
-  INT* dof_on_elm_neighbor = (INT *) calloc(dof_per_elm,sizeof(INT));
-
-  //SLEE
-  coordinates *barycenter = allocatecoords(1,dim);
-  coordinates *barycenter_neighbor = allocatecoords(1,dim);
-  barycenter->x[0] = mesh->el_mid[elm*dim];
-  barycenter->y[0] = mesh->el_mid[elm*dim + 1];
-
-  //printf("ELEMENT = %D, x = %f , y = %f \n", elm,  barycenter->x[0],   barycenter->y[0]);
-  INT local_size = dof_per_elm*dof_per_elm;
-  REAL* ALoc_neighbor = (REAL *) calloc(local_size,sizeof(REAL));
-  REAL* bLoc=NULL;
-
-  // Quadrature Weights and Nodes
-  REAL w;
-  REAL qx[dim];
-
-  // Stiffness Matrix Entry
-  REAL kij = 0.0;
-
-  // Keep track of local indexing
-  INT local_row_index, local_col_index;
-
-  double lambda = LAME_LAMBDA_GLOBAL ;
-
-  // Sum over quadrature points
-  for (quad=0;quad<cq->nq_per_elm;quad++) {
-
-    qx[0] = cq->x[elm*cq->nq_per_elm+quad];
-    qx[1] = cq->y[elm*cq->nq_per_elm+quad];
-
-    if(mesh->dim==3)
-      qx[2] = cq->z[elm*cq->nq_per_elm+quad];
-
-    w = cq->w[elm*cq->nq_per_elm+quad];
-
-    //  Get the Basis Functions at each quadrature node
-    // u = (u1,u2,u3) and v = (v1,v2,v3)
-    get_FEM_basis(FE->var_spaces[0]->phi,
-		  FE->var_spaces[0]->dphi,
-		  qx,
-		  v_on_elm,
-		  dof_on_elm,
-		  mesh,
-		  FE->var_spaces[0]);
-    /////////
-
-    // u2
-    local_dof_on_elm = dof_on_elm + FE->var_spaces[0]->dof_per_elm;
-
-    get_FEM_basis(FE->var_spaces[1]->phi,
-		  FE->var_spaces[1]->dphi,
-		  qx,
-		  v_on_elm,
-		  local_dof_on_elm,
-		  mesh,
-		  FE->var_spaces[1]);
-
-    // u_eg
-    local_dof_on_elm += FE->var_spaces[1]->dof_per_elm;
-    get_FEM_basis(FE->var_spaces[2]->phi,
-		  FE->var_spaces[2]->dphi,
-		  qx,
-		  v_on_elm,
-		  local_dof_on_elm,
-		  mesh,
-		  FE->var_spaces[2]);
-
-
-    // p
-    local_dof_on_elm += FE->var_spaces[2]->dof_per_elm;
-
-    get_FEM_basis(FE->var_spaces[3]->phi,
-		  FE->var_spaces[3]->dphi,
-		  qx,
-		  v_on_elm,
-		  local_dof_on_elm,
-		  mesh,
-		  FE->var_spaces[3]);
-
-    // p_eg
-    local_dof_on_elm += FE->var_spaces[3]->dof_per_elm;
-
-
-
-    //------#1---------------------------------------------------- START//
-    // u1-v1 block: 2*<dx(u1),dx(v1)> + <dy(u1),dy(v1)>
-    local_row_index = 0;
-    local_col_index = 0;
-    // Loop over Test Functions (Rows)
-    for (test=0; test<FE->var_spaces[0]->dof_per_elm;test++){
-      // Loop over Trial Functions (Columns)
-      for (trial=0; trial<FE->var_spaces[0]->dof_per_elm;trial++){
-
-	//printf("quad = %d ::   local_row_index = %d,  qx[0] = %f, qx[1] = %f,  test = %d \n",
-	//     quad,  local_row_index,  qx[0], qx[1] ,   test);
-
-	kij = 2.0*FE->var_spaces[0]->dphi[test*dim]*FE->var_spaces[0]->dphi[trial*dim];
-	kij += 1.0*FE->var_spaces[0]->dphi[test*dim+1]*FE->var_spaces[0]->dphi[trial*dim+1];
-
-	// NEW SLEE : elasticity div part
-	// u1-v1 block : <dx(u1),dx(v1)>
-	kij += lambda*FE->var_spaces[0]->dphi[test*dim]*FE->var_spaces[0]->dphi[trial*dim];
-
-        ALoc[(local_row_index+test)*dof_per_elm + (local_col_index+trial)] += w*kij;
-      }
-    }
-
-    // u1-v2 block <dy(u1),dx(v2)>
-    local_row_index = FE->var_spaces[0]->dof_per_elm;
-    local_col_index = 0;
-    // Loop over Test Functions (Rows)
-    for (test=0; test<FE->var_spaces[1]->dof_per_elm;test++){
-      // Loop over Trial Functions (Columns)
-      for (trial=0; trial<FE->var_spaces[0]->dof_per_elm;trial++){
-        kij = 1.0*FE->var_spaces[1]->dphi[test*dim+0]*FE->var_spaces[0]->dphi[trial*dim+1];
-
-	// NEW SLEE : elasticity div part
-	// u1-v2 block : <dx(u1),dx(v2)>
-	kij += lambda*FE->var_spaces[1]->dphi[test*dim+1]*FE->var_spaces[0]->dphi[trial*dim];
-
-        ALoc[(local_row_index+test)*dof_per_elm + (local_col_index+trial)] += w*kij;
-      }
-    }
-
-    // u2-v1 block : <dx(u2),dy(v1)>>
-    local_row_index = 0;
-    local_col_index = FE->var_spaces[0]->dof_per_elm;
-    // Loop over Test Functions (Rows)
-    for (test=0; test<FE->var_spaces[0]->dof_per_elm;test++){
-      // Loop over Trial Functions (Columns)
-      for (trial=0; trial<FE->var_spaces[1]->dof_per_elm;trial++){
-        kij = 1.0*FE->var_spaces[0]->dphi[test*dim+1]*FE->var_spaces[1]->dphi[trial*dim+0];
-
-	// NEW SLEE : elasticity div part
-	// u2-v1 block : <dy(u2),dx(v1)>
-	kij += lambda*FE->var_spaces[0]->dphi[test*dim]*FE->var_spaces[1]->dphi[trial*dim+1];
-
-        ALoc[(local_row_index+test)*dof_per_elm + (local_col_index+trial)] += w*kij;
-      }
-    }
-
-    // u2-v2 block <dx(u2),dx(v2)> + 2*<dy(u2),dy(v2)>
-    local_row_index = FE->var_spaces[0]->dof_per_elm;
-    local_col_index = FE->var_spaces[0]->dof_per_elm;
-    // Loop over Test Functions (Rows)
-    for (test=0; test<FE->var_spaces[1]->dof_per_elm;test++){
-      // Loop over Trial Functions (Columns)
-      for (trial=0; trial<FE->var_spaces[1]->dof_per_elm;trial++){
-
-	kij = 2.0*FE->var_spaces[1]->dphi[test*dim+1]*FE->var_spaces[1]->dphi[trial*dim+1];
-	kij += 1.0*FE->var_spaces[1]->dphi[test*dim]*FE->var_spaces[1]->dphi[trial*dim];
-
-	// NEW SLEE : elasticity div part
-	// u2-v2 block : <dy(u2),dx(v2)>
-   	kij += lambda*FE->var_spaces[1]->dphi[test*dim+1]*FE->var_spaces[1]->dphi[trial*dim+1];
-
-        ALoc[(local_row_index+test)*dof_per_elm + (local_col_index+trial)] += w*kij;
-      }
-    }
-
-    //q-q block:
-    local_row_index = FE->var_spaces[0]->dof_per_elm + FE->var_spaces[1]->dof_per_elm;
-    local_col_index = FE->var_spaces[0]->dof_per_elm + FE->var_spaces[1]->dof_per_elm;
-    if(dim==3) local_col_index += FE->var_spaces[2]->dof_per_elm;
-    // Loop over Test Functions (Rows)
-    for (test=0; test<FE->var_spaces[dim]->dof_per_elm;test++){
-      // Loop over Trial Functions (Columns)
-      for (trial=0; trial<FE->var_spaces[dim]->dof_per_elm;trial++){
-
-	kij = 2.0 * 1. * 1.;
-	kij += 2.0 * 1. * 1.;
-
-	// NEW SLEE : elasticity div part
-	// u2-v1 block : <dy(u2),dx(v1)>
-	kij += lambda * 1. * 1.;
-	kij += lambda * 1. * 1.;
-
-	kij += lambda * 1. * 1.;
-	kij += lambda * 1. * 1.;
-
-	ALoc[(local_row_index+test)*dof_per_elm + (local_col_index+trial)] += w*kij;
-      }
-    }
-
-    //Local Matrix
-    if(bEG){
-      //EG PART
-      // u0- q block < 2mu e(u1) * e(q) > + lambda <div u1 : e(q) >
-      local_row_index = FE->var_spaces[0]->dof_per_elm + FE->var_spaces[1]->dof_per_elm;
-      if(dim==3) local_row_index += FE->var_spaces[2]->dof_per_elm;
-      local_col_index = 0;
-      // Loop over Test Functions (Rows)
-      for (test=0; test<FE->var_spaces[dim]->dof_per_elm;test++){
-	// Loop over Trial Functions (Columns)
-	for (trial=0; trial<FE->var_spaces[0]->dof_per_elm;trial++){
-
-	  //u0 - q0
-	  kij  = 2.0*FE->var_spaces[0]->dphi[trial*dim] * 1.; //FE->var_spaces[dim]->dphi[test*dim];
-	  //u0 - q1
-	  kij += 0.;
-
-	  // Divergence
-	  // u0-q0 block : <dx(u1),dx(v1)>
-	  kij += lambda*FE->var_spaces[0]->dphi[trial*dim]* 1.;//FE->var_spaces[dim]->dphi[test*dim];
-
-	  // u0-q1
-	  kij += lambda*FE->var_spaces[0]->dphi[trial*dim]* 1.;
-
-	  ALoc[(local_row_index+test)*dof_per_elm + (local_col_index+trial)] += w*kij;
-	}
-      }
-
-      // u1-q block
-      local_row_index = FE->var_spaces[0]->dof_per_elm + FE->var_spaces[1]->dof_per_elm;
-      if(dim==3) local_row_index += FE->var_spaces[2]->dof_per_elm;
-      local_col_index = FE->var_spaces[0]->dof_per_elm;
-      // Loop over Test Functions (Rows)
-      for (test=0; test<FE->var_spaces[dim]->dof_per_elm;test++){
-	// Loop over Trial Functions (Columns)
-	for (trial=0; trial<FE->var_spaces[1]->dof_per_elm;trial++){
-
-	  //u1 - q0
-	  // = 0
-	  //u1 - q1
-	  kij = 2.0*FE->var_spaces[1]->dphi[trial*dim+1] * 1.;
-
-	  // NEW SLEE : elasticity div part
-	  // u2-v1 block : <dy(u2),dx(v1)>
-	  kij += lambda*FE->var_spaces[1]->dphi[trial*dim+1] * 1.;
-	  kij += lambda*FE->var_spaces[1]->dphi[trial*dim+1] * 1.;
-
-	  ALoc[(local_row_index+test)*dof_per_elm + (local_col_index+trial)] += w*kij;
-	}
-      }
-
-
-      // q-v0 block:
-      local_row_index = 0;
-      local_col_index = FE->var_spaces[0]->dof_per_elm + FE->var_spaces[1]->dof_per_elm;
-      if(dim==3) local_col_index += FE->var_spaces[2]->dof_per_elm;
-      // Loop over Test Functions (Rows)
-      for (test=0; test<FE->var_spaces[0]->dof_per_elm;test++){
-	// Loop over Trial Functions (Columns)
-	for (trial=0; trial<FE->var_spaces[dim]->dof_per_elm;trial++){
-
-	  //q0 - v0
-	  kij = 2.0* 1. * FE->var_spaces[0]->dphi[test*dim]; //FE->var_spaces[dim]->dphi[test*dim];
-	  //q1 - v0
-	  // = 0.;
-
-	  // Divergence
-	  // u1-q block : <dx(u1),dx(v1)>
-	  kij += lambda * 1. * FE->var_spaces[0]->dphi[test*dim];//FE->var_spaces[dim]->dphi[test*dim];
-	  kij += lambda * 1. * FE->var_spaces[0]->dphi[test*dim];
-
-	  ALoc[(local_row_index+test)*dof_per_elm + (local_col_index+trial)] += w*kij;
-	}
-      }
-
-
-      // q-v1 block:
-      local_row_index = FE->var_spaces[0]->dof_per_elm;
-      local_col_index = FE->var_spaces[0]->dof_per_elm + FE->var_spaces[1]->dof_per_elm;
-      if(dim==3) local_col_index += FE->var_spaces[2]->dof_per_elm;
-      // Loop over Test Functions (Rows)
-      for (test=0; test<FE->var_spaces[1]->dof_per_elm;test++){
-	// Loop over Trial Functions (Columns)
-	for (trial=0; trial<FE->var_spaces[dim]->dof_per_elm;trial++){
-
-	  //q0 - v1
-	  //q1 - v1
-	  kij = 2.0* 1. * FE->var_spaces[1]->dphi[test*dim+1];
-
-	  // NEW SLEE : elasticity div part
-	  // u2-v1 block : <dy(u2),dx(v1)>
-	  kij += lambda*FE->var_spaces[1]->dphi[test*dim+1] * 1.;
-	  kij += lambda*FE->var_spaces[1]->dphi[test*dim+1] * 1.;
-
-	  ALoc[(local_row_index+test)*dof_per_elm + (local_col_index+trial)] += w*kij;
-	}
-      }
-
-
-
-    } // bEG
-    //------#1---------------------------------------------------- END//
-
-
-    //------PORO #0---------------------------------------------------- START//
-    //////////////////////////////////////////////////////////////////////////
-    // porop0
-    // PoroElasticity   -alpha(p, div v)
-    // Add Pressure to Mechanics
-    //////////////////////////////////////////////////////////////////////////
-    //   -alpha(p, div v)
-    //          CG  CG
-    //          trial (column) -3  test (row) -0
-    // test - u0 cg
-    local_row_index = 0.;
-    // trial - p
-    local_col_index = FE->var_spaces[0]->dof_per_elm + FE->var_spaces[1]->dof_per_elm + FE->var_spaces[2]->dof_per_elm;
-    // Loop over Test Functions (Rows)
-    for (test=0; test<FE->var_spaces[0]->dof_per_elm;test++){
-      // Loop over Trial Functions (Columns)
-      for (trial=0; trial<FE->var_spaces[3]->dof_per_elm;trial++){
-
-	kij = -alpha * FE->var_spaces[3]->phi[trial] *  (FE->var_spaces[0]->dphi[test*dim]);
-
-	ALoc[(local_row_index+test)*dof_per_elm + (local_col_index+trial)] += w*kij;
-      }
-    }
-
-    // test - u1 cg
-    local_row_index = FE->var_spaces[0]->dof_per_elm;
-    // trial - p
-    local_col_index = FE->var_spaces[0]->dof_per_elm + FE->var_spaces[1]->dof_per_elm + FE->var_spaces[2]->dof_per_elm;
-    // Loop over Test Functions (Rows)
-    for (test=0; test<FE->var_spaces[1]->dof_per_elm;test++){
-      // Loop over Trial Functions (Columns)
-      for (trial=0; trial<FE->var_spaces[3]->dof_per_elm;trial++){
-
-	kij = -alpha * FE->var_spaces[3]->phi[trial] *  (FE->var_spaces[1]->dphi[test*dim+1]);
-
-	ALoc[(local_row_index+test)*dof_per_elm + (local_col_index+trial)] += w*kij;
-      }
-    }
-
-    if(bEG){
-      //   -alpha(p, div v)
-      //          CG  EG
-      //        trial (column) 3  test (row) 2
-      // test - u eg
-      local_row_index = FE->var_spaces[0]->dof_per_elm + FE->var_spaces[1]->dof_per_elm;
-      // trial - p
-      local_col_index = FE->var_spaces[0]->dof_per_elm + FE->var_spaces[1]->dof_per_elm + FE->var_spaces[2]->dof_per_elm;
-      // Loop over Test Functions (Rows)
-      for (test=0; test<FE->var_spaces[2]->dof_per_elm;test++){
-	// Loop over Trial Functions (Columns)
-	for (trial=0; trial<FE->var_spaces[3]->dof_per_elm;trial++){
-
-	  kij = -alpha * FE->var_spaces[3]->phi[trial] * 2.;
-
-	  ALoc[(local_row_index+test)*dof_per_elm + (local_col_index+trial)] += w*kij;
-	}
-      }
-    }
-
-
-    //------PORO #0---------------------------------------------------- END//
-
-
-    //------STOKES  #0---------------------------------------------------- START//
-    //////////////////////////////////////////////////////////////////////////
-    // Transpose of Stokes #0
-    // PoroElasticity   -(div v, p)
-    // Add Pressure to Mechanics
-    //////////////////////////////////////////////////////////////////////////
-    //   -alpha(div v, p)
-    //          CG  CG
-    //          trial (column) -3  test (row) -0
-    // test - p cg
-    local_row_index = FE->var_spaces[0]->dof_per_elm + FE->var_spaces[1]->dof_per_elm + FE->var_spaces[2]->dof_per_elm;
-    // trial - u0 cg
-    local_col_index = 0.;
-    // Loop over Test Functions (Rows)
-    for (test=0; test<FE->var_spaces[3]->dof_per_elm;test++){
-      // Loop over Trial Functions (Columns)
-      for (trial=0; trial<FE->var_spaces[0]->dof_per_elm;trial++){
-
-	kij = -alpha * FE->var_spaces[3]->phi[test] *  (FE->var_spaces[0]->dphi[trial*dim]);
-
-	ALoc[(local_row_index+test)*dof_per_elm + (local_col_index+trial)] += w*kij;
-      }
-    }
-
-    // test - p cg
-    local_row_index = FE->var_spaces[0]->dof_per_elm + FE->var_spaces[1]->dof_per_elm + FE->var_spaces[2]->dof_per_elm;
-    // trial - u1 cg
-    local_col_index = FE->var_spaces[0]->dof_per_elm;
-    // Loop over Test Functions (Rows)
-    for (test=0; test<FE->var_spaces[3]->dof_per_elm;test++){
-      // Loop over Trial Functions (Columns)
-      for (trial=0; trial<FE->var_spaces[1]->dof_per_elm;trial++){
-
-	kij = -alpha * FE->var_spaces[3]->phi[test] *  (FE->var_spaces[1]->dphi[trial*dim+1]);
-
-	ALoc[(local_row_index+test)*dof_per_elm + (local_col_index+trial)] += w*kij;
-      }
-    }
-
-    if(bEG){
-      //   -alpha(div v, p)
-      //          EG  CG
-      //        test (column) 3  trial (row) 2
-      // test - p cg
-      local_row_index = FE->var_spaces[0]->dof_per_elm + FE->var_spaces[1]->dof_per_elm + FE->var_spaces[2]->dof_per_elm;
-      // trial - u eg
-      local_col_index = FE->var_spaces[0]->dof_per_elm + FE->var_spaces[1]->dof_per_elm;
-      // Loop over Test Functions (Rows)
-      for (test=0; test<FE->var_spaces[3]->dof_per_elm;test++){
-	// Loop over Trial Functions (Columns)
-	for (trial=0; trial<FE->var_spaces[2]->dof_per_elm;trial++){
-
-	  kij = -alpha * FE->var_spaces[3]->phi[test] * 2.;
-
-	  ALoc[(local_row_index+test)*dof_per_elm + (local_col_index+trial)] += w*kij;
-	}
-      }
-
-    }
-
-    //------STOKES #0---------------------------------------------------- END//
-
-
-
-    //////////////////////////////////////////////////////////////////////////
-    //////////////////////////////////////////////////////////////////////////
-    // PRESSURE BLOCK
-    // p-p block:
-    /*
-      local_row_index = FE->var_spaces[0]->dof_per_elm + FE->var_spaces[1]->dof_per_elm + FE->var_spaces[2]->dof_per_elm;
-      local_col_index = FE->var_spaces[0]->dof_per_elm + FE->var_spaces[1]->dof_per_elm + FE->var_spaces[2]->dof_per_elm;
-      // Loop over Test Functions (Rows)
-      for (test=0; test<FE->var_spaces[3]->dof_per_elm;test++){
-      // Loop over Trial Functions (Columns)
-      for (trial=0; trial<FE->var_spaces[3]->dof_per_elm;trial++){
-
-      kij =  FE->var_spaces[3]->phi[test] *  FE->var_spaces[3]->phi[trial];
-
-      ALoc[(local_row_index+test)*dof_per_elm + (local_col_index+trial)] += w*kij;
-      }
-      }
-    */
-
-
-
-  }//QUAD
-
-
-  block_LocaltoGlobal_neighbor(dof_on_elm,dof_on_elm,FE,A,ALoc);
-
-  //printf("*********** {DONE} @ END  ************************ \n");
-
-
-  //printf("Local Assembly --end\n");
-
-  return;
-}
-/*********************************************************************/
-
-/*********************************************************************/
-/* for preconditioners */
-/*********************************************************************/
-static dvector *get_diag_bdcsr(block_dCSRmat *Ab, const INT n1,const INT n2);
-static INT get_diag_blocks(block_dCSRmat *Ab, const INT n10, const INT n20, dCSRmat *A);
-static precond_block_data *get_precond_block_data_eg_stokes(block_dCSRmat *Ab,
-                                                            const INT p_ndof,
-                                                            REAL *el_vol);
-static void precond_block_diag_eg_stokes_additive(REAL *r,
-                                                  REAL *z,
-                                                  void *data);
-
-static void precond_block_diag_eg_stokes_multiplicative(REAL *r,
-                                                  REAL *z,
-                                                  void *data);
-
-=======
->>>>>>> 815763ce
-/****** MAIN DRIVER **************************************************************/
-INT main(int argc, char* argv[])
-{
-
-  printf("\n===========================================================================\n");
-  printf("Beginning Program to solve Elasticity Equation.\n");
-  printf("===========================================================================\n");
-  // Aug.3.2020 SLEE
-  // Define variables forthe error convergence test
-  int total_num_cycle = TOTAL_NUM_CYCLES_GLOBAL ;
-  // SLEE initialize the vectors to save the errors for each cycle
-  double L2_error_per_cycle[total_num_cycle];
-  double H1_error_per_cycle[total_num_cycle];
-  double H1_stress_error_per_cycle[total_num_cycle];
-
-  double L2_EG_error_per_cycle[total_num_cycle];
-  double H1_EG_error_per_cycle[total_num_cycle];
-  double H1_stress_EG_error_per_cycle[total_num_cycle];
-  double H1_energy_EG_error_per_cycle[total_num_cycle];
-
-
-  // For Pressure
-  double L2_error_p_per_cycle[total_num_cycle];
-  double H1_error_p_per_cycle[total_num_cycle];
-
-  //double L2_p_EG_error_per_cycle[total_num_cycle];
-  //double H1_p_EG_error_per_cycle[total_num_cycle];
-
-
-  // SLEE vector to save the DOF
-  int dof_per_cycle_CG[total_num_cycle];
-  int dof_per_cycle_EG[total_num_cycle];
-
-  // For Pressure
-  int dof_per_cycle_CG_p[total_num_cycle];
-  int dof_per_cycle_EG_p[total_num_cycle];
-
-  double mesh_size_per_cycle[total_num_cycle];
-
-  // SLEE vector to save the convergence rate
-  double L2_conv_rate_per_cycle[total_num_cycle];
-  double H1_conv_rate_per_cycle[total_num_cycle];
-  double H1_stress_conv_rate_per_cycle[total_num_cycle];
-
-
-  double L2_EG_conv_rate_per_cycle[total_num_cycle];
-  double H1_EG_conv_rate_per_cycle[total_num_cycle];
-  double H1_stress_EG_conv_rate_per_cycle[total_num_cycle];
-  double H1_energy_EG_conv_rate_per_cycle[total_num_cycle];
-
-  // For Pressure
-
-  double L2_p_conv_rate_per_cycle[total_num_cycle];
-  double H1_p_conv_rate_per_cycle[total_num_cycle];
-
-  //double L2_p_EG_conv_rate_per_cycle[total_num_cycle];
-  //double H1_p_EG_conv_rate_per_cycle[total_num_cycle];
-
-
-  int global_dim_space = 0;
-
-
-
-
-  // ALL TIME STEPPING ALGORITHMS /////
-  REAL time = 0.;
-  REAL timestep = 0.01;
-  INT timestep_number = 0;
-  INT total_timestep = 10;
-
-  for(int cycle=0; cycle<total_num_cycle; ++cycle) {
-      //Aug.3.2020 SLEE initilize
-      L2_error_per_cycle[cycle] = 0.;
-      H1_error_per_cycle[cycle] = 0.;
-      H1_stress_error_per_cycle[cycle] = 0.;
-
-      L2_EG_error_per_cycle[cycle] = 0.;
-      H1_EG_error_per_cycle[cycle] = 0.;
-      H1_stress_EG_error_per_cycle[cycle] = 0.;
-      H1_energy_EG_error_per_cycle[cycle] = 0.;
-
-      // For Pressure
-      L2_error_p_per_cycle[cycle] = 0.;
-      H1_error_p_per_cycle[cycle] = 0.;
-
-
-      dof_per_cycle_CG[cycle]=0;
-      dof_per_cycle_EG[cycle]=0;
-
-      // For Pressure
-      dof_per_cycle_CG_p[cycle]=0;
-      dof_per_cycle_EG_p[cycle]=0;
-
-      mesh_size_per_cycle[cycle]=0.;
-
-      L2_conv_rate_per_cycle[cycle]=0.;
-      H1_conv_rate_per_cycle[cycle]=0.;
-      H1_stress_conv_rate_per_cycle[cycle]=0.;
-
-      L2_EG_conv_rate_per_cycle[cycle]=0.;
-      H1_EG_conv_rate_per_cycle[cycle]=0.;
-      H1_stress_EG_conv_rate_per_cycle[cycle]=0.;
-      H1_energy_EG_conv_rate_per_cycle[cycle]=0.;
-
-      // For Pressure
-      L2_p_conv_rate_per_cycle[cycle]=0.;
-      H1_p_conv_rate_per_cycle[cycle]=0.;
-
-
-      printf("************ CYCLE   %d  /   %d  ************** \n", cycle, total_num_cycle);
-
-      /****** INITIALIZE PARAMETERS **************************************************/
-      // loops
-      INT i;
-      // Overall CPU Timing
-      clock_t clk_overall_start = clock();
-
-      // Set Parameters from Reading in Input File
-      input_param inparam;
-      param_input_init(&inparam);
-      param_input("./input.dat", &inparam);
-
-      // Open gridfile for reading
-      printf("\nCreating mesh and FEM spaces:\n");
-      //FILE* gfid = HAZ_fopen(inparam.gridfile,"r");
-      //SLEE
-      FILE* gfid;
-
-      //Jul.10.2020 SLEE: setup the code to read the different mesh files for each cycle
-      //gfid = HAZ_fopen(inparam.gridfile,"r");
-      char filename_per_cycle[512]={'\0'};
-      //sprintf(filename_per_cycle, "%s%d.haz", inparam.gridfile,cycle);
-
-      //DEBUG SIMPLE MESH
-      sprintf(filename_per_cycle, "%s%d.haz", inparam.gridfile,cycle+1);
-      gfid = HAZ_fopen(filename_per_cycle,"r");
-      if(gfid == NULL){
-	perror("Could not find and open the file !!!! ");
-      }
-
-      // Create the mesh (now we assume triangles in 2D or tetrahedra in 3D)
-      // File types possible are 0 - old format; 1 - vtk format
-      INT mesh_type = 0;
-      clock_t clk_mesh_start = clock(); // Time mesh generation FE setup
-      mesh_struct mesh;
-
-      //printf(" --> loading grid from file: %s\n",inparam.gridfile);
-      //Jul.10. 2020 SLEE
-      printf(" --> loading grid from file: %s\n",filename_per_cycle);
-
-      initialize_mesh(&mesh);   // Q1. Why only here?
-      creategrid_fread(gfid,mesh_type,&mesh);
-      fclose(gfid);
-
-      INT dim = mesh.dim;
-      // Jul.10.2020 SLEE : for further use in the convergence test
-      global_dim_space = dim;
-
-      // Get Quadrature Nodes for the Mesh
-      INT nq1d = inparam.nquad; /* Quadrature points per dimension */
-      qcoordinates *cq = get_quadrature(&mesh,nq1d);
-
-      // Get info for and create FEM spaces
-      // Order of elements: 0 - P0; 1 - P1; 2 - P2; 20 - Nedlec; 30 - Raviart-Thomas
-      INT order_u = 1;
-      INT order_u_eg = 0;
-
-      // Need Spaces for each component of the Mechanics plus pressure
-      fespace FE_ux; // Mechanics in x direction
-      create_fespace(&FE_ux,&mesh,order_u);
-      fespace FE_uy; // Mechanics in y direction
-      create_fespace(&FE_uy,&mesh,order_u);
-      fespace FE_uz; // Mechanics in z direction
-      if(dim==3) create_fespace(&FE_uz,&mesh,order_u);
-      fespace FE_u_eg; // Mechanics EG
-      create_fespace(&FE_u_eg,&mesh,order_u_eg);
-
-      INT order_p = 0;
-      //INT order_p_eg = 0;
-      fespace FE_p; // Pressuer
-      create_fespace(&FE_p,&mesh,order_p);
-      //fespace FE_p_eg; // Pressuer
-      //create_fespace(&FE_p_eg,&mesh,order_p_eg);
-      // Set Dirichlet Boundaries
-
-      set_dirichlet_bdry(&FE_ux,&mesh,1,1);
-      set_dirichlet_bdry(&FE_uy,&mesh,1,1);
-      //if(dim==3) set_dirichlet_bdry(&FE_uz,&mesh,1,1);
-      set_dirichlet_bdry(&FE_u_eg,&mesh,1,1);
-
-      set_dirichlet_bdry(&FE_p,&mesh,1,1);
-      //set_dirichlet_bdry(&FE_p_eg,&mesh,1,1);
-
-      if(BOOL_WEAKLY_IMPOSED_BC){
-        for(i=0;i<FE_u_eg.ndof;i++) {
-          FE_u_eg.dirichlet[i] = 0;
-        }
-        for(i=0;i<FE_ux.ndof;i++) {
-          FE_ux.dirichlet[i] = 0;
-        }
-        for(i=0;i<FE_uy.ndof;i++) {
-          FE_uy.dirichlet[i] = 0;
-        }
-
-        for(i=0;i<FE_p.ndof;i++) {
-          FE_p.dirichlet[i] = 0;
-        }
-      }
-
-      // Create Block System with ordering (u,p)
-      INT u_ndof = FE_ux.ndof + FE_uy.ndof + FE_u_eg.ndof;
-      INT p_ndof = FE_p.ndof;
-
-      //p_debug
-      INT ndof = u_ndof + p_ndof;
-      if(dim==3) ndof += FE_uz.ndof;
-
-      // Get Global FE Space
-      block_fespace FE;
-      FE.nun = dim+1 +1;  // p_debug
-      FE.ndof = ndof;
-      FE.nbdof = FE_ux.nbdof + FE_uy.nbdof + FE_u_eg.nbdof +FE_p.nbdof; //+FE_p_eg.nbdof;
-      //if(dim==3) FE.nbdof += FE_uz.nbdof;
-      FE.nspaces = dim+1 +1; // SLEE?
-      FE.var_spaces = (fespace **) calloc(dim+1 +1,sizeof(fespace *));
-
-      /*
-	FE.nun = dim+1;  // p_debug
-	FE.ndof = ndof;
-	FE.nbdof = FE_ux.nbdof + FE_uy.nbdof + FE_u_eg.nbdof;// +FE_p.nbdof+FE_p_eg.nbdof;
-	FE.nspaces = dim+1;
-	FE.var_spaces = (fespace **) calloc(dim+1,sizeof(fespace *));
-      */
-
-      FE.var_spaces[0] = &FE_ux;
-      FE.var_spaces[1] = &FE_uy;
-      if(dim==3) FE.var_spaces[2] = &FE_uz;
-      FE.var_spaces[dim] = &FE_u_eg;
-
-      //p_debug
-      FE.var_spaces[dim+1]   = &FE_p;
-      //FE.var_spaces[dim+1+1] = &FE_p_eg;
-
-      // Set Dirichlet Boundaries
-      if(!BOOL_WEAKLY_IMPOSED_BC)
-	set_dirichlet_bdry_block(&FE,&mesh);
-
-
-      clock_t clk_mesh_end = clock(); // End of timing for mesh and FE setup
-      printf(" --> elapsed CPU time for mesh and FEM space construction = %f seconds.\n\n",
-	     (REAL) (clk_mesh_end - clk_mesh_start)/CLOCKS_PER_SEC);
-      /*******************************************************************************/
-
-      printf("***********************************************************************************\n");
-      printf("Number of Elements = %d\tOrder of Quadrature = %d\n",mesh.nelm,2*nq1d-1);
-      printf("\n\t--- Element Type ---\n");
-      printf("Mechanics Element Type = %d\t Meachnics EG  Type = %d\n",order_u,order_u_eg);
-      printf("\n\t--- Degrees of Freedom ---\n");
-      printf("Vertices: %-7d\tEdges: %-7d\tFaces: %-7d",mesh.nv,mesh.nedge,mesh.nface);
-      printf("\t--> DOF: %d\n",FE.ndof);
-      printf("\n\t--- Boundaries ---\n");
-      printf("Vertices: %-7d\tEdges: %-7d\tFaces: %-7d",mesh.nbv,mesh.nbedge,mesh.nbface);
-      printf("\t--> Boundary DOF: %d\n",FE.nbdof);
-      printf("***********************************************************************************\n\n");
-
-      //Jul.10.2020 SLEE: insert the total number of DOF for convergnece computation
-      dof_per_cycle_CG[cycle]  = FE_ux.ndof + FE_uy.ndof;////FE.ndof + FE.nbdof;
-      dof_per_cycle_EG[cycle] =  FE_ux.ndof + FE_uy.ndof + FE_u_eg.ndof;////FE.ndof + FE.nbdof;
-
-      dof_per_cycle_CG_p[cycle]  = FE_p.ndof;
-      dof_per_cycle_EG_p[cycle] =  FE_p.ndof;// + FE_p_eg.ndof;
-
-
-      printf("FE.ndof = %d | u_ndof = %d | FE_ux.ndof = %d | FE_uy.ndof = %d |  FE_u_eg.ndof = %d \n",
-	     FE.ndof , u_ndof, FE_ux.ndof  , FE_uy.ndof , FE_u_eg.ndof );
-      printf("FE.ndof = %d | p_ndof = %d | FE_p.ndof = %d  \n",
-	     FE.ndof , p_ndof, FE_p.ndof);
-
-
-      printf("FE.nbdof = %d \n", FE.nbdof);
-
-      printf("###########\n");
-      printf("CG DOF for Mechanics = %d\n",   dof_per_cycle_CG[cycle] );
-      printf("EG DOF for Mechanics = %d\n",   dof_per_cycle_EG[cycle] );
-      printf("###########\n");
-
-      printf("###########\n");
-      printf("CG DOF for Pressure = %d\n",   dof_per_cycle_CG_p[cycle] );
-      printf("EG DOF for Pressure = %d\n",   dof_per_cycle_EG_p[cycle] );
-      printf("###########\n");
-
-
-      // Get the minimum mesh size
-      int zz=0;
-      double min_mesh_size = 10000000.;
-      double tmp_size =0;
-      mesh_struct *mesh_2 = &mesh;
-
-      for (zz=0; zz<mesh_2->nface; zz++) {
-
-	tmp_size=mesh_2->f_area[zz];
-
-	if(tmp_size < min_mesh_size)
-	  min_mesh_size = tmp_size;
-      }
-
-      mesh_size_per_cycle[cycle] = min_mesh_size;
-      if(time == 0)
-	{
-	  //Set Initial Condition
-	  //Inside of the assemble for p0 ...
-	}
-
-      dvector sol = dvec_create(ndof);
-      dvector old_timestep_sol = dvec_create(ndof);
-
-      //for(time = timestep; timestep_number < total_timestep; time += timestep){
-      dvec_cp(&sol, &old_timestep_sol);
-      timestep_number = timestep_number+1;
-      printf(" ---  CYCLE = %d  ----------- TIME STEPPING TIME = %f  (timestep # = %d | %d) ------------------- \n", \
-	     cycle,time,timestep_number,total_timestep);
-      //printf(" [Time Step = %f]  \n", timestep);
-      //fflush(stdout);
-
-      clock_t clk_assembly_start = clock();
-
-      // Allocate the right-hand and declare the csr matrix
-      dvector b;
-      // Put into Block Form
-      block_dCSRmat A;
-      bdcsr_alloc(dim+1+1,dim+1+1,&A);
-      /*** Assemble the matrix and right hand side *******************************/
-      printf("Assembling the matrix and right-hand side:\n");fflush(stdout);
-
-
-      assemble_global_block_neighbor(&A,&b,old_timestep_sol.val,	\
-				     local_assembly_Elasticity_FACE,	\
-				     local_assembly_Elasticity,		\
-				     FEM_Block_RHS_Local_Elasticity,	\
-				     &FE,				\
-				     &mesh,				\
-				     cq,source2D,exact_sol2D,Dexact_sol2D, exact_sol2D_dt, time,timestep);
-      printf("\n------ Assemble done: \n");fflush(stdout);
-      //printf("cycle = %d -- total = %d \n", cycle, total_num_cycle);
-      /*
-	if((cycle) == total_num_cycle-1)
-	{
-
-	FILE* fid;
-	fid = fopen("matrix.txt","w");
-
-	dCSRmat Amerge = bdcsr_2_dcsr(&A);
-	csr_print_matlab(fid,&Amerge);
-	dcsr_free(&Amerge);
-	exit(0);
-	}
-      */
-      // Eliminate boundary conditions in matrix and rhs
-      if(!BOOL_WEAKLY_IMPOSED_BC)
-	eliminate_DirichletBC_blockFE_blockA(bc2D,&FE,&mesh,&b,&A,time);
-      /**************************************************/
-      //  Apply Pressure "BCs" (removes singularity)
-      /*
-	REAL pressureval =0.;
-	INT pressureloc = 0;
-
-	clock_t clk_assembly_end = clock();
-	printf(" --> elapsed CPU time for assembly = %f seconds.\n\n",(REAL)
-	(clk_assembly_end-clk_assembly_start)/CLOCKS_PER_SEC);
-
-	// Prepare diagonal blocks
-	dCSRmat *A_diag;
-	A_diag = (dCSRmat *)calloc(dim+1, sizeof(dCSRmat));
-
-	for(i=0;i<dim;i++){ // copy block diagonal to A_diag
-	dcsr_alloc(A.blocks[i*(dim+2)]->row, A.blocks[i*(dim+2)]->col, A.blocks[i*(dim+2)]->nnz, &A_diag[i]);
-	dcsr_cp(A.blocks[i*(dim+2)], &A_diag[i]);
-	}
-
-	// Get Mass Matrix for p
-	dCSRmat Mp;
-	assemble_global(&Mp,NULL,assemble_mass_local,&FE_p,&mesh,cq,NULL,one_coeff_scal,0.0);
-	dcsr_alloc(Mp.row, Mp.col, Mp.nnz, &A_diag[dim]);
-	dcsr_cp(&Mp, &A_diag[dim]);
-
-	printf("Solving the System:\n");
-	clock_t clk_solve_start = clock();
-
-	INT solver_flag = -20;
-
-	// Allocate solution
-	dvector sol = dvec_create(ndof);
-	dvector v_ux = dvec_create(FE_ux.ndof);
-	dvector v_uy = dvec_create(FE_uy.ndof);
-	dvector v_uz;
-	if(dim==3) v_uz = dvec_create(FE_uz.ndof);
-	dvector v_p = dvec_create(FE_p.ndof);
-
-	// Set initial guess to be all zero
-	dvec_set(sol.row, &sol, 0.0);
-	// Set initial guess for pressure to match the known "boundary condition" for pressure
-	if(dim==2) sol.val[FE_ux.ndof + FE_uy.ndof + pressureloc]  = pressureval;
-	if(dim==3) sol.val[FE_ux.ndof + FE_uy.ndof + FE_uz.ndof + pressureloc]  = pressureval;
-
-	// Set parameters for linear iterative methods
-	linear_itsolver_param linear_itparam;
-	param_linear_solver_init(&linear_itparam);
-	param_linear_solver_set(&linear_itparam,&inparam);
-	INT solver_type = linear_itparam.linear_itsolver_type;
-	INT solver_printlevel = linear_itparam.linear_print_level;
-
-	// Solve
-	if(solver_type==0) { // Direct Solver
-	solver_flag = block_directsolve_UMF(&A,&b,&sol,solver_printlevel);
-	} else { // Iterative Solver
-	if (linear_itparam.linear_precond_type == PREC_NULL) {
-	solver_flag = linear_solver_bdcsr_krylov(&A, &b, &sol, &linear_itparam);
-	} else {
-	if(dim==2) solver_flag = linear_solver_bdcsr_krylov_block_3(&A, &b, &sol, &linear_itparam, NULL, A_diag);
-	if(dim==3) solver_flag = linear_solver_bdcsr_krylov_block_4(&A, &b, &sol, &linear_itparam, NULL, A_diag);
-	}
-	}
-
-	// Error Check
-	if (solver_flag < 0) printf("### ERROR: Solver does not converge with error code = %d!\n",solver_flag);
-
-	clock_t clk_solve_end = clock();
-	printf("Elapsed CPU Time for Solve = %f seconds.\n\n",
-	(REAL) (clk_solve_end-clk_solve_start)/CLOCKS_PER_SEC);
-
-      */
-
-      /**************************************************/
-      //  Apply Pressure "BCs" (removes singularity)
-
-      //	  REAL pressureval =0.;
-      //	  INT pressureloc = 0;
-
-      clock_t clk_assembly_end = clock();
-      printf(" --> elapsed CPU time for assembly = %f seconds.\n\n",(REAL)
-	     (clk_assembly_end-clk_assembly_start)/CLOCKS_PER_SEC);
-
-      printf("Solving the System:\n");fflush(stdout);
-      clock_t clk_solve_start = clock();
-
-      //*****************************************
-      //    SOLVER-SOLVER AND average P	=0
-      //*****************************************
-      INT jj=-10,solver_flag=-20;
-      REAL pmin=1e20,pmax=-1e20,sum=-1e20;
-      void *numeric=NULL;
-      sol.row++;
-      sol.val=realloc(sol.val,sol.row*sizeof(REAL));
-      dvec_set(sol.row, &sol, 0.0);
-      b.row++;
-      b.val=realloc(b.val,b.row*sizeof(REAL));
-      b.val[b.row-1]=0e0;
-      //sol.val[FE_ux.ndof + FE_uy.ndof + pressureloc]  = pressureval;
-      //
-      //	  add row and column for the pressure block
-      // which is the pressure block?Ans: dim+1;
-      // extend
-
-      //-----------------------
-      // set paramters for linear solver
-      //-----------------------
-      linear_itsolver_param linear_itparam;
-      param_linear_solver_init(&linear_itparam);
-      param_linear_solver_set(&linear_itparam,&inparam);
-      INT solver_type = linear_itparam.linear_itsolver_type;
-      INT solver_printlevel = linear_itparam.linear_print_level;
-
-      // Set parameters for AMG
-      AMG_param amgparam;
-      param_amg_init(&amgparam);
-      param_amg_set(&amgparam, &inparam);
-      param_amg_print(&amgparam);
-
-      // Prepare diagonal blocks for block preconditioner
-    	dCSRmat *A_diag;
-    	A_diag = (dCSRmat *)calloc(dim+2, sizeof(dCSRmat)); // number of blocks = dim+2
-
-      // get the blocks
-      // for ux, uy, and u_eg, grab the blocks directly
-      for(i=0;i<dim+1;i++){ // copy block diagonal to A_diag
-        dcsr_alloc(A.blocks[i*(dim+3)]->row, A.blocks[i*(dim+3)]->col, A.blocks[i*(dim+3)]->nnz, &A_diag[i]);
-    	  dcsr_cp(A.blocks[i*(dim+3)], &A_diag[i]);
-    	}
-      // for pressure, use the mass matrix
-      dcsr_alloc(p_ndof, p_ndof, p_ndof, &A_diag[dim+1]);
-      for (i=0; i<=A_diag[dim+1].row; i++)
-        A_diag[dim+1].IA[i] = i;
-      for (i=0; i<A_diag[dim+1].row; i++)
-        A_diag[dim+1].JA[i] = i;
-      for (i=0; i<A_diag[dim+1].row; i++)
-        A_diag[dim+1].val[i] = mesh.el_vol[i];
-
-      // Linear Solver
-      if(solver_type==0) { // Direct Solver
-        bdcsr_extend(&A,mesh.el_vol,mesh.el_vol,(dim+1),1.0,1.0);
-        printf("nblocks = %d\n", A.brow);
-        getchar();
-        numeric=block_factorize_UMF(&A,0);//inparam.print_level);
-        // solve
-        solver_flag=(INT )block_solve_UMF(&A,
-  					&b, // rhs.
-  					&sol,  // solution.
-  					numeric,
-  					0);//     inparam.print_level);
-        free(numeric);
-      } else { // Iterative Solver
-        if (linear_itparam.linear_precond_type == PREC_NULL) {
-          solver_flag = linear_solver_bdcsr_krylov(&A, &b, &sol, &linear_itparam);
-        }
-        else if (linear_itparam.linear_precond_type >=10 && linear_itparam.linear_precond_type <100 )
-        { // do not merge velocity unknowns, directly apply solvers
-
-          // prepare the preconditioner
-          A_diag = (dCSRmat *)calloc(dim+2, sizeof(dCSRmat)); // number of blocks = dim+2
-
-          // get the blocks
-          // for ux, uy, and u_eg, grab the blocks directly
-          for(i=0;i<dim+1;i++){ // copy block diagonal to A_diag
-            dcsr_alloc(A.blocks[i*(dim+3)]->row, A.blocks[i*(dim+3)]->col, A.blocks[i*(dim+3)]->nnz, &A_diag[i]);
-        	  dcsr_cp(A.blocks[i*(dim+3)], &A_diag[i]);
-        	}
-          // for pressure, use the mass matrix
-          dcsr_alloc(p_ndof, p_ndof, p_ndof, &A_diag[dim+1]);
-          for (i=0; i<=A_diag[dim+1].row; i++)
-            A_diag[dim+1].IA[i] = i;
-          for (i=0; i<A_diag[dim+1].row; i++)
-            A_diag[dim+1].JA[i] = i;
-          for (i=0; i<A_diag[dim+1].row; i++)
-            A_diag[dim+1].val[i] = mesh.el_vol[i];
-
-          // now ready to solve
-          //if(dim==2) solver_flag = linear_solver_bdcsr_krylov_block_3(&A, &b, &sol, &linear_itparam, NULL, A_diag);
-          solver_flag = linear_solver_bdcsr_krylov_block_4(&A, &b, &sol, &linear_itparam, &amgparam, A_diag);
-        }
-        else   // use specific solver for Stokes eg dicretization
-        {
-           // get preconditioner data
-           precond_block_data *precdata = get_precond_block_data_eg_stokes(&A, p_ndof, mesh.el_vol);
-
-<<<<<<< HEAD
-           // setup the preconditioner
-           precond prec;
-           prec.data = precdata;
-           //prec.fct = precond_block_diag_eg_stokes_additive;
-           prec.fct = precond_block_diag_eg_stokes_multiplicative;
-
-           // solve
-           solver_flag = solver_bdcsr_linear_itsolver(&A, &b, &sol, &prec, &linear_itparam);
-
-          //TODO: clean data
-=======
-          block_dCSRmat A3;
-
->>>>>>> 815763ce
-
-        }
-      }
-
-
-
-      //// printing for debug
-      /* FILE *fptmp=NULL; */
-      /* fptmp=fopen("debug/u.data","w"); dvector_print(fptmp,&sol); fclose(fptmp); */
-      /* fptmp=fopen("debug/b.data","w"); dvector_print(fptmp,&b); fclose(fptmp); */
-      //// end printing for debug
-      jj=sol.row - mesh.nelm - 1; // begin index of pressure block
-      // after extension
-      pmin=sol.val[jj];
-      pmax=sol.val[jj];
-      sum=0e0;
-      for(i=0;i<mesh.nelm;i++){
-  	       //	    fprintf(stdout,"\nnel:%7d, dof=%7d: sol=%e",	\
-  	       //		    i,jj,sol.val[jj]);
-  	        sum+=mesh.el_vol[i]*sol.val[jj];
-  	         if(sol.val[jj]<pmin) pmin=sol.val[jj];
-  	          if(sol.val[jj]>pmax) pmax=sol.val[jj];
-  	           jj++;
-      }
-      fprintf(stdout,"\nINTEGRAL(p)=%13.6e, min(p)=%11.4e, max(p)=%11.4e\n",sum,pmin,pmax);
-      // Error Check
-      if (solver_flag < 0) fprintf(stdout,"### ERROR: Solver does not converge with error code = %d!\n", solver_flag);
-      b.row--;
-      b.val=realloc(b.val,b.row*sizeof(REAL));
-      sol.row--;
-      sol.val=realloc(sol.val,sol.row*sizeof(REAL));
-      //*****************************************
-      //    END-SOLVER-SOLVER AND average P=0
-      //*****************************************
-
-
-      /*
-      // Prepare diagonal blocks
-      dCSRmat *A_diag;
-      A_diag = (dCSRmat *)calloc(dim+1, sizeof(dCSRmat));
-
-      for(i=0;i<dim;i++){ // copy block diagonal to A_diag
-      dcsr_alloc(A.blocks[i*(dim+2)]->row, A.blocks[i*(dim+2)]->col, A.blocks[i*(dim+2)]->nnz, &A_diag[i]);
-      dcsr_cp(A.blocks[i*(dim+2)], &A_diag[i]);
-      }
-      // Get Mass Matrix for p
-      dCSRmat Mp;
-      assemble_global(&Mp,NULL,assemble_mass_local,&FE_p,&mesh,cq,NULL,one_coeff_scal,0.0);
-      dcsr_alloc(Mp.row, Mp.col, Mp.nnz, &A_diag[dim]);
-      dcsr_cp(&Mp, &A_diag[dim]);
-
-      // Set parameters for linear iterative methods
-      linear_itsolver_param linear_itparam;
-      param_linear_solver_init(&linear_itparam);
-      param_linear_solver_set(&linear_itparam,&inparam);
-      INT solver_type = linear_itparam.linear_itsolver_type;
-      INT solver_printlevel = linear_itparam.linear_print_level;
-
-      // Solve
-      if(solver_type==0) { // Direct Solver
-      solver_flag = block_directsolve_UMF(&A,&b,&sol,solver_printlevel);
-      } else { // Iterative Solver
-      if (linear_itparam.linear_precond_type == PREC_NULL) {
-      solver_flag = linear_solver_bdcsr_krylov(&A, &b, &sol, &linear_itparam);
-      } else {
-      if(dim==2) solver_flag = linear_solver_bdcsr_krylov_block_3(&A, &b, &sol, &linear_itparam, NULL, A_diag);
-      if(dim==3) solver_flag = linear_solver_bdcsr_krylov_block_4(&A, &b, &sol, &linear_itparam, NULL, A_diag);
-      }
-      }
-      */
-      /////////////////////////////////////////////////////////////////
-      // Error Check
-      if (solver_flag < 0) printf("### ERROR: Solver does not converge with error code = %d!\n",solver_flag);
-
-
-
-      clock_t clk_solve_end = clock();
-      printf("Elapsed CPU Time for Solve = %f seconds.\n\n",
-	     (REAL) (clk_solve_end-clk_solve_start)/CLOCKS_PER_SEC);
-
-
-      //if(timestep_number == total_timestep){
-      {
-	printf("Compute Error at Time = %f \n", time);
-
-	//////////////////////////////////////////////////////////////////////////////////////////////
-	/********************* Compute Errors if you have exact solution ****************************/
-	clock_t clk_error_start = clock();
-
-	REAL* solerrL2 = (REAL *) calloc(dim+1+1, sizeof(REAL));
-	REAL* solerrH1 = (REAL *) calloc(dim+1+1, sizeof(REAL)); // Note: No H1 error for P0 elements
-	REAL* solerr_stress = (REAL *) calloc(dim+1+1, sizeof(REAL)); // Note: No H1 error for P0 elements
-
-	L2error_block(solerrL2, sol.val, exact_sol2D, &FE, &mesh, cq, time);
-	//HDerror_block(solerrH1, sol.val, exact_sol2D, Dexact_sol2D, &FE, &mesh, cq, 0.0);
-	HDsemierror_block(solerrH1, sol.val, Dexact_sol2D, &FE, &mesh, cq, time);
-	//NEW SLEE Aug 17 2020
-	HDsemierror_block_Stress(solerr_stress, sol.val, exact_sol2D, Dexact_sol2D, &FE, &mesh, cq, time);
-
-	REAL uerrL2 = 0;
-	REAL uerrH1 = 0;
-	REAL uerr_stressH1 = 0;
-
-	//For Pressure
-	REAL uerrL2_p = 0;
-	REAL uerrH1_p = 0;
-
-	for(i=0;i<dim;i++)
-	  uerrL2 += solerrL2[i]*solerrL2[i];
-	for(i=0;i<dim;i++)
-	  uerrH1 += solerrH1[i]*solerrH1[i];
-	for(i=0;i<dim;i++)
-	  uerr_stressH1 += solerr_stress[i]*solerr_stress[i];
-
-	uerrL2 = sqrt(uerrL2);
-	uerrH1 = sqrt(uerrH1);
-	uerr_stressH1 = sqrt(uerr_stressH1);
-
-	//For Pressure
-	//uerrL2_p += solerrL2[3]*solerrL2[3];
-	//uerrH1_p += solerrL2[4]*solerrL2[4];
-	//uerrL2_p = sqrt(uerrL2_p);
-	//uerrH1_p = sqrt(uerrH1_p);
-
-	uerrL2_p = solerrL2[3];
-	uerrH1_p = solerrH1[3];
-
-
-	//REAL perrL2 = solerrL2[dim];
-	//REAL perrH1 = solerrH1[dim];
-
-	printf("************* MECHANCIS   *****************************\n");
-	printf("[CG] L2 Norm of u error    = %26.13e\n",uerrL2);
-	printf("[CG] H1 Norm of u error    = %26.13e\n",uerrH1);
-	printf("[CG] Stress Norm of u error    = %26.13e\n",uerrH1);
-	printf("*******************************************************\n\n");
-
-	//Jul. 10. 2020 SLEE save the errors for convergence computation
-	L2_error_per_cycle[cycle] = uerrL2;
-	H1_error_per_cycle[cycle] = uerrH1;
-	H1_stress_error_per_cycle[cycle] = uerr_stressH1;
-
-	//For Pressure
-	L2_error_p_per_cycle[cycle] = uerrL2_p;
-	H1_error_p_per_cycle[cycle] = uerrH1_p;
-
-	printf("************* PRESSURE    *****************************\n");
-	printf("[CG] L2 Norm of u error    = %26.13e\n",uerrL2_p);
-	printf("[CG] H1 Norm of u error    = %26.13e\n",uerrH1_p);
-	//printf("[CG] Stress Norm of u error    = %26.13e\n",uerrH1);
-	printf("*******************************************************\n\n");
-
-
-	//L2_error_p_per_cycle[cycle] = perrL2;
-	//NEW SLEE Aug 23 2020
-	//NEW ERROR FOR EG
-
-	REAL* solerrL2_EG = (REAL *) calloc(dim+1+1, sizeof(REAL));
-	REAL* solerrH1_EG = (REAL *) calloc(dim+1+1, sizeof(REAL)); // Note: No H1 error for P0 elements
-	REAL* solerr_stress_EG = (REAL *) calloc(dim+1+1, sizeof(REAL)); // Note: No H1 error for P0 elements
-	REAL* solerr_energy_EG = (REAL *) calloc(dim+1+1, sizeof(REAL)); // Note: No H1 error for P0 elements
-
-	L2error_block_EG(solerrL2_EG, sol.val, exact_sol2D, &FE, &mesh, cq, time);
-	HDerror_block_EG(solerrH1_EG, sol.val, exact_sol2D, Dexact_sol2D, &FE, &mesh, cq, time);
-	HDsemierror_block_Stress_EG(solerr_stress_EG, sol.val, exact_sol2D, Dexact_sol2D, &FE, &mesh, cq, time);
-	//HDsemierror_block_EnergyNorm_EG(solerr_energy_EG, sol.val, exact_sol2D, Dexact_sol2D, &FE, &mesh, cq, 0.0);
-	HDsemierror_block_EnergyNorm_EG_FaceLoop(solerr_energy_EG, sol.val, exact_sol2D, Dexact_sol2D, &FE, &mesh, cq, time);
-
-	//NEW SLEE Aug 17 2020
-	//NEW ERROR FOR STRESS, \mu \epsilon(u) + \lambda \div u
-	REAL uerrL2_EG = 0;
-	REAL uerrH1_EG = 0;
-	REAL uerr_stress_EG = 0;
-	REAL uerr_energy_EG = 0;
-
-	// For Pressure
-	REAL uerrL2_EG_p = 0;
-	REAL uerrH1_EG_p = 0;
-
-
-	for(i=0;i<dim;i++)
-	  uerrL2_EG += solerrL2_EG[i]*solerrL2_EG[i];
-	for(i=0;i<dim;i++)
-	  uerrH1_EG += solerrH1_EG[i]*solerrH1_EG[i];
-	for(i=0;i<dim;i++)
-	  uerr_stress_EG += solerr_stress_EG[i]*solerr_stress_EG[i];
-	//for(i=0;i<dim;i++)
-	//uerr_energy_EG += solerr_energy_EG[i]*solerr_energy_EG[i];
-
-	uerr_energy_EG = solerr_energy_EG[0]+solerr_energy_EG[1];
-	//DEBUG
-	uerr_energy_EG += uerrH1_EG;
-
-	// For Pressure
-	uerrL2_EG_p = solerrL2_EG[3];//*solerrL2_EG[3];
-	uerrH1_EG_p = solerrH1_EG[3];//*solerrL2_EG[4];
-
-	// DEUBG L2 - H1
-	uerrL2_EG = sqrt(uerrL2_EG);
-	uerrH1_EG = sqrt(uerrH1_EG);
-	uerr_stress_EG = sqrt(uerr_stress_EG);
-	uerr_energy_EG = sqrt(uerr_energy_EG);
-
-	// For Pressure
-	uerrL2_EG_p = sqrt(uerrL2_EG_p);
-	uerrH1_EG_p = sqrt(uerrH1_EG_p);
-
-	L2_EG_error_per_cycle[cycle] = uerrL2_EG;
-	H1_EG_error_per_cycle[cycle] = uerrH1_EG;
-	H1_stress_EG_error_per_cycle[cycle] = uerr_stress_EG;
-	H1_energy_EG_error_per_cycle[cycle] = uerr_energy_EG;
-
-	// For Pressure
-	//L2_p_EG_error_per_cycle[cycle] = uerrL2_EG_p;
-	//H1_p_EG_error_per_cycle[cycle] = uerrH1_EG_p;
-
-	printf("# of elements = %d \n", mesh.nelm);
-	printf("*************     MECHANCIS   **************************\n");
-	printf("L2 Norm of u (EG) error    = %26.13e\n",uerrL2_EG);
-	printf("H1 Norm of u (EG) error    = %26.13e\n",uerrH1_EG);
-	printf("Stress Norm of u (EG) error    = %26.13e\n",uerr_stress_EG);
-	printf("Energy Norm of u (EG) error    = %26.13e\n",uerr_energy_EG);
-	printf("*******************************************************\n");
-	printf("*************     PRESSURE   **************************\n");
-	printf("L2 Norm of u (EG) error    = %26.13e\n",uerrL2_EG_p);
-	printf("H1 Norm of u (EG) error    = %26.13e\n",uerrH1_EG_p);
-
-
-	/////////////////////////////////////
-	/*fprintf(stdout,"\n%d,%d\n\n",A.brow,A.bcol);
-	  INT j;
-	  for(i=0;i<A.brow;i++){
-	  for(j=0;j<A.brow;j++){
-	  fprintf(stdout,"\n(%d,%d):::%d,%d,%d\n\n",i,j,
-	  A.blocks[j*A.bcol+i]->row,
-	  A.blocks[j*A.bcol+i]->col,
-	  A.blocks[j*A.bcol+i]->nnz);
-	  }
-	  }
-
-	  fflush(stdout);
-	*/
-	clock_t clk_error_end = clock();
-	printf("Elapsed CPU time for getting errors = %lf seconds.\n\n",(REAL)
-	       (clk_error_end-clk_error_start)/CLOCKS_PER_SEC);
-
-	/*******************************************************************************************/
-	/// Plotting
-	// Allocate solution
-	dvector v_ux = dvec_create(FE_ux.ndof);
-	dvector v_uy = dvec_create(FE_uy.ndof);
-	dvector v_uz;
-	if(dim==3) v_uz = dvec_create(FE_uz.ndof);
-	dvector v_u_eg = dvec_create(FE_u_eg.ndof);
-
-	dvector v_p = dvec_create(FE_p.ndof);
-	//dvector v_p_eg = dvec_create(FE_p_eg.ndof);
-
-
-	get_unknown_component(&v_ux,&sol,&FE,0);
-	get_unknown_component(&v_uy,&sol,&FE,1);
-	if(dim==3) get_unknown_component(&v_uz,&sol,&FE,2);
-	get_unknown_component(&v_u_eg,&sol,&FE,dim);
-
-	get_unknown_component(&v_p,&sol,&FE,3);
-	//get_unknown_component(&v_p_eg,&sol,&FE,4);
-
-
-	char** varname;
-
-	//printf("OUTPUT?\n");
-
-
-	if(inparam.print_level > 3){
-
-	  char output_filename_per_cycle[512]={'\0'};
-	  sprintf( output_filename_per_cycle, "output/solution_%d_%d.vtu", cycle,timestep_number);
-	  char* soldump = output_filename_per_cycle;//"output/solution.vtu";
-	  //char* soldump = "output/solution.vtu";
-
-	  varname = malloc(5*FE.nspaces*sizeof(char *));
-	  varname[0] = "ux";
-	  varname[1] = "uy";
-	  if(dim==3) varname[2] = "uz";
-	  varname[dim] = "u_eg ";
-
-	  varname[3] = "p";
-	  varname[4] = "p_eg";
-
-	  dump_blocksol_vtk(soldump,varname,&mesh,&FE,sol.val);
-
-	  // Print in Matlab format to show vector field in nice way.
-	  //if(dim==3)
-	  //print_matlab_vector_field(&v_ux,&v_uy,&v_uz,&FE_ux);
-	}
-
-	if(solerrL2) free(solerrL2);
-	if(solerrL2_EG) free(solerrL2_EG);
-	if( solerr_stress ) free( solerr_stress);
-	if(solerrH1) free(solerrH1);
-	dvec_free( &v_ux );
-	dvec_free( &v_uy );
-	if(dim==3) dvec_free( &v_uz );
-	dvec_free( &v_u_eg );
-	dvec_free( &v_p );
-	//dvec_free( &v_p_eg );
-
-
-      }//if timestep == 10
-
-      //
-      bdcsr_free( &A );
-      dvec_free( &b );
-      // Quadrature
-
-
-      //	}//Time Loop
-
-      //RESET TIME
-      time = 0.;
-      timestep_number = 0;
-      //timestep = timestep/2.;
-      //total_timestep = total_timestep *2;
-      /************ Free All the Arrays ***********************************************************/
-      // CSR
-      /*
-	bdcsr_free( &A );
-	if(solerrL2) free(solerrL2);
-	if(solerrL2_EG) free(solerrL2_EG);
-	if( solerr_stress ) free( solerr_stress);
-	if(solerrH1) free(solerrH1);
-
-	dvec_free( &b );
-	dvec_free( &sol );
-	dvec_free( &v_ux );
-	dvec_free( &v_uy );
-	if(dim==3) dvec_free( &v_uz );
-	dvec_free( &v_u_eg );
-	dvec_free( &v_p );
-	dvec_free( &v_p_eg );
-      */
-
-      dvec_free( &sol );
-      dvec_free( &old_timestep_sol );
-      // FE Spaces
-      free_fespace(&FE_ux);
-      free_fespace(&FE_uy);
-      if(dim==3) free_fespace(&FE_uz);
-      free_fespace(&FE_u_eg);
-      free_fespace(&FE_p);
-      //free_fespace(&FE_p_eg);
-
-      //free_blockfespace(&FE);
-
-      // Quadrature
-      if(cq){
-	free_qcoords(cq);
-	free(cq);
-	cq=NULL;
-      }
-
-      // Mesh
-      free_mesh(&mesh);
-      //*/
-      // Strings
-
-      //if(inparam.print_level > 3){
-      //if(varname) free(varname);
-      //}
-
-      /*******************************************************************************************/
-      clock_t clk_overall_end = clock();
-      printf("\nEnd of Program: Total CPU Time = %f seconds.\n\n",
-	     (REAL) (clk_overall_end-clk_overall_start)/CLOCKS_PER_SEC);
-
-
-    }//SLEE :: cycle loop end
-
-
-  // Jul.10.2020 SLEE: Error Computation
-  //SLEE compute the convergence rate and print
-  INT tmp;
-  for(tmp=0; tmp<total_num_cycle; ++tmp)
-    {
-      if(tmp == 0){
-	L2_conv_rate_per_cycle[tmp] = 0;
-	H1_conv_rate_per_cycle[tmp] = 0;
-	H1_stress_conv_rate_per_cycle[tmp] = 0;
-
-	L2_EG_conv_rate_per_cycle[tmp] = 0;
-	H1_EG_conv_rate_per_cycle[tmp] = 0;
-	H1_stress_EG_conv_rate_per_cycle[tmp] = 0;
-	H1_energy_EG_conv_rate_per_cycle[tmp] = 0;
-
-	//For Pressure
-	L2_p_conv_rate_per_cycle[tmp] = 0;
-	H1_p_conv_rate_per_cycle[tmp] = 0;
-
-	//L2_p_EG_conv_rate_per_cycle[tmp] = 0;
-	//H1_p_EG_conv_rate_per_cycle[tmp] = 0;
-
-      }
-      else{
-	// multiplied dim since we use DOFs not h here.
-	L2_conv_rate_per_cycle[tmp] = global_dim_space * (log(L2_error_per_cycle[tmp]) -log(L2_error_per_cycle[tmp-1]) ) /  (log(dof_per_cycle_CG[tmp-1]) -log(dof_per_cycle_CG[tmp]) );
-	H1_conv_rate_per_cycle[tmp] = global_dim_space * (log(H1_error_per_cycle[tmp]) -log(H1_error_per_cycle[tmp-1]) ) /  (log(dof_per_cycle_CG[tmp-1]) -log(dof_per_cycle_CG[tmp]) );
-	H1_stress_conv_rate_per_cycle[tmp] = global_dim_space * (log(H1_stress_error_per_cycle[tmp]) -log(H1_stress_error_per_cycle[tmp-1]) ) /  (log(dof_per_cycle_CG[tmp-1]) -log(dof_per_cycle_CG[tmp]) );
-
-	L2_EG_conv_rate_per_cycle[tmp] = global_dim_space * (log(L2_EG_error_per_cycle[tmp]) -log(L2_EG_error_per_cycle[tmp-1]) ) /  (log(dof_per_cycle_EG[tmp-1]) -log(dof_per_cycle_EG[tmp]) );
-	H1_EG_conv_rate_per_cycle[tmp] = global_dim_space * (log(H1_EG_error_per_cycle[tmp]) -log(H1_EG_error_per_cycle[tmp-1]) ) /  (log(dof_per_cycle_EG[tmp-1]) -log(dof_per_cycle_EG[tmp]) );
-
-	H1_stress_EG_conv_rate_per_cycle[tmp] = global_dim_space * (log(H1_stress_EG_error_per_cycle[tmp]) -log(H1_stress_EG_error_per_cycle[tmp-1]) ) /  (log(dof_per_cycle_EG[tmp-1]) -log(dof_per_cycle_EG[tmp]) );
-	H1_energy_EG_conv_rate_per_cycle[tmp] = global_dim_space * (log(H1_energy_EG_error_per_cycle[tmp]) -log(H1_energy_EG_error_per_cycle[tmp-1]) ) /  (log(dof_per_cycle_EG[tmp-1]) -log(dof_per_cycle_EG[tmp]) );
-
-	//For Pressure
-	L2_p_conv_rate_per_cycle[tmp] = global_dim_space * (log(L2_error_p_per_cycle[tmp]) -log(L2_error_p_per_cycle[tmp-1]) ) /  (log(dof_per_cycle_CG_p[tmp-1]) -log(dof_per_cycle_CG_p[tmp]) );
-	H1_p_conv_rate_per_cycle[tmp] = global_dim_space * (log(H1_error_p_per_cycle[tmp]) -log(H1_error_p_per_cycle[tmp-1]) ) /  (log(dof_per_cycle_CG_p[tmp-1]) -log(dof_per_cycle_CG_p[tmp]) );
-
-	//L2_p_EG_conv_rate_per_cycle[tmp] = global_dim_space * (log(L2_p_EG_error_per_cycle[tmp]) -log(L2_p_EG_error_per_cycle[tmp-1]) ) /  (log(dof_per_cycle_EG_p[tmp-1]) -log(dof_per_cycle_EG_p[tmp]) );
-	//H1_p_EG_conv_rate_per_cycle[tmp] = global_dim_space * (log(H1_p_EG_error_per_cycle[tmp]) -log(H1_p_EG_error_per_cycle[tmp-1]) ) /  (log(dof_per_cycle_EG_p[tmp-1]) -log(dof_per_cycle_EG_p[tmp]) );
-
-
-      }
-
-
-      printf("****** CYCLE = %d ****** \n", tmp);
-      printf("----- MECHANCICS   ----------------------------------\n");
-
-      printf("L2 Error for cycle %d = %f  with %d DOFs  -- convergence rate  =  %f\n", tmp, L2_error_per_cycle[tmp], dof_per_cycle_CG[tmp],L2_conv_rate_per_cycle[tmp]);
-      printf("H1 Error for cycle %d = %f  with %d DOFs  -- convergence rate  =  %f\n", tmp, H1_error_per_cycle[tmp], dof_per_cycle_CG[tmp],H1_conv_rate_per_cycle[tmp]);
-      printf("H1 Stress Error for cycle %d = %f  with %d DOFs  -- convergence rate  =  %f\n", tmp, H1_stress_error_per_cycle[tmp], dof_per_cycle_CG[tmp],H1_stress_conv_rate_per_cycle[tmp]);
-
-      printf("EG - L2 Error for cycle %d = %f  with %d DOFs  -- convergence rate  =  %f\n", tmp, L2_EG_error_per_cycle[tmp], dof_per_cycle_EG[tmp],
-	     L2_EG_conv_rate_per_cycle[tmp]);
-      printf("EG - H1 Error for cycle %d = %f  with %d DOFs  -- convergence rate  =  %f\n", tmp, H1_EG_error_per_cycle[tmp], dof_per_cycle_EG[tmp],
-	     H1_EG_conv_rate_per_cycle[tmp]);
-
-      printf("EG - Stress_Error for cycle %d = %f  with %d DOFs  -- convergence rate  =  %f\n", tmp, H1_stress_EG_error_per_cycle[tmp], dof_per_cycle_EG[tmp],
-	     H1_stress_EG_conv_rate_per_cycle[tmp]);
-
-      printf("EG - EnergyNorm_Error for cycle %d = %f  with %d DOFs  -- convergence rate  =  %f\n", tmp, H1_energy_EG_error_per_cycle[tmp], dof_per_cycle_EG[tmp],
-	     H1_energy_EG_conv_rate_per_cycle[tmp]);
-
-      printf("----------------------------------------------------\n");
-
-
-      printf("-----  PRESSURE   ----------------------------------\n");
-
-      printf("L2 Error for cycle %d = %f  with %d DOFs  -- convergence rate  =  %f\n", tmp, L2_error_p_per_cycle[tmp], dof_per_cycle_CG_p[tmp],L2_p_conv_rate_per_cycle[tmp]);
-      printf("H1 Error for cycle %d = %f  with %d DOFs  -- convergence rate  =  %f\n", tmp, H1_error_p_per_cycle[tmp], dof_per_cycle_CG_p[tmp],H1_p_conv_rate_per_cycle[tmp]);
-
-      //printf("EG - L2 Error for cycle %d = %f  with %d DOFs  -- convergence rate  =  %f\n", tmp, L2_p_EG_error_per_cycle[tmp], dof_per_cycle_EG_p[tmp],L2_p_EG_conv_rate_per_cycle[tmp]);
-      //printf("EG - H1 Error for cycle %d = %f  with %d DOFs  -- convergence rate  =  %f\n", tmp, H1_p_EG_error_per_cycle[tmp], dof_per_cycle_EG_p[tmp],H1_p_EG_conv_rate_per_cycle[tmp]);
-
-      printf("----------------------------------------------------\n");
-
-    }
-
-  /*
-  //for Latex Print Table
-  printf("** LATEX TABLE CG MECHANICS ** \n");
-  for(int tmp=0; tmp<total_num_cycle; ++tmp)
-  {
-  printf("%d & %f & %f &  %f &  %f   &  %f &  %f \\\\ \\hline \n", dof_per_cycle_CG[tmp], L2_error_per_cycle[tmp], L2_conv_rate_per_cycle[tmp],H1_error_per_cycle[tmp], H1_conv_rate_per_cycle[tmp],H1_stress_error_per_cycle[tmp], H1_stress_conv_rate_per_cycle[tmp] );
-  }
-
-  printf("** LATEX TABLE CG PRESSURE ** \n");
-  for(int tmp=0; tmp<total_num_cycle; ++tmp)
-  {
-  printf("%d & %f & %f &  %f &  %f   \\\\ \\hline \n", dof_per_cycle_CG[tmp], L2_error_p_per_cycle[tmp], L2_p_conv_rate_per_cycle[tmp],H1_error_p_per_cycle[tmp], H1_p_conv_rate_per_cycle[tmp]);
-  }
-
-  printf("** LATEX TABLE ALL CG PRESSURE ** \n");
-  for(int tmp=0; tmp<total_num_cycle; ++tmp)
-  {
-  printf("%d & %f & %f &  %f &  %f   &  %f &  %f \\\\ \\hline \n", dof_per_cycle_CG[tmp], L2_error_per_cycle[tmp], L2_conv_rate_per_cycle[tmp],H1_error_per_cycle[tmp], H1_conv_rate_per_cycle[tmp],H1_error_p_per_cycle[tmp], H1_p_conv_rate_per_cycle[tmp] );
-  }
-
-
-  for(int tmp=0; tmp<total_num_cycle; ++tmp)
-  {
-  printf("%f \n",  mesh_size_per_cycle[tmp]);
-  }
-  */
-
-  /*
-    printf("** LATEX TABLE EG MECHANICS ** \n");
-    for(int tmp=0; tmp<total_num_cycle; ++tmp)
-    {
-    printf("%d & %f & %f &  %f &  %f   &  %f &  %f  & %f & %f \\\\ \\hline \n",  dof_per_cycle_EG[tmp],L2_EG_error_per_cycle[tmp], L2_EG_conv_rate_per_cycle[tmp],H1_EG_error_per_cycle[tmp], H1_EG_conv_rate_per_cycle[tmp],
-    H1_stress_EG_error_per_cycle[tmp], H1_stress_EG_conv_rate_per_cycle[tmp], H1_energy_EG_error_per_cycle[tmp], H1_energy_EG_conv_rate_per_cycle[tmp] );
-    }
-
-    printf("** LATEX TABLE EG PRESSURE ** \n");
-    for(int tmp=0; tmp<total_num_cycle; ++tmp)
-    {
-    printf("%d & %f & %f &  %f &  %f  \\\\ \\hline \n", dof_per_cycle_EG[tmp], L2_p_EG_error_per_cycle[tmp], L2_p_EG_conv_rate_per_cycle[tmp],H1_p_EG_error_per_cycle[tmp], H1_p_EG_conv_rate_per_cycle[tmp]);
-    }
-  */
-  /*
-    printf("** LATEX TABLE ALL CG MECHANICS && EG PRESSURE ** \n");
-    for(int tmp=0; tmp<total_num_cycle; ++tmp)
-    {
-    printf("%f & %d & %f & %f &  %f &  %f  & %d  & %f  & %f  \\\\ \\hline \n",mesh_size_per_cycle[tmp],  dof_per_cycle_CG[tmp],L2_error_per_cycle[tmp], L2_conv_rate_per_cycle[tmp],H1_error_per_cycle[tmp], H1_conv_rate_per_cycle[tmp],
-    dof_per_cycle_EG[tmp], H1_p_EG_error_per_cycle[tmp], H1_p_EG_conv_rate_per_cycle[tmp]);
-    }
-
-
-    printf("** LATEX TABLE ALL EG MECHANICS && EG PRESSURE ** \n");
-    for(int tmp=0; tmp<total_num_cycle; ++tmp)
-    {
-    printf("%f & %d & %f & %f &  %f &  %f  & %f  & %f  \\\\ \\hline \n", mesh_size_per_cycle[tmp], dof_per_cycle_EG[tmp],L2_EG_error_per_cycle[tmp], L2_EG_conv_rate_per_cycle[tmp],H1_energy_EG_error_per_cycle[tmp], H1_energy_EG_conv_rate_per_cycle[tmp],
-    H1_p_EG_error_per_cycle[tmp], H1_p_EG_conv_rate_per_cycle[tmp]);
-    }
-
-    printf("** NO L2 CG ** \n");
-    for(int tmp=0; tmp<total_num_cycle; ++tmp)
-    {
-    printf("%f & %d & %f &  %f  & %d  & %f  & %f  \\\\ \\hline \n", mesh_size_per_cycle[tmp], dof_per_cycle_CG[tmp],H1_error_per_cycle[tmp], H1_conv_rate_per_cycle[tmp],
-    dof_per_cycle_EG[tmp], H1_p_EG_error_per_cycle[tmp], H1_p_EG_conv_rate_per_cycle[tmp]);
-    }
-
-    printf("** NO L2 EG ** \n");
-    for(int tmp=0; tmp<total_num_cycle; ++tmp)
-    {
-    printf("%f & %d &  %f &  %f & %d  & %f  & %f  \\\\ \\hline \n", mesh_size_per_cycle[tmp], dof_per_cycle_EG[tmp],H1_energy_EG_error_per_cycle[tmp], H1_energy_EG_conv_rate_per_cycle[tmp],
-    dof_per_cycle_EG[tmp], H1_p_EG_error_per_cycle[tmp], H1_p_EG_conv_rate_per_cycle[tmp]);
-    }
-  */
-
-  return 0;
-
-
-}
-
-
-
-
-
-
-
-//-----------------------------------------------------------
-// subroutines for preconditioner
-//-----------------------------------------------------------
-/*********************************************************************************/
-/*!
- * \fn dvector *get_diag_bdcsr(block_dCSRmat *Ab, const INT n1, const INT n2)
- *
- * \brief   extracts the diagonal of Ab(n1:n2,n1:n2) and stored them in a dvector
- *
- * \param Ab    Point to a block_dCSRmat matrix
- * \param n1    staring index for the blocks
- * \param n2    ending index for the blocks
- *
- * \note index starts with 0
- *
- */
-static dvector *get_diag_bdcsr(block_dCSRmat *Ab,
-                               const INT n1,
-                               const INT n2)
-{
-
-  // local variables
-  INT i;
-  INT total_size = 0;
-  INT nb = Ab->brow;
-
-  // loop 1: get size
-  for (i=n1; i<n2; i++)
-  {
-    total_size = total_size + Ab->blocks[i*(nb+1)]->row;
-  }
-
-  // loop 2: get diagonals
-  dvector *diag_A = dvec_create_p(total_size); // allocate
-  dvector temp_vec;
-  INT temp_n;
-
-  // reset total_size
-  total_size = 0;
-
-  for (i=n1; i<n2; i++)
-  {
-      printf("i=%d\n",i);
-     // get size for current block
-     temp_n = Ab->blocks[i*(nb+1)]->row;
-
-     // get the diagonal entries of the current block
-     dcsr_getdiag(temp_n, Ab->blocks[i*(nb+1)], &temp_vec);
-
-     // copy diagonal entry to the correct place
-     array_cp(temp_n, temp_vec.val, diag_A->val+total_size);
-
-     // update total size
-     total_size = total_size + temp_n;
-
-     // free temp_vec
-     dvec_free(&temp_vec);
-
-  }
-
-  return diag_A;
-
-}
-
-/*********************************************************************************/
-/*!
- * \fn dCSRmat *get_diag_blocks(block_dCSRmat *Ab, const INT n10, const INT n20)
- *
- * \brief   get the diagonal blocks Ab(n1:n2,n1:n2) and store them in a dCSR matrix;
- *
- * \param Ab    Point to a block_dCSRmat matrix
- * \param n10    staring index for the blocks
- * \param n20    ending index for the blocks
- *
- * \note    Memory space for the dCSRmat matrix is allocated inside this function! -- Xiaozhe Hu
- * \note    modeled on bdcsr_2_dcsr from utilities/format.c -- Ludmil
- *
- */
- /*
-static dCSRmat *get_diag_blocks(block_dCSRmat *Ab,
-                                const INT n10,
-                                const INT n20)
-{
-  // local variables
-  INT m=0,n=0,nnz=0;
-  const INT mb=Ab->brow, nb=Ab->bcol, n_blocks=mb*nb;
-  dCSRmat **blockptr=Ab->blocks, *blockptrij, *A;
-  INT i,j,ij,ir,i1,length,ilength,start,irmrow,irmrowp1;
-  INT *row, *col;
-  INT n1=n10,n2=n20;
-  if(n10<0) n1 = 0;
-  if(n20>mb) n2=mb;
-  if(n2<n1) {j=n2;n2=n1;n1=j;}
-  INT nblk=n2-n1+1; // number of blocks
-  // flag for errors
-  SHORT status = SUCCESS;
-  row = (INT *)calloc(mb+1,sizeof(INT));
-  col = (INT *)calloc(nb+1,sizeof(INT));
-  // get the size of A
-  row[0]=0; col[0]=0;
-
-  // count number of rows
-  for (i=n1;i<n2;++i) {
-    status = ERROR_BLKMAT_ZERO;
-    for (j=n1; j<n2; ++j){
-      if (blockptr[i*nb+j]) {
-	m+=blockptr[i*nb+j]->row;
-	row[i+1]=m;
-	status = SUCCESS;
-	break;
-      }
-    }
-    // check error
-    if (status < SUCCESS) check_error(ERROR_BLKMAT_ZERO, __FUNCTION__);
-  }
-
-  // count number of columns
-  for (i=n1;i<n2;++i) {
-    status = ERROR_BLKMAT_ZERO;
-    for (j=n1;j<n2;++j){
-      if (blockptr[j*mb+i]) {
-	n+=blockptr[j*mb+i]->col;
-	col[i+1]=n;
-	status = SUCCESS;
-	break;
-      }
-    }
-    // check error
-    if (status < SUCCESS) check_error(ERROR_BLKMAT_ZERO, __FUNCTION__);
-  }
-  // count number of nonzeros
-  for (i=n1;i<n2;++i) {
-    for (j=n1;j<n2;++j){
-      if (blockptr[i*mb+j]) {
-	nnz+=blockptr[i*mb+j]->nnz;
-      }
-    }
-  }
-  // memory space allocation
-  A = dcsr_create_p(m,n,nnz);
-  // set dCSRmat for A
-  A->IA[0]=0;
-  for (i=n1;i<n2;++i) {
-    for (ir=row[i];ir<row[i+1];ir++) {
-      for (length=j=n1;j<n2;++j) {
-	ij=i*nb+j;
-	blockptrij=blockptr[ij];
-	if (blockptrij && blockptrij->nnz>0) {
-	  start=A->IA[ir]+length;
-	  irmrow=ir-row[i];irmrowp1=irmrow+1;
-	  ilength=blockptrij->IA[irmrowp1]-blockptrij->IA[irmrow];
-	  if (ilength>0) {
-	    memcpy((A->val+start),(blockptrij->val+blockptrij->IA[irmrow]),ilength*sizeof(REAL));
-	    memcpy((A->JA+start),(blockptrij->JA+blockptrij->IA[irmrow]), ilength*sizeof(INT));
-	    // shift column index
-	    for (i1=0;i1<ilength;i1++) A->JA[start+i1]+=col[j];
-	    length+=ilength;
-	  }
-	}
-      } // end for j
-      A->IA[ir+1]=A->IA[ir]+length;
-    } // end for ir
-  } // end for i
-  A->nnz=A->IA[row[n2]];
-  free(row);
-  free(col);
-  return A;
-}
-*/
-/*********************************************************************************/
-
-/*********************************************************************************/
-/*!
- * \fn dCSRmat *get_diag_blocks(block_dCSRmat *Ab, const INT n10, const INT n20)
- *
- * \brief   get the diagonal blocks Ab(n1:n2,n1:n2) and store them in a dCSR matrix;
- *
- * \param Ab    Point to a block_dCSRmat matrix
- * \param n10    staring index for the blocks
- * \param n20    ending index for the blocks
- *
- * \note    Memory space for the dCSRmat matrix is allocated inside this function! -- Xiaozhe Hu
- * \note    modeled on bdcsr_2_dcsr from utilities/format.c -- Ludmil
- *
- */
-static INT get_diag_blocks(block_dCSRmat *Ab,
-                           const INT n10,
-                           const INT n20,
-                           dCSRmat *A)
-{
-  // local variables
-  INT m=0,n=0,nnz=0;
-  const INT mb=Ab->brow, nb=Ab->bcol, n_blocks=mb*nb;
-  dCSRmat **blockptr=Ab->blocks, *blockptrij;
-  INT i,j,ij,ir,i1,length,ilength,start,irmrow,irmrowp1;
-  INT *row, *col;
-  INT n1=n10,n2=n20;
-  if(n10<0) n1 = 0;
-  if(n20>mb) n2=mb;
-  if(n2<n1) {j=n2;n2=n1;n1=j;}
-  INT nblk=n2-n1+1; // number of blocks
-  // flag for errors
-  SHORT status = SUCCESS;
-  row = (INT *)calloc(mb+1,sizeof(INT));
-  col = (INT *)calloc(nb+1,sizeof(INT));
-  // get the size of A
-  row[0]=0; col[0]=0;
-
-  // count number of rows
-  for (i=n1;i<n2;++i) {
-    status = ERROR_BLKMAT_ZERO;
-    for (j=n1; j<n2; ++j){
-      if (blockptr[i*nb+j]) {
-	m+=blockptr[i*nb+j]->row;
-	row[i+1]=m;
-	status = SUCCESS;
-	break;
-      }
-    }
-    // check error
-    if (status < SUCCESS) check_error(ERROR_BLKMAT_ZERO, __FUNCTION__);
-  }
-
-  // count number of columns
-  for (i=n1;i<n2;++i) {
-    status = ERROR_BLKMAT_ZERO;
-    for (j=n1;j<n2;++j){
-      if (blockptr[j*mb+i]) {
-	n+=blockptr[j*mb+i]->col;
-	col[i+1]=n;
-	status = SUCCESS;
-	break;
-      }
-    }
-    // check error
-    if (status < SUCCESS) check_error(ERROR_BLKMAT_ZERO, __FUNCTION__);
-  }
-  // count number of nonzeros
-  for (i=n1;i<n2;++i) {
-    for (j=n1;j<n2;++j){
-      if (blockptr[i*mb+j]) {
-	nnz+=blockptr[i*mb+j]->nnz;
-      }
-    }
-  }
-  // memory space allocation
-  //A = dcsr_create_p(m,n,nnz);
-  dcsr_alloc(m,n,nnz,A);
-  // set dCSRmat for A
-  A->IA[0]=0;
-  for (i=n1;i<n2;++i) {
-    for (ir=row[i];ir<row[i+1];ir++) {
-      for (length=j=n1;j<n2;++j) {
-	ij=i*nb+j;
-	blockptrij=blockptr[ij];
-	if (blockptrij && blockptrij->nnz>0) {
-	  start=A->IA[ir]+length;
-	  irmrow=ir-row[i];irmrowp1=irmrow+1;
-	  ilength=blockptrij->IA[irmrowp1]-blockptrij->IA[irmrow];
-	  if (ilength>0) {
-	    memcpy((A->val+start),(blockptrij->val+blockptrij->IA[irmrow]),ilength*sizeof(REAL));
-	    memcpy((A->JA+start),(blockptrij->JA+blockptrij->IA[irmrow]), ilength*sizeof(INT));
-	    // shift column index
-	    for (i1=0;i1<ilength;i1++) A->JA[start+i1]+=col[j];
-	    length+=ilength;
-	  }
-	}
-      } // end for j
-      A->IA[ir+1]=A->IA[ir]+length;
-    } // end for ir
-  } // end for i
-  A->nnz=A->IA[row[n2]];
-  /* for(i=n1;i<=n2;i++){ */
-  /*   fprintf(stdout,"\nblk=%d,row=%d",i,row[i]); */
-  /* }   */
-  /* for(i=n1;i<=n2;i++){ */
-  /*   fprintf(stdout,"\nblk=%d,row=%d",i,col[i]); */
-  /* } */
-  /* fprintf(stdout,"\n*** IAend=%d\n",A->IA[row[n2]]); */
-  /* fprintf(stdout,"\nA11 data:(%d,%d,%d):rows:(%d,%d)\n",A->row,A->col,A->nnz,row[n2-1],row[n2]); */
-  free(row);
-  free(col);
-  return 0;
-}
-/*********************************************************************************/
-
-/**************************************************************************************/
-/*!
- * \fn precond_block_data *get_precond_block_data_eg_stokes(block_dCSRmat *Ab, const INT p_ndof, REAL *el_vol)
- *
- * \brief get data for block preconditioner for solving the EG stokes
- *
- * \param Ab    Point to a block_dCSRmat matrix
- *
- * \note this is a special function only for eg stokes -- Xiaozhe
- *
- */
-static precond_block_data *get_precond_block_data_eg_stokes(block_dCSRmat *Ab,
-                                                            const INT p_ndof,
-                                                            REAL *el_vol)
-{
-  // return variable
-  precond_block_data *precdata=(precond_block_data *)malloc(1*sizeof(precond_block_data));
-
-  // local variables
-  INT brow=Ab->brow, bcol=Ab->bcol;
-  INT n1, n2;
-  INT dim = brow-2;
-  //nblk,iblk,n1,n2,j,k,l,m,n,iaa,iab;
-
-  // initialize the block preconditioner
-  precond_block_data_null(precdata);
-
-  // store the big block
-  precdata->Abcsr=Ab;
-
-  precdata->A_diag = (dCSRmat *)calloc(2, sizeof(dCSRmat));
-
-  //-----------------------------------------
-  // solver data for the velocity part
-  //-----------------------------------------
-  // grab the velocity block without the eg part
-  n1=0; n2=dim;
-  get_diag_blocks(Ab,n1,n2, &(precdata->A_diag[0]));
-
-  // get the LU factorization of this block
-  precdata->LU_diag=malloc(sizeof(void *));
-  precdata->LU_diag[0]=factorize_UMF(&(precdata->A_diag[0]),0);
-
-  // grab the velocity block including the eg part
-  n1=0; n2 = dim+1;  // this time we need to include the EG part
-  get_diag_blocks(Ab,n1,n2, &(precdata->A_diag[1]));
-
-  // grab the diagonal of velocity block including EG part
-  precdata->diag = malloc(sizeof(dvector *));
-  n1=0; n2 = dim+1;  // this time we need to include the EG part
-  precdata->diag[0] = get_diag_bdcsr(Ab, n1, n2);
-
-  //-----------------------------------------
-  // solver data for the pressure part
-  //-----------------------------------------
-  precdata->el_vol = dvec_create_p(p_ndof);
-  array_cp(p_ndof, el_vol, precdata->el_vol->val);
-
-  //-----------------------------------------
-  // allocate work space
-  //-----------------------------------------
-  INT N = precdata->diag[0]->row+precdata->el_vol->row; // total degrees of freedoms
-  precdata->r = dvec_create(N);
-
-  // return
-  return precdata;
-}
-
-
-
-/***********************************************************************************************/
-/**
- * \fn void precond_block_diag_eg_stokes_additive (REAL *r, REAL *z, void *data)
- * \brief block diagonal preconditioning for EG Stokes problem
- *
- * \param r     Pointer to the vector needs preconditioning
- * \param z     Pointer to preconditioned vector
- * \param data  Pointer to precondition data
- *
- * \author Xiaozhe Hu
- * \date   03/04/2021
- */
-void precond_block_diag_eg_stokes_additive(REAL *r,
-                                           REAL *z,
-                                           void *data)
-{
-  precond_block_data *precdata=(precond_block_data *)data;
-  dvector *tempr = &(precdata->r);
-
-  //-----------------------------------------
-  // solver data for the whole block matrix
-  //-----------------------------------------
-  block_dCSRmat *A = precdata->Abcsr;
-
-  //-----------------------------------------
-  // solver data for the velocity part
-  //-----------------------------------------
-  // data for the vecolity block without eg part
-  dCSRmat *A_diag = precdata->A_diag;
-  void **LU_diag = precdata->LU_diag;
-  //AMG_param *amgparam = precdata->amgparam;
-  //AMG_data **mgl = precdata->mgl;
-
-  // data for the velocity block including eg part
-  dvector **velocity_diag = precdata->diag;
-
-  //-----------------------------------------
-  // solver data for the pressure part
-  //-----------------------------------------
-  dvector *el_vol = precdata->el_vol;
-
-  //-----------------------------------------
-  // local variabl
-  //-----------------------------------------
-  INT i;
-  INT brow = A->brow;
-
-  //-----------------------------------------
-  // get different sizes
-  //-----------------------------------------
-  // get size of the velocity block without the eg part
-  const INT Nu_wo_eg = A_diag[0].row;
-
-  // get size of the veclosity block including the eg part
-  const INT Nu = velocity_diag[0]->row;
-
-  // get size of the pressure block
-  const INT Np = el_vol->row;
-
-  // total size
-  const INT N = Nu + Np;
-
-  //-----------------------------------------
-  // back up r, setup z;
-  //-----------------------------------------
-  array_cp(N, r, tempr->val);
-  array_set(N, z, 0.0);
-
-  //-----------------------------------------
-  // prepare
-  //-----------------------------------------
-  dvector ru_wo_eg, ru, rp, zu_wo_eg, zu, zp;
-
-  ru_wo_eg.row = Nu_wo_eg; zu_wo_eg.row = Nu_wo_eg;
-  ru.row = Nu; zu.row = Nu;
-  rp.row = Np; zp.row = Np;
-
-  ru_wo_eg.val = r; ru.val = r, rp.val = &(r[Nu]);
-  zu_wo_eg.val = z; zu.val = z, zp.val = &(z[Nu]);
-
-  //-----------------------------------------
-  // main part of the preconditioner
-  //-----------------------------------------
-  // Preconditioning the velocity block without the eg part
-  // use direct solver
-  solve_UMF(&(A_diag[0]), &ru_wo_eg, &zu_wo_eg, LU_diag[0], 0);
-  //solve_UMF(A_diag, &ru, &zu, LU_diag[0], 0);
-
-
-  /*
-  mgl[0]->b.row=N0; array_cp(N0, r0.val, mgl[0]->b.val); // residual is an input
-  mgl[0]->x.row=N0; dvec_set(N0, &mgl[0]->x,0.0);
-
-  for(i=0;i<amgparam->maxit;++i) mgcycle(mgl[0], amgparam);
-  array_cp(N0, mgl[0]->x.val, z0.val);
-
-  // Preconditioning A11 block (darcy)
-  mgl[1]->b.row=N1; array_cp(N1, r1.val, mgl[1]->b.val); // residual is an input
-  mgl[1]->x.row=N1; dvec_set(N1, &mgl[1]->x,0.0);
-
-  for(i=0;i<amgparam->maxit;++i) mgcycle(mgl[1], amgparam);
-  array_cp(N1, mgl[1]->x.val, z1.val);
-  */
-
-  // Preconditioning the velocity block including the eg part
-  for(i=0; i<Nu; i++){
-    zu.val[i] = zu.val[i] + ru.val[i]/velocity_diag[0]->val[i];
-  }
-
-  //getchar();
-
-  // Preconditioning the pressure block
-  // Diagonal matrix for P0
-  for(i=0;i<Np;i++){
-    zp.val[i] = rp.val[i]/el_vol->val[i];
-  }
-
-  // restore r
-  array_cp(N, tempr->val, r);
-
-}
-
-
-/***********************************************************************************************/
-/**
- * \fn void precond_block_diag_eg_stokes_multiplicative (REAL *r, REAL *z, void *data)
- * \brief block diagonal preconditioning for EG Stokes problem
- *
- * \param r     Pointer to the vector needs preconditioning
- * \param z     Pointer to preconditioned vector
- * \param data  Pointer to precondition data
- *
- * \author Xiaozhe Hu
- * \date   03/04/2021
- */
-void precond_block_diag_eg_stokes_multiplicative(REAL *r,
-                                                 REAL *z,
-                                                 void *data)
-{
-  precond_block_data *precdata=(precond_block_data *)data;
-  dvector *tempr = &(precdata->r);
-
-  //-----------------------------------------
-  // solver data for the whole block matrix
-  //-----------------------------------------
-  block_dCSRmat *A = precdata->Abcsr;
-
-  //-----------------------------------------
-  // solver data for the velocity part
-  //-----------------------------------------
-  // data for the vecolity block without eg part
-  dCSRmat *A_diag = precdata->A_diag;
-  void **LU_diag = precdata->LU_diag;
-  //AMG_param *amgparam = precdata->amgparam;
-  //AMG_data **mgl = precdata->mgl;
-
-  // data for the velocity block including eg part
-  dvector **velocity_diag = precdata->diag;
-
-  //-----------------------------------------
-  // solver data for the pressure part
-  //-----------------------------------------
-  dvector *el_vol = precdata->el_vol;
-
-  //-----------------------------------------
-  // local variables
-  //-----------------------------------------
-  INT i;
-  INT brow = A->brow;
-
-  //-----------------------------------------
-  // get different sizes
-  //-----------------------------------------
-  // get size of the velocity block without the eg part
-  const INT Nu_wo_eg = A_diag[0].row;
-
-  // get size of the veclosity block including the eg part
-  const INT Nu = velocity_diag[0]->row;
-
-  // get size of the pressure block
-  const INT Np = el_vol->row;
-
-  // total size
-  const INT N = Nu + Np;
-
-  //-----------------------------------------
-  // back up r, setup z;
-  //-----------------------------------------
-  array_cp(N, r, tempr->val);
-  array_set(N, z, 0.0);
-
-  //-----------------------------------------
-  // prepare
-  //-----------------------------------------
-  dvector ru_wo_eg, ru, rp, zu_wo_eg, zu, zp;
-
-  ru_wo_eg.row = Nu_wo_eg; zu_wo_eg.row = Nu_wo_eg;
-  ru.row = Nu; zu.row = Nu;
-  rp.row = Np; zp.row = Np;
-
-  ru_wo_eg.val = r; ru.val = r, rp.val = &(r[Nu]);
-  zu_wo_eg.val = z; zu.val = z, zp.val = &(z[Nu]);
-
-  //-----------------------------------------
-  // main part of the preconditioner
-  //-----------------------------------------
-  // Preconditioning the velocity block without the eg part
-  // use direct solver
-  solve_UMF(&(A_diag[0]), &ru_wo_eg, &zu_wo_eg, LU_diag[0], 0);
-
-  /*
-  mgl[0]->b.row=N0; array_cp(N0, r0.val, mgl[0]->b.val); // residual is an input
-  mgl[0]->x.row=N0; dvec_set(N0, &mgl[0]->x,0.0);
-
-  for(i=0;i<amgparam->maxit;++i) mgcycle(mgl[0], amgparam);
-  array_cp(N0, mgl[0]->x.val, z0.val);
-
-  // Preconditioning A11 block (darcy)
-  mgl[1]->b.row=N1; array_cp(N1, r1.val, mgl[1]->b.val); // residual is an input
-  mgl[1]->x.row=N1; dvec_set(N1, &mgl[1]->x,0.0);
-
-  for(i=0;i<amgparam->maxit;++i) mgcycle(mgl[1], amgparam);
-  array_cp(N1, mgl[1]->x.val, z1.val);
-  */
-
-  // update residual
-  array_cp(N, tempr->val, r);
-  bdcsr_aAxpy(-1.0, A, z, r);
-
-  // Preconditioning the velocity block including the eg part
-  for(i=0; i<Nu; i++){
-    zu.val[i] = zu.val[i] + ru.val[i]/velocity_diag[0]->val[i];
-  }
-
-  // update residual
-  array_cp(N, tempr->val, r);
-  bdcsr_aAxpy(-1.0, A, z, r);
-
-  // Preconditioning the pressure block
-  // Diagonal matrix for P0
-  for(i=0;i<Np;i++){
-    zp.val[i] = rp.val[i]/el_vol->val[i];
-  }
-
-  // restore r
-  array_cp(N, tempr->val, r);
-
-}
-
-/* End of Program */
-/*********************************************************************************************/
+/*!
+ *
+ *  Copyright 2015_HAZMATH__. All rights reserved.
+ *
+ * \brief This program solves Biot's PDE for poroelasticity using finite elements
+ * Locking-Free enrichecd Galerkin is used for the mechanics
+ * Locally-conservative enriched Galerkin in used for the pressure
+ *
+ */
+
+/*********** HAZMATH FUNCTIONS and INCLUDES ***************************************/
+#include "hazmath.h"
+
+//#include "movetohazmath.h"
+#include "eg_stokes_params.h"
+#include "eg_stokes_error.h"
+#include "eg_stokes_system.h"
+/****************************************************************/
+
+	free(neighbor_basis_0_phi);
+	free(neighbor_basis_0_dphi);
+
+	free(neighbor_basis_1_phi);
+	free(neighbor_basis_1_dphi);
+
+	free(neighbor_basis_3_phi);
+	free(neighbor_basis_3_dphi);
+      }
+  }// face q loop
+
+
+  // printf("ok\n");
+  if(counter == 1)
+    block_LocaltoGlobal_neighbor(dof_on_elm,dof_on_elm,FE,A,ALoc);
+  else if(counter == 2)
+    {
+      //printf("=============== 111111111111 =================== \n");
+      block_LocaltoGlobal_neighbor(dof_on_elm,dof_on_elm,FE,A,ALoc_u_v);
+      // row is neighbor
+
+      //printf("=============== 222222222222 =================== \n");
+      block_LocaltoGlobal_neighbor(dof_on_elm_neighbor,dof_on_elm,FE,A,ALoc_u_vneighbor);
+      //block_LocaltoGlobal_neighbor(dof_on_elm,dof_on_elm_neighbor,FE,A,ALoc_u_vneighbor);
+
+      //printf("=============== 333333333333 =================== \n");
+      block_LocaltoGlobal_neighbor(dof_on_elm,dof_on_elm_neighbor,FE,A,ALoc_uneighbor_v);
+      //block_LocaltoGlobal_neighbor(dof_on_elm_neighbor,dof_on_elm,FE,A,ALoc_uneighbor_v);
+
+      //printf("=============== 444444444444 =================== \n");
+      block_LocaltoGlobal_neighbor(dof_on_elm_neighbor,dof_on_elm_neighbor,FE,A,ALoc_uneighbor_vneighbor);
+    }
+  else{
+    printf("!@#$\n");exit(0);
+  }
+
+
+
+
+
+  //printf("Local Assemble Face - end\n");
+}
+
+/******************************************************************************************************/
+/*!
+ * \fn void FEM_Block_RHS_Local(REAL* bLoc,block_fespace *FE,mesh_struct *mesh,qcoordinates *cq,INT *dof_on_elm,INT *v_on_elm,INT elm,void (*rhs)(REAL *,REAL *,REAL,void *),REAL time)
+ *
+ * \brief Computes the local Right hand side vector for a block FEM system
+ *        b_i  = <f,phi_i>
+ *
+ * \param FE            Block FE Space
+ * \param mesh          Mesh Data
+ * \param cq            Quadrature Nodes
+ * \param dof_on_elm    Specific DOF on element
+ * \param v_on_elm      Specific Vertices on element
+ * \param elm           Current element
+ * \param rhs           Function that gives RHS (in FEM block ordering
+ * \param time          Physical Time if time dependent
+ *
+ \return bLoc         Local RHS Vector
+ *
+ *
+ */
+// ISSUE : this doesn't allow to get the exact solution out...
+void FEM_Block_RHS_Local_Elasticity(dvector *b,REAL* bLoc, REAL *solution, \
+				    block_fespace *FE,mesh_struct *mesh,qcoordinates *cq,INT *dof_on_elm,INT *v_on_elm,INT elm,
+				    void (*rhs)(REAL *,REAL *,REAL,void *),REAL time, REAL timestep, \
+				    void (*truesol)(REAL *,REAL *,REAL,void *),
+				    void (*D_truesol)(REAL *,REAL *,REAL,void *),
+				    void (*truesol_dt)(REAL *,REAL *,REAL,void *),
+				    REAL *err, INT* switch_on_face)
+{
+
+  //printf("RHS ASSEMBLE  \n");
+  //fflush(stdout);
+
+  // Loop Indices
+  INT i,quad,test;
+  REAL C_0 = 0.;
+  bool bEG = BOOL_EG_MECHANICS;
+  bool bEG_Pressure = BOOL_EG_PRESSURE;
+
+  // Mesh and FE data
+  INT dim = mesh->dim;
+  INT dof_per_elm = 0;
+  INT nun=0;
+
+  REAL alpha = 1.;
+
+  for(i=0;i<FE->nspaces;i++) {
+    dof_per_elm += FE->var_spaces[i]->dof_per_elm;
+    if(FE->var_spaces[i]->FEtype<20) /* Scalar Element */
+      nun++;
+    else /* Vector Element */
+      nun += dim;
+  }
+
+  INT* local_dof_on_elm = NULL;
+  INT local_row_index=0;
+  INT unknown_index=0;
+
+  // Quadrature Weights and Nodes
+  REAL w;
+  INT maxdim=nun;
+  REAL qx[maxdim];
+
+  // Right-hand side function at Quadrature Nodes
+  REAL rhs_val[nun];
+
+  // For initial condition
+  REAL* val_true = (REAL *) calloc(nun,sizeof(REAL));
+  REAL* val_true_D = (REAL *) calloc(nun*2,sizeof(REAL));
+
+  // for the preivous time step value
+  //REAL* val_sol = (REAL *) calloc(nun,sizeof(REAL));
+
+
+  coordinates *barycenter = allocatecoords(1,dim);
+  barycenter->x[0] = mesh->el_mid[elm*dim];
+  barycenter->y[0] = mesh->el_mid[elm*dim + 1];
+
+
+  //  Sum over quadrature points
+  for (quad=0;quad<cq->nq_per_elm;quad++) {
+    qx[0] = cq->x[elm*cq->nq_per_elm+quad];
+    qx[1] = cq->y[elm*cq->nq_per_elm+quad];
+    if(mesh->dim==3) qx[2] = cq->z[elm*cq->nq_per_elm+quad];
+    w = cq->w[elm*cq->nq_per_elm+quad];
+
+    (*rhs)(rhs_val,qx,time,&(mesh->el_flag[elm]));
+
+    //if(time == timestep){
+
+    //printf("********\n");
+    //printf("********\n");
+    //printf("***** time = %f ***\n", time);
+    (*truesol)(val_true,qx,time - timestep,&(mesh->el_flag[elm]));
+    (*D_truesol)(val_true_D,qx,time - timestep,&(mesh->el_flag[elm]));
+
+
+    //if(time != timestep){
+    //printf("qx[0] = %f, qx[1] = %f, time = %f, val_true_D[0] = %f, val_true_D[3] = %f \n",
+    //	   qx[0], qx[1], time-timestep, val_true_D[0], val_true_D[3]);
+    //exit(0);
+    //}
+
+    local_row_index=0;
+    unknown_index=0;
+    local_dof_on_elm=dof_on_elm;
+
+    REAL* u_comp = solution;
+    REAL u0_value_at_q = 0.;
+    REAL u1_value_at_q = 0.;
+    REAL val[dim];
+    val[0] = 0.0;
+    val[1] = 0.0;
+
+    REAL p_value_at_q = 0.;
+    REAL p_eg_value_at_q = 0.;
+    int j,dof;
+
+    REAL grad_val0[dim];
+    grad_val0[0]=0;
+    grad_val0[1]=0;
+    REAL grad_val1[dim];
+    grad_val1[0]=0;
+    grad_val1[1]=0;
+
+    // U  bEG
+    REAL grad_val2[dim];
+    grad_val2[0] = 0.0;
+    grad_val2[1] = 0.0;
+
+    REAL grad_val3[dim];
+    grad_val3[0] = 0.0;
+    grad_val3[1] = 0.0;
+
+    // Pressure
+    REAL grad_val4[dim];
+    grad_val4[0]=0;
+    grad_val4[1]=0;
+
+
+    //printf("time = %f, timestep = %f, val_true[3] = %f, val_true[4] = %f \n", time, timestep, val_true[3], val_true[4]);
+
+    for(i=0;i<FE->nspaces;i++) {
+
+      // Basis Functions and its derivatives if necessary
+      get_FEM_basis(FE->var_spaces[i]->phi,
+		    FE->var_spaces[i]->dphi,
+		    qx,
+		    v_on_elm,
+		    local_dof_on_elm,
+		    mesh,
+		    FE->var_spaces[i]);
+
+
+
+
+      for (test=0; test<FE->var_spaces[i]->dof_per_elm;test++) {
+
+	//SLEE
+	if(i == 0 || i == 1)
+	  {
+	    //This is for  u0 and u1 (CG part)
+	    //printf(" i = %d (FE->nspaces = %d), unknown_index = %d, test = %d \n", i, FE->var_spaces[i]->dof_per_elm, unknown_index, test);
+	    bLoc[(local_row_index+test)] += w*rhs_val[i]*FE->var_spaces[i]->phi[test];
+	  }
+	else if(i == 2)
+	  {
+	    //SLEE
+	    // This is for  u2:: (EG part)
+	    //Note that new DOF is \phi^3 = [x ; y]
+	    //printf(" i = %d (FE->nspaces = %d), unknown_index = %d, test = %d \n", i, FE->var_spaces[i]->dof_per_elm, unknown_index, test);
+	    bLoc[(local_row_index+test)] += w*(rhs_val[0]*  (qx[0]-barycenter->x[0])  +rhs_val[1]* (qx[1]-barycenter->y[0]));
+	  }
+	else if(i == 3)
+	  {
+
+	    bLoc[(local_row_index+test)] += w*rhs_val[3]*FE->var_spaces[3]->phi[test];
+
+	    //printf(" FE->var_spaces[3]->phi[test] = %f\n", FE->var_spaces[3]->phi[test]);
+
+
+	  }
+
+
+
+      }
+
+      local_row_index  += FE->var_spaces[i]->dof_per_elm;
+
+
+
+    }
+  }// end quad
+
+
+  INT v_per_elm = mesh->v_per_elm;
+  //Sanity Check // SLEE
+  //for(i=0;i<FE->nspaces;i++) {
+  //printf("dof_per_face = %d,   dof_per_face_blk[%d] = %d \n", dof_per_face, i, dof_per_face_blk[i]);
+  //}
+  //exit(0);
+  REAL *data_face=calloc(dim+dim*dim, sizeof(REAL)); //coords of normal and vertices of a face.
+  REAL *xfi=data_face; //coords of vertices on face i.
+  REAL *finrm=xfi+dim*dim; //coords of normal vector on face i
+
+  //REAL *data_face_end=finrm + dim; //end
+  INT nq1d_face=3;
+  qcoordinates *cq_face = allocateqcoords_bdry(nq1d_face,1,dim,2);
+  //REAL fiarea=0e0;
+  INT jk,k,face,quad_face,rowa, rowb, jcntr,ed, jkl, j;
+  REAL qx_face[maxdim];
+  REAL w_face;
+  INT nquad_face= cq_face->nq_per_elm; //quad<cq_face->nq_per_elm;
+
+  // SLEE
+
+  bool bWeakBC_RHS = BOOL_WEAKLY_IMPOSED_BC;
+
+  if(bWeakBC_RHS){
+
+    //printf("=============================\n");
+    //printf("** ELEMENT = %d \n", elm );
+    //printf("=============================\n");
+    for(jk=mesh->el_f->IA[elm];jk<mesh->el_f->IA[elm+1];jk++){
+
+      //printf("jk = %d, mesh->el_f->IA[element] = %d, mesh->el_f->IA[element+1] = %d  \n",
+      //     jk, mesh->el_f->IA[elm], mesh->el_f->IA[elm+1]);
+      //  j = face0, face1, face2
+      j=jk - mesh->el_f->IA[elm];
+      // face is the global number
+      face=mesh->el_f->JA[jk];
+
+      // Get normal vector values.
+      finrm[0]=mesh->f_norm[face*dim+0];
+      if(dim>1)
+	finrm[1]=mesh->f_norm[face*dim+1];
+      if(dim>2)
+	finrm[2]=mesh->f_norm[face*dim+2];
+
+      for(jkl=mesh->f_v->IA[face];jkl<mesh->f_v->IA[face+1];jkl++){
+
+	//printf("** jkl = %d, mesh->f_v->IA[face] = %d, mesh->f_v->IA[face+1] = %d \n", jkl, mesh->f_v->IA[face], mesh->f_v->IA[face+1]);
+
+	j=jkl-mesh->f_v->IA[face];
+	k=mesh->f_v->JA[jkl];
+
+	//printf("** j = %d, k = %d \n", j, k );
+
+	xfi[j*dim+0]=mesh->cv->x[k];
+	if(dim>1)
+	  xfi[j*dim+1]=mesh->cv->y[k];
+	if(dim>2)
+	  xfi[j*dim+2]=mesh->cv->z[k];
+
+	//printf("** xfi[j*dim+0] = %f,  xfi[j*dim+1] = %f \n",  xfi[j*dim+0] ,  xfi[j*dim+1]);
+
+      }
+
+      // Get the BD values
+      REAL* val_true_face = (REAL *) calloc(nun,sizeof(REAL));
+      REAL* val_true_face_n = (REAL *) calloc(nun,sizeof(REAL));
+      REAL* val_true_face_n_neighbor = (REAL *) calloc(nun,sizeof(REAL));
+      REAL* val_true_dt_face = (REAL *) calloc(nun,sizeof(REAL));
+
+
+      // FOR NEIGHBOR..
+      INT* v_on_elm_neighbor = (INT *) calloc(v_per_elm,sizeof(INT));
+      INT* dof_on_elm_neighbor = (INT *) calloc(dof_per_elm,sizeof(INT));
+      INT *local_dof_on_elm_face_interface = NULL;
+      INT *local_dof_on_elm_neighbor = NULL;
+
+
+      // NOW FOR FACES (at BOUNDARY)
+      INT* local_dof_on_elm_face = NULL;
+      //Neighbor
+      INT neighbor_index[2];
+      neighbor_index[0] = -1;
+      neighbor_index[1] = -1;
+      INT counter = 0;
+
+      iCSRmat *f_el=NULL;
+      f_el=(iCSRmat *)malloc(1*sizeof(iCSRmat)); // face_to_element;
+      icsr_trans(mesh->el_f,f_el); // f_el=transpose(el_f);
+
+      // printf("=============================\n");
+      //printf("** ELM  = %d   FACE = %d \n",  elm, face );
+      //printf("=============================\n");
+      int pq,nbr0;
+      for(pq=f_el->IA[face];pq<f_el->IA[face+1];pq++){
+
+	//printf("-- pq = %d, f_el->IA[face] = %d, f_el->IA[face+1] = %d \n", pq, f_el->IA[face], f_el->IA[face+1]);
+	nbr0=f_el->JA[pq];
+	//printf("-- nbr0 = %d  \n", nbr0);
+
+	neighbor_index[counter] = nbr0;
+	counter++;
+
+      }
+
+      //Sanity Check
+      /* print out
+	 for(pq=0;pq<2;++pq)
+	 {
+	 if(counter == 2)
+	 {
+	 //printf("neighbor_index[%d]= %d || counter  = %d\n", pq, neighbor_index[pq],counter);
+	 }
+	 else if(counter == 1){
+	 if(pq == 0)
+	 {
+	 //printf("neighbor_index[%d]= %d || counter  = %d\n", pq, neighbor_index[pq],counter);
+	 }
+	 else{
+	 //printf("-\n");
+	 }
+	 }
+	 }
+      */
+
+      double fiarea=mesh->f_area[face];
+      double lambda = LAME_LAMBDA_GLOBAL;//000000.;//000000.;//000000.; //000000.0;
+      double penalty_term = PENALTY_PARAMETER_GLOBAL / (pow(fiarea,1e0/(REAL )(dim-1)));
+      double BC_penalty_term = BC_PENALTY_PARAMETER_GLOBAL / (pow(fiarea,1e0/(REAL )(dim-1)));
+
+      //penalty_term*=lambda;
+
+      double penalty_term_pressure =  PENALTY_PARAMETER_PRESSURE_GLOBAL / (pow(fiarea,1e0/(REAL )(dim-1)));
+      double BC_penalty_term_pressure =  BC_PENALTY_PARAMETER_PRESSURE_GLOBAL / (pow(fiarea,1e0/(REAL )(dim-1)));
+
+      //nq1d_face == 3, 3 quad points.
+      zquad_face(cq_face,nq1d_face,dim,xfi,fiarea);
+
+      REAL edge_length = mesh->ed_len[face];
+
+      if(mesh->f_flag[face]>0) {
+
+
+	for (quad_face=0;quad_face<nquad_face;quad_face++) {
+
+	  qx_face[0] = cq_face->x[quad_face];
+	  qx_face[1] = cq_face->y[quad_face];
+
+	  if(dim==3) qx_face[2] = cq_face->z[quad_face];
+
+	  w_face = cq_face->w[quad_face];
+
+	  (*exact_sol2D)(val_true_face,qx_face,time,
+			 &(mesh->el_flag[elm]));  // ???
+
+
+	  (*exact_sol2D)(val_true_face_n,qx_face,time-timestep,
+			 &(mesh->el_flag[elm]));  // ???
+
+
+	  //true solution is in n+1 time
+	  (*truesol_dt)(val_true_dt_face,
+			qx_face,
+			time,
+			&(mesh->el_flag[elm]));
+
+	  local_row_index=0;
+	  unknown_index=0;
+	  local_dof_on_elm_face = dof_on_elm;
+
+	  for(i=0;i<FE->nspaces;i++) {
+
+	    get_FEM_basis(FE->var_spaces[i]->phi,FE->var_spaces[i]->dphi,
+			  qx_face,
+			  v_on_elm,
+			  local_dof_on_elm_face,
+			  mesh,FE->var_spaces[i]);
+
+	    for (test=0; test<FE->var_spaces[i]->dof_per_elm;test++) {
+	      //SLEE
+	      if(i==0 || i ==1)
+		{
+		  bLoc[(local_row_index+test)] += BC_penalty_term * w_face*
+		    (val_true_face[unknown_index]*  FE->var_spaces[i]->phi[test]);
+
+		  //DEBUG100
+		  //bLoc[(local_row_index+test)] += penalty_term * w_face*
+		  //(val_true_face[3]*  FE->var_spaces[i]->phi[test] *finrm[i]);
+
+		}
+
+	      else if(i == 2)
+		{
+		  //SLEE
+		  // Note that new DOF is \phi^3 = [x ; y]
+		  //printf("i = %d (FE->nspaces = %d), unknown_index = %d, test = %d \n", i, FE->var_spaces[i]->dof_per_elm, unknown_index, test);
+		  bLoc[(local_row_index+test)] +=
+		    BC_penalty_term *  w_face * (val_true_face[0] * (qx_face[0] - barycenter->x[0])
+						 + val_true_face[1]*  (qx_face[1] - barycenter->y[0]));
+
+		}
+	      else if(i == 3)
+		{
+
+		  //Stokes 3
+		  bLoc[(local_row_index+test)] +=
+		    w_face * (val_true_face[0] * finrm[0] + val_true_face[1] * finrm[1])
+		    * FE->var_spaces[3]->phi[test];
+
+		}
+
+
+	      //sanity check
+	      if(unknown_index != i)
+		{
+		  printf("unknown index != i \n");
+		  exit(0);
+		}
+	      //SLEE
+
+	    }
+	    unknown_index++;
+
+	    local_dof_on_elm_face += FE->var_spaces[i]->dof_per_elm;
+	    local_row_index += FE->var_spaces[i]->dof_per_elm;
+
+	  } // i = 0
+
+	} //face
+
+      }// else if
+
+
+      //printf("FEREE \n");
+      icsr_free(f_el);
+      //printf("FEREE DONE\n");
+    }// for each face
+
+
+  }
+
+
+  block_LocaltoGlobal_RHS(dof_on_elm,FE,b,bLoc);
+
+  //if(val_true) free(val_true);
+  //if(val_sol) free(val_sol);
+
+  //printf("RHS ASSEMBLE END \n");
+  return;
+}
+
+
+void local_assembly_Elasticity(block_dCSRmat* A,dvector *b,REAL* ALoc, block_fespace *FE, mesh_struct *mesh, qcoordinates *cq, INT *dof_on_elm, INT *v_on_elm, INT elm, REAL time, REAL timestep,  INT* switch_on_face)
+//void local_assembly_Elasticity(REAL* ALoc, block_fespace *FE, mesh_struct *mesh, qcoordinates *cq, INT *dof_on_elm, INT *v_on_elm, INT elm, REAL time)
+{
+
+  //printf("Local Assembly -- start\n");
+
+  bool bEG = BOOL_EG_MECHANICS;
+  bool bEG_Pressure = BOOL_EG_PRESSURE;
+
+  REAL alpha = 1.;
+
+  REAL C_0 = 0.001;
+  // Loop indices
+  INT i,j,idim,quad,test,trial;
+  INT dim = mesh->dim;
+  // Mesh and FE data
+  INT dof_per_elm = 0;
+  for (i=0; i<FE->nspaces;i++)
+    dof_per_elm += FE->var_spaces[i]->dof_per_elm;
+
+  //printf("CHECK POINT: FE->nspaces = %d, dof_per_elem = %d, FE->var_spaces[0]->dof_per_elm = %d,  FE->var_spaces[1]->dof_per_elm = %d ,  FE->var_spaces[1]->dof_per_elm = %d \n",
+  //	 FE->nspaces, dof_per_elm, FE->var_spaces[0]->dof_per_elm,FE->var_spaces[1]->dof_per_elm, FE->var_spaces[2]->dof_per_elm);
+  //exit(0);
+
+  INT *local_dof_on_elm = NULL;
+  INT *local_dof_on_elm_face = NULL;
+  INT *local_dof_on_elm_face_interface = NULL;
+  INT *local_dof_on_elm_neighbor = NULL;
+  //printf("dof per elm = %d" , dof_per_elm);
+  INT* dof_on_elm_neighbor = (INT *) calloc(dof_per_elm,sizeof(INT));
+
+  //SLEE
+  coordinates *barycenter = allocatecoords(1,dim);
+  coordinates *barycenter_neighbor = allocatecoords(1,dim);
+  barycenter->x[0] = mesh->el_mid[elm*dim];
+  barycenter->y[0] = mesh->el_mid[elm*dim + 1];
+
+  //printf("ELEMENT = %D, x = %f , y = %f \n", elm,  barycenter->x[0],   barycenter->y[0]);
+  INT local_size = dof_per_elm*dof_per_elm;
+  REAL* ALoc_neighbor = (REAL *) calloc(local_size,sizeof(REAL));
+  REAL* bLoc=NULL;
+
+  // Quadrature Weights and Nodes
+  REAL w;
+  REAL qx[dim];
+
+  // Stiffness Matrix Entry
+  REAL kij = 0.0;
+
+  // Keep track of local indexing
+  INT local_row_index, local_col_index;
+
+  double lambda = LAME_LAMBDA_GLOBAL ;
+
+  // Sum over quadrature points
+  for (quad=0;quad<cq->nq_per_elm;quad++) {
+
+    qx[0] = cq->x[elm*cq->nq_per_elm+quad];
+    qx[1] = cq->y[elm*cq->nq_per_elm+quad];
+
+    if(mesh->dim==3)
+      qx[2] = cq->z[elm*cq->nq_per_elm+quad];
+
+    w = cq->w[elm*cq->nq_per_elm+quad];
+
+    //  Get the Basis Functions at each quadrature node
+    // u = (u1,u2,u3) and v = (v1,v2,v3)
+    get_FEM_basis(FE->var_spaces[0]->phi,
+		  FE->var_spaces[0]->dphi,
+		  qx,
+		  v_on_elm,
+		  dof_on_elm,
+		  mesh,
+		  FE->var_spaces[0]);
+    /////////
+
+    // u2
+    local_dof_on_elm = dof_on_elm + FE->var_spaces[0]->dof_per_elm;
+
+    get_FEM_basis(FE->var_spaces[1]->phi,
+		  FE->var_spaces[1]->dphi,
+		  qx,
+		  v_on_elm,
+		  local_dof_on_elm,
+		  mesh,
+		  FE->var_spaces[1]);
+
+    // u_eg
+    local_dof_on_elm += FE->var_spaces[1]->dof_per_elm;
+    get_FEM_basis(FE->var_spaces[2]->phi,
+		  FE->var_spaces[2]->dphi,
+		  qx,
+		  v_on_elm,
+		  local_dof_on_elm,
+		  mesh,
+		  FE->var_spaces[2]);
+
+
+    // p
+    local_dof_on_elm += FE->var_spaces[2]->dof_per_elm;
+
+    get_FEM_basis(FE->var_spaces[3]->phi,
+		  FE->var_spaces[3]->dphi,
+		  qx,
+		  v_on_elm,
+		  local_dof_on_elm,
+		  mesh,
+		  FE->var_spaces[3]);
+
+    // p_eg
+    local_dof_on_elm += FE->var_spaces[3]->dof_per_elm;
+
+
+
+    //------#1---------------------------------------------------- START//
+    // u1-v1 block: 2*<dx(u1),dx(v1)> + <dy(u1),dy(v1)>
+    local_row_index = 0;
+    local_col_index = 0;
+    // Loop over Test Functions (Rows)
+    for (test=0; test<FE->var_spaces[0]->dof_per_elm;test++){
+      // Loop over Trial Functions (Columns)
+      for (trial=0; trial<FE->var_spaces[0]->dof_per_elm;trial++){
+
+	//printf("quad = %d ::   local_row_index = %d,  qx[0] = %f, qx[1] = %f,  test = %d \n",
+	//     quad,  local_row_index,  qx[0], qx[1] ,   test);
+
+	kij = 2.0*FE->var_spaces[0]->dphi[test*dim]*FE->var_spaces[0]->dphi[trial*dim];
+	kij += 1.0*FE->var_spaces[0]->dphi[test*dim+1]*FE->var_spaces[0]->dphi[trial*dim+1];
+
+	// NEW SLEE : elasticity div part
+	// u1-v1 block : <dx(u1),dx(v1)>
+	kij += lambda*FE->var_spaces[0]->dphi[test*dim]*FE->var_spaces[0]->dphi[trial*dim];
+
+        ALoc[(local_row_index+test)*dof_per_elm + (local_col_index+trial)] += w*kij;
+      }
+    }
+
+    // u1-v2 block <dy(u1),dx(v2)>
+    local_row_index = FE->var_spaces[0]->dof_per_elm;
+    local_col_index = 0;
+    // Loop over Test Functions (Rows)
+    for (test=0; test<FE->var_spaces[1]->dof_per_elm;test++){
+      // Loop over Trial Functions (Columns)
+      for (trial=0; trial<FE->var_spaces[0]->dof_per_elm;trial++){
+        kij = 1.0*FE->var_spaces[1]->dphi[test*dim+0]*FE->var_spaces[0]->dphi[trial*dim+1];
+
+	// NEW SLEE : elasticity div part
+	// u1-v2 block : <dx(u1),dx(v2)>
+	kij += lambda*FE->var_spaces[1]->dphi[test*dim+1]*FE->var_spaces[0]->dphi[trial*dim];
+
+        ALoc[(local_row_index+test)*dof_per_elm + (local_col_index+trial)] += w*kij;
+      }
+    }
+
+    // u2-v1 block : <dx(u2),dy(v1)>>
+    local_row_index = 0;
+    local_col_index = FE->var_spaces[0]->dof_per_elm;
+    // Loop over Test Functions (Rows)
+    for (test=0; test<FE->var_spaces[0]->dof_per_elm;test++){
+      // Loop over Trial Functions (Columns)
+      for (trial=0; trial<FE->var_spaces[1]->dof_per_elm;trial++){
+        kij = 1.0*FE->var_spaces[0]->dphi[test*dim+1]*FE->var_spaces[1]->dphi[trial*dim+0];
+
+	// NEW SLEE : elasticity div part
+	// u2-v1 block : <dy(u2),dx(v1)>
+	kij += lambda*FE->var_spaces[0]->dphi[test*dim]*FE->var_spaces[1]->dphi[trial*dim+1];
+
+        ALoc[(local_row_index+test)*dof_per_elm + (local_col_index+trial)] += w*kij;
+      }
+    }
+
+    // u2-v2 block <dx(u2),dx(v2)> + 2*<dy(u2),dy(v2)>
+    local_row_index = FE->var_spaces[0]->dof_per_elm;
+    local_col_index = FE->var_spaces[0]->dof_per_elm;
+    // Loop over Test Functions (Rows)
+    for (test=0; test<FE->var_spaces[1]->dof_per_elm;test++){
+      // Loop over Trial Functions (Columns)
+      for (trial=0; trial<FE->var_spaces[1]->dof_per_elm;trial++){
+
+	kij = 2.0*FE->var_spaces[1]->dphi[test*dim+1]*FE->var_spaces[1]->dphi[trial*dim+1];
+	kij += 1.0*FE->var_spaces[1]->dphi[test*dim]*FE->var_spaces[1]->dphi[trial*dim];
+
+	// NEW SLEE : elasticity div part
+	// u2-v2 block : <dy(u2),dx(v2)>
+   	kij += lambda*FE->var_spaces[1]->dphi[test*dim+1]*FE->var_spaces[1]->dphi[trial*dim+1];
+
+        ALoc[(local_row_index+test)*dof_per_elm + (local_col_index+trial)] += w*kij;
+      }
+    }
+
+    //q-q block:
+    local_row_index = FE->var_spaces[0]->dof_per_elm + FE->var_spaces[1]->dof_per_elm;
+    local_col_index = FE->var_spaces[0]->dof_per_elm + FE->var_spaces[1]->dof_per_elm;
+    if(dim==3) local_col_index += FE->var_spaces[2]->dof_per_elm;
+    // Loop over Test Functions (Rows)
+    for (test=0; test<FE->var_spaces[dim]->dof_per_elm;test++){
+      // Loop over Trial Functions (Columns)
+      for (trial=0; trial<FE->var_spaces[dim]->dof_per_elm;trial++){
+
+	kij = 2.0 * 1. * 1.;
+	kij += 2.0 * 1. * 1.;
+
+	// NEW SLEE : elasticity div part
+	// u2-v1 block : <dy(u2),dx(v1)>
+	kij += lambda * 1. * 1.;
+	kij += lambda * 1. * 1.;
+
+	kij += lambda * 1. * 1.;
+	kij += lambda * 1. * 1.;
+
+	ALoc[(local_row_index+test)*dof_per_elm + (local_col_index+trial)] += w*kij;
+      }
+    }
+
+    //Local Matrix
+    if(bEG){
+      //EG PART
+      // u0- q block < 2mu e(u1) * e(q) > + lambda <div u1 : e(q) >
+      local_row_index = FE->var_spaces[0]->dof_per_elm + FE->var_spaces[1]->dof_per_elm;
+      if(dim==3) local_row_index += FE->var_spaces[2]->dof_per_elm;
+      local_col_index = 0;
+      // Loop over Test Functions (Rows)
+      for (test=0; test<FE->var_spaces[dim]->dof_per_elm;test++){
+	// Loop over Trial Functions (Columns)
+	for (trial=0; trial<FE->var_spaces[0]->dof_per_elm;trial++){
+
+	  //u0 - q0
+	  kij  = 2.0*FE->var_spaces[0]->dphi[trial*dim] * 1.; //FE->var_spaces[dim]->dphi[test*dim];
+	  //u0 - q1
+	  kij += 0.;
+
+	  // Divergence
+	  // u0-q0 block : <dx(u1),dx(v1)>
+	  kij += lambda*FE->var_spaces[0]->dphi[trial*dim]* 1.;//FE->var_spaces[dim]->dphi[test*dim];
+
+	  // u0-q1
+	  kij += lambda*FE->var_spaces[0]->dphi[trial*dim]* 1.;
+
+	  ALoc[(local_row_index+test)*dof_per_elm + (local_col_index+trial)] += w*kij;
+	}
+      }
+
+      // u1-q block
+      local_row_index = FE->var_spaces[0]->dof_per_elm + FE->var_spaces[1]->dof_per_elm;
+      if(dim==3) local_row_index += FE->var_spaces[2]->dof_per_elm;
+      local_col_index = FE->var_spaces[0]->dof_per_elm;
+      // Loop over Test Functions (Rows)
+      for (test=0; test<FE->var_spaces[dim]->dof_per_elm;test++){
+	// Loop over Trial Functions (Columns)
+	for (trial=0; trial<FE->var_spaces[1]->dof_per_elm;trial++){
+
+	  //u1 - q0
+	  // = 0
+	  //u1 - q1
+	  kij = 2.0*FE->var_spaces[1]->dphi[trial*dim+1] * 1.;
+
+	  // NEW SLEE : elasticity div part
+	  // u2-v1 block : <dy(u2),dx(v1)>
+	  kij += lambda*FE->var_spaces[1]->dphi[trial*dim+1] * 1.;
+	  kij += lambda*FE->var_spaces[1]->dphi[trial*dim+1] * 1.;
+
+	  ALoc[(local_row_index+test)*dof_per_elm + (local_col_index+trial)] += w*kij;
+	}
+      }
+
+
+      // q-v0 block:
+      local_row_index = 0;
+      local_col_index = FE->var_spaces[0]->dof_per_elm + FE->var_spaces[1]->dof_per_elm;
+      if(dim==3) local_col_index += FE->var_spaces[2]->dof_per_elm;
+      // Loop over Test Functions (Rows)
+      for (test=0; test<FE->var_spaces[0]->dof_per_elm;test++){
+	// Loop over Trial Functions (Columns)
+	for (trial=0; trial<FE->var_spaces[dim]->dof_per_elm;trial++){
+
+	  //q0 - v0
+	  kij = 2.0* 1. * FE->var_spaces[0]->dphi[test*dim]; //FE->var_spaces[dim]->dphi[test*dim];
+	  //q1 - v0
+	  // = 0.;
+
+	  // Divergence
+	  // u1-q block : <dx(u1),dx(v1)>
+	  kij += lambda * 1. * FE->var_spaces[0]->dphi[test*dim];//FE->var_spaces[dim]->dphi[test*dim];
+	  kij += lambda * 1. * FE->var_spaces[0]->dphi[test*dim];
+
+	  ALoc[(local_row_index+test)*dof_per_elm + (local_col_index+trial)] += w*kij;
+	}
+      }
+
+
+      // q-v1 block:
+      local_row_index = FE->var_spaces[0]->dof_per_elm;
+      local_col_index = FE->var_spaces[0]->dof_per_elm + FE->var_spaces[1]->dof_per_elm;
+      if(dim==3) local_col_index += FE->var_spaces[2]->dof_per_elm;
+      // Loop over Test Functions (Rows)
+      for (test=0; test<FE->var_spaces[1]->dof_per_elm;test++){
+	// Loop over Trial Functions (Columns)
+	for (trial=0; trial<FE->var_spaces[dim]->dof_per_elm;trial++){
+
+	  //q0 - v1
+	  //q1 - v1
+	  kij = 2.0* 1. * FE->var_spaces[1]->dphi[test*dim+1];
+
+	  // NEW SLEE : elasticity div part
+	  // u2-v1 block : <dy(u2),dx(v1)>
+	  kij += lambda*FE->var_spaces[1]->dphi[test*dim+1] * 1.;
+	  kij += lambda*FE->var_spaces[1]->dphi[test*dim+1] * 1.;
+
+	  ALoc[(local_row_index+test)*dof_per_elm + (local_col_index+trial)] += w*kij;
+	}
+      }
+
+
+
+    } // bEG
+    //------#1---------------------------------------------------- END//
+
+
+    //------PORO #0---------------------------------------------------- START//
+    //////////////////////////////////////////////////////////////////////////
+    // porop0
+    // PoroElasticity   -alpha(p, div v)
+    // Add Pressure to Mechanics
+    //////////////////////////////////////////////////////////////////////////
+    //   -alpha(p, div v)
+    //          CG  CG
+    //          trial (column) -3  test (row) -0
+    // test - u0 cg
+    local_row_index = 0.;
+    // trial - p
+    local_col_index = FE->var_spaces[0]->dof_per_elm + FE->var_spaces[1]->dof_per_elm + FE->var_spaces[2]->dof_per_elm;
+    // Loop over Test Functions (Rows)
+    for (test=0; test<FE->var_spaces[0]->dof_per_elm;test++){
+      // Loop over Trial Functions (Columns)
+      for (trial=0; trial<FE->var_spaces[3]->dof_per_elm;trial++){
+
+	kij = -alpha * FE->var_spaces[3]->phi[trial] *  (FE->var_spaces[0]->dphi[test*dim]);
+
+	ALoc[(local_row_index+test)*dof_per_elm + (local_col_index+trial)] += w*kij;
+      }
+    }
+
+    // test - u1 cg
+    local_row_index = FE->var_spaces[0]->dof_per_elm;
+    // trial - p
+    local_col_index = FE->var_spaces[0]->dof_per_elm + FE->var_spaces[1]->dof_per_elm + FE->var_spaces[2]->dof_per_elm;
+    // Loop over Test Functions (Rows)
+    for (test=0; test<FE->var_spaces[1]->dof_per_elm;test++){
+      // Loop over Trial Functions (Columns)
+      for (trial=0; trial<FE->var_spaces[3]->dof_per_elm;trial++){
+
+	kij = -alpha * FE->var_spaces[3]->phi[trial] *  (FE->var_spaces[1]->dphi[test*dim+1]);
+
+	ALoc[(local_row_index+test)*dof_per_elm + (local_col_index+trial)] += w*kij;
+      }
+    }
+
+    if(bEG){
+      //   -alpha(p, div v)
+      //          CG  EG
+      //        trial (column) 3  test (row) 2
+      // test - u eg
+      local_row_index = FE->var_spaces[0]->dof_per_elm + FE->var_spaces[1]->dof_per_elm;
+      // trial - p
+      local_col_index = FE->var_spaces[0]->dof_per_elm + FE->var_spaces[1]->dof_per_elm + FE->var_spaces[2]->dof_per_elm;
+      // Loop over Test Functions (Rows)
+      for (test=0; test<FE->var_spaces[2]->dof_per_elm;test++){
+	// Loop over Trial Functions (Columns)
+	for (trial=0; trial<FE->var_spaces[3]->dof_per_elm;trial++){
+
+	  kij = -alpha * FE->var_spaces[3]->phi[trial] * 2.;
+
+	  ALoc[(local_row_index+test)*dof_per_elm + (local_col_index+trial)] += w*kij;
+	}
+      }
+    }
+
+
+    //------PORO #0---------------------------------------------------- END//
+
+
+    //------STOKES  #0---------------------------------------------------- START//
+    //////////////////////////////////////////////////////////////////////////
+    // Transpose of Stokes #0
+    // PoroElasticity   -(div v, p)
+    // Add Pressure to Mechanics
+    //////////////////////////////////////////////////////////////////////////
+    //   -alpha(div v, p)
+    //          CG  CG
+    //          trial (column) -3  test (row) -0
+    // test - p cg
+    local_row_index = FE->var_spaces[0]->dof_per_elm + FE->var_spaces[1]->dof_per_elm + FE->var_spaces[2]->dof_per_elm;
+    // trial - u0 cg
+    local_col_index = 0.;
+    // Loop over Test Functions (Rows)
+    for (test=0; test<FE->var_spaces[3]->dof_per_elm;test++){
+      // Loop over Trial Functions (Columns)
+      for (trial=0; trial<FE->var_spaces[0]->dof_per_elm;trial++){
+
+	kij = -alpha * FE->var_spaces[3]->phi[test] *  (FE->var_spaces[0]->dphi[trial*dim]);
+
+	ALoc[(local_row_index+test)*dof_per_elm + (local_col_index+trial)] += w*kij;
+      }
+    }
+
+    // test - p cg
+    local_row_index = FE->var_spaces[0]->dof_per_elm + FE->var_spaces[1]->dof_per_elm + FE->var_spaces[2]->dof_per_elm;
+    // trial - u1 cg
+    local_col_index = FE->var_spaces[0]->dof_per_elm;
+    // Loop over Test Functions (Rows)
+    for (test=0; test<FE->var_spaces[3]->dof_per_elm;test++){
+      // Loop over Trial Functions (Columns)
+      for (trial=0; trial<FE->var_spaces[1]->dof_per_elm;trial++){
+
+	kij = -alpha * FE->var_spaces[3]->phi[test] *  (FE->var_spaces[1]->dphi[trial*dim+1]);
+
+	ALoc[(local_row_index+test)*dof_per_elm + (local_col_index+trial)] += w*kij;
+      }
+    }
+
+    if(bEG){
+      //   -alpha(div v, p)
+      //          EG  CG
+      //        test (column) 3  trial (row) 2
+      // test - p cg
+      local_row_index = FE->var_spaces[0]->dof_per_elm + FE->var_spaces[1]->dof_per_elm + FE->var_spaces[2]->dof_per_elm;
+      // trial - u eg
+      local_col_index = FE->var_spaces[0]->dof_per_elm + FE->var_spaces[1]->dof_per_elm;
+      // Loop over Test Functions (Rows)
+      for (test=0; test<FE->var_spaces[3]->dof_per_elm;test++){
+	// Loop over Trial Functions (Columns)
+	for (trial=0; trial<FE->var_spaces[2]->dof_per_elm;trial++){
+
+	  kij = -alpha * FE->var_spaces[3]->phi[test] * 2.;
+
+	  ALoc[(local_row_index+test)*dof_per_elm + (local_col_index+trial)] += w*kij;
+	}
+      }
+
+    }
+
+    //------STOKES #0---------------------------------------------------- END//
+
+
+
+    //////////////////////////////////////////////////////////////////////////
+    //////////////////////////////////////////////////////////////////////////
+    // PRESSURE BLOCK
+    // p-p block:
+    /*
+      local_row_index = FE->var_spaces[0]->dof_per_elm + FE->var_spaces[1]->dof_per_elm + FE->var_spaces[2]->dof_per_elm;
+      local_col_index = FE->var_spaces[0]->dof_per_elm + FE->var_spaces[1]->dof_per_elm + FE->var_spaces[2]->dof_per_elm;
+      // Loop over Test Functions (Rows)
+      for (test=0; test<FE->var_spaces[3]->dof_per_elm;test++){
+      // Loop over Trial Functions (Columns)
+      for (trial=0; trial<FE->var_spaces[3]->dof_per_elm;trial++){
+
+      kij =  FE->var_spaces[3]->phi[test] *  FE->var_spaces[3]->phi[trial];
+
+      ALoc[(local_row_index+test)*dof_per_elm + (local_col_index+trial)] += w*kij;
+      }
+      }
+    */
+
+
+
+  }//QUAD
+
+
+  block_LocaltoGlobal_neighbor(dof_on_elm,dof_on_elm,FE,A,ALoc);
+
+  //printf("*********** {DONE} @ END  ************************ \n");
+
+
+  //printf("Local Assembly --end\n");
+
+  return;
+}
+/*********************************************************************/
+
+/*********************************************************************/
+/* for preconditioners */
+/*********************************************************************/
+static dvector *get_diag_bdcsr(block_dCSRmat *Ab, const INT n1,const INT n2);
+static INT get_diag_blocks(block_dCSRmat *Ab, const INT n10, const INT n20, dCSRmat *A);
+static precond_block_data *get_precond_block_data_eg_stokes(block_dCSRmat *Ab,
+                                                            const INT p_ndof,
+                                                            REAL *el_vol);
+static void precond_block_diag_eg_stokes_additive(REAL *r,
+                                                  REAL *z,
+                                                  void *data);
+
+static void precond_block_diag_eg_stokes_multiplicative(REAL *r,
+                                                  REAL *z,
+                                                  void *data);
+
+/****** MAIN DRIVER **************************************************************/
+INT main(int argc, char* argv[])
+{
+
+  printf("\n===========================================================================\n");
+  printf("Beginning Program to solve Elasticity Equation.\n");
+  printf("===========================================================================\n");
+  // Aug.3.2020 SLEE
+  // Define variables forthe error convergence test
+  int total_num_cycle = TOTAL_NUM_CYCLES_GLOBAL ;
+  // SLEE initialize the vectors to save the errors for each cycle
+  double L2_error_per_cycle[total_num_cycle];
+  double H1_error_per_cycle[total_num_cycle];
+  double H1_stress_error_per_cycle[total_num_cycle];
+
+  double L2_EG_error_per_cycle[total_num_cycle];
+  double H1_EG_error_per_cycle[total_num_cycle];
+  double H1_stress_EG_error_per_cycle[total_num_cycle];
+  double H1_energy_EG_error_per_cycle[total_num_cycle];
+
+
+  // For Pressure
+  double L2_error_p_per_cycle[total_num_cycle];
+  double H1_error_p_per_cycle[total_num_cycle];
+
+  //double L2_p_EG_error_per_cycle[total_num_cycle];
+  //double H1_p_EG_error_per_cycle[total_num_cycle];
+
+
+  // SLEE vector to save the DOF
+  int dof_per_cycle_CG[total_num_cycle];
+  int dof_per_cycle_EG[total_num_cycle];
+
+  // For Pressure
+  int dof_per_cycle_CG_p[total_num_cycle];
+  int dof_per_cycle_EG_p[total_num_cycle];
+
+  double mesh_size_per_cycle[total_num_cycle];
+
+  // SLEE vector to save the convergence rate
+  double L2_conv_rate_per_cycle[total_num_cycle];
+  double H1_conv_rate_per_cycle[total_num_cycle];
+  double H1_stress_conv_rate_per_cycle[total_num_cycle];
+
+
+  double L2_EG_conv_rate_per_cycle[total_num_cycle];
+  double H1_EG_conv_rate_per_cycle[total_num_cycle];
+  double H1_stress_EG_conv_rate_per_cycle[total_num_cycle];
+  double H1_energy_EG_conv_rate_per_cycle[total_num_cycle];
+
+  // For Pressure
+
+  double L2_p_conv_rate_per_cycle[total_num_cycle];
+  double H1_p_conv_rate_per_cycle[total_num_cycle];
+
+  //double L2_p_EG_conv_rate_per_cycle[total_num_cycle];
+  //double H1_p_EG_conv_rate_per_cycle[total_num_cycle];
+
+
+  int global_dim_space = 0;
+
+
+
+
+  // ALL TIME STEPPING ALGORITHMS /////
+  REAL time = 0.;
+  REAL timestep = 0.01;
+  INT timestep_number = 0;
+  INT total_timestep = 10;
+
+  for(int cycle=0; cycle<total_num_cycle; ++cycle) {
+      //Aug.3.2020 SLEE initilize
+      L2_error_per_cycle[cycle] = 0.;
+      H1_error_per_cycle[cycle] = 0.;
+      H1_stress_error_per_cycle[cycle] = 0.;
+
+      L2_EG_error_per_cycle[cycle] = 0.;
+      H1_EG_error_per_cycle[cycle] = 0.;
+      H1_stress_EG_error_per_cycle[cycle] = 0.;
+      H1_energy_EG_error_per_cycle[cycle] = 0.;
+
+      // For Pressure
+      L2_error_p_per_cycle[cycle] = 0.;
+      H1_error_p_per_cycle[cycle] = 0.;
+
+
+      dof_per_cycle_CG[cycle]=0;
+      dof_per_cycle_EG[cycle]=0;
+
+      // For Pressure
+      dof_per_cycle_CG_p[cycle]=0;
+      dof_per_cycle_EG_p[cycle]=0;
+
+      mesh_size_per_cycle[cycle]=0.;
+
+      L2_conv_rate_per_cycle[cycle]=0.;
+      H1_conv_rate_per_cycle[cycle]=0.;
+      H1_stress_conv_rate_per_cycle[cycle]=0.;
+
+      L2_EG_conv_rate_per_cycle[cycle]=0.;
+      H1_EG_conv_rate_per_cycle[cycle]=0.;
+      H1_stress_EG_conv_rate_per_cycle[cycle]=0.;
+      H1_energy_EG_conv_rate_per_cycle[cycle]=0.;
+
+      // For Pressure
+      L2_p_conv_rate_per_cycle[cycle]=0.;
+      H1_p_conv_rate_per_cycle[cycle]=0.;
+
+
+      printf("************ CYCLE   %d  /   %d  ************** \n", cycle, total_num_cycle);
+
+      /****** INITIALIZE PARAMETERS **************************************************/
+      // loops
+      INT i;
+      // Overall CPU Timing
+      clock_t clk_overall_start = clock();
+
+      // Set Parameters from Reading in Input File
+      input_param inparam;
+      param_input_init(&inparam);
+      param_input("./input.dat", &inparam);
+
+      // Open gridfile for reading
+      printf("\nCreating mesh and FEM spaces:\n");
+      //FILE* gfid = HAZ_fopen(inparam.gridfile,"r");
+      //SLEE
+      FILE* gfid;
+
+      //Jul.10.2020 SLEE: setup the code to read the different mesh files for each cycle
+      //gfid = HAZ_fopen(inparam.gridfile,"r");
+      char filename_per_cycle[512]={'\0'};
+      //sprintf(filename_per_cycle, "%s%d.haz", inparam.gridfile,cycle);
+
+      //DEBUG SIMPLE MESH
+      sprintf(filename_per_cycle, "%s%d.haz", inparam.gridfile,cycle+1);
+      gfid = HAZ_fopen(filename_per_cycle,"r");
+      if(gfid == NULL){
+	perror("Could not find and open the file !!!! ");
+      }
+
+      // Create the mesh (now we assume triangles in 2D or tetrahedra in 3D)
+      // File types possible are 0 - old format; 1 - vtk format
+      INT mesh_type = 0;
+      clock_t clk_mesh_start = clock(); // Time mesh generation FE setup
+      mesh_struct mesh;
+
+      //printf(" --> loading grid from file: %s\n",inparam.gridfile);
+      //Jul.10. 2020 SLEE
+      printf(" --> loading grid from file: %s\n",filename_per_cycle);
+
+      initialize_mesh(&mesh);   // Q1. Why only here?
+      creategrid_fread(gfid,mesh_type,&mesh);
+      fclose(gfid);
+
+      INT dim = mesh.dim;
+      // Jul.10.2020 SLEE : for further use in the convergence test
+      global_dim_space = dim;
+
+      // Get Quadrature Nodes for the Mesh
+      INT nq1d = inparam.nquad; /* Quadrature points per dimension */
+      qcoordinates *cq = get_quadrature(&mesh,nq1d);
+
+      // Get info for and create FEM spaces
+      // Order of elements: 0 - P0; 1 - P1; 2 - P2; 20 - Nedlec; 30 - Raviart-Thomas
+      INT order_u = 1;
+      INT order_u_eg = 0;
+
+      // Need Spaces for each component of the Mechanics plus pressure
+      fespace FE_ux; // Mechanics in x direction
+      create_fespace(&FE_ux,&mesh,order_u);
+      fespace FE_uy; // Mechanics in y direction
+      create_fespace(&FE_uy,&mesh,order_u);
+      fespace FE_uz; // Mechanics in z direction
+      if(dim==3) create_fespace(&FE_uz,&mesh,order_u);
+      fespace FE_u_eg; // Mechanics EG
+      create_fespace(&FE_u_eg,&mesh,order_u_eg);
+
+      INT order_p = 0;
+      //INT order_p_eg = 0;
+      fespace FE_p; // Pressuer
+      create_fespace(&FE_p,&mesh,order_p);
+      //fespace FE_p_eg; // Pressuer
+      //create_fespace(&FE_p_eg,&mesh,order_p_eg);
+      // Set Dirichlet Boundaries
+
+      set_dirichlet_bdry(&FE_ux,&mesh,1,1);
+      set_dirichlet_bdry(&FE_uy,&mesh,1,1);
+      //if(dim==3) set_dirichlet_bdry(&FE_uz,&mesh,1,1);
+      set_dirichlet_bdry(&FE_u_eg,&mesh,1,1);
+
+      set_dirichlet_bdry(&FE_p,&mesh,1,1);
+      //set_dirichlet_bdry(&FE_p_eg,&mesh,1,1);
+
+      if(BOOL_WEAKLY_IMPOSED_BC){
+        for(i=0;i<FE_u_eg.ndof;i++) {
+          FE_u_eg.dirichlet[i] = 0;
+        }
+        for(i=0;i<FE_ux.ndof;i++) {
+          FE_ux.dirichlet[i] = 0;
+        }
+        for(i=0;i<FE_uy.ndof;i++) {
+          FE_uy.dirichlet[i] = 0;
+        }
+
+        for(i=0;i<FE_p.ndof;i++) {
+          FE_p.dirichlet[i] = 0;
+        }
+      }
+
+      // Create Block System with ordering (u,p)
+      INT u_ndof = FE_ux.ndof + FE_uy.ndof + FE_u_eg.ndof;
+      INT p_ndof = FE_p.ndof;
+
+      //p_debug
+      INT ndof = u_ndof + p_ndof;
+      if(dim==3) ndof += FE_uz.ndof;
+
+      // Get Global FE Space
+      block_fespace FE;
+      FE.nun = dim+1 +1;  // p_debug
+      FE.ndof = ndof;
+      FE.nbdof = FE_ux.nbdof + FE_uy.nbdof + FE_u_eg.nbdof +FE_p.nbdof; //+FE_p_eg.nbdof;
+      //if(dim==3) FE.nbdof += FE_uz.nbdof;
+      FE.nspaces = dim+1 +1; // SLEE?
+      FE.var_spaces = (fespace **) calloc(dim+1 +1,sizeof(fespace *));
+
+      /*
+	FE.nun = dim+1;  // p_debug
+	FE.ndof = ndof;
+	FE.nbdof = FE_ux.nbdof + FE_uy.nbdof + FE_u_eg.nbdof;// +FE_p.nbdof+FE_p_eg.nbdof;
+	FE.nspaces = dim+1;
+	FE.var_spaces = (fespace **) calloc(dim+1,sizeof(fespace *));
+      */
+
+      FE.var_spaces[0] = &FE_ux;
+      FE.var_spaces[1] = &FE_uy;
+      if(dim==3) FE.var_spaces[2] = &FE_uz;
+      FE.var_spaces[dim] = &FE_u_eg;
+
+      //p_debug
+      FE.var_spaces[dim+1]   = &FE_p;
+      //FE.var_spaces[dim+1+1] = &FE_p_eg;
+
+      // Set Dirichlet Boundaries
+      if(!BOOL_WEAKLY_IMPOSED_BC)
+	set_dirichlet_bdry_block(&FE,&mesh);
+
+
+      clock_t clk_mesh_end = clock(); // End of timing for mesh and FE setup
+      printf(" --> elapsed CPU time for mesh and FEM space construction = %f seconds.\n\n",
+	     (REAL) (clk_mesh_end - clk_mesh_start)/CLOCKS_PER_SEC);
+      /*******************************************************************************/
+
+      printf("***********************************************************************************\n");
+      printf("Number of Elements = %d\tOrder of Quadrature = %d\n",mesh.nelm,2*nq1d-1);
+      printf("\n\t--- Element Type ---\n");
+      printf("Mechanics Element Type = %d\t Meachnics EG  Type = %d\n",order_u,order_u_eg);
+      printf("\n\t--- Degrees of Freedom ---\n");
+      printf("Vertices: %-7d\tEdges: %-7d\tFaces: %-7d",mesh.nv,mesh.nedge,mesh.nface);
+      printf("\t--> DOF: %d\n",FE.ndof);
+      printf("\n\t--- Boundaries ---\n");
+      printf("Vertices: %-7d\tEdges: %-7d\tFaces: %-7d",mesh.nbv,mesh.nbedge,mesh.nbface);
+      printf("\t--> Boundary DOF: %d\n",FE.nbdof);
+      printf("***********************************************************************************\n\n");
+
+      //Jul.10.2020 SLEE: insert the total number of DOF for convergnece computation
+      dof_per_cycle_CG[cycle]  = FE_ux.ndof + FE_uy.ndof;////FE.ndof + FE.nbdof;
+      dof_per_cycle_EG[cycle] =  FE_ux.ndof + FE_uy.ndof + FE_u_eg.ndof;////FE.ndof + FE.nbdof;
+
+      dof_per_cycle_CG_p[cycle]  = FE_p.ndof;
+      dof_per_cycle_EG_p[cycle] =  FE_p.ndof;// + FE_p_eg.ndof;
+
+
+      printf("FE.ndof = %d | u_ndof = %d | FE_ux.ndof = %d | FE_uy.ndof = %d |  FE_u_eg.ndof = %d \n",
+	     FE.ndof , u_ndof, FE_ux.ndof  , FE_uy.ndof , FE_u_eg.ndof );
+      printf("FE.ndof = %d | p_ndof = %d | FE_p.ndof = %d  \n",
+	     FE.ndof , p_ndof, FE_p.ndof);
+
+
+      printf("FE.nbdof = %d \n", FE.nbdof);
+
+      printf("###########\n");
+      printf("CG DOF for Mechanics = %d\n",   dof_per_cycle_CG[cycle] );
+      printf("EG DOF for Mechanics = %d\n",   dof_per_cycle_EG[cycle] );
+      printf("###########\n");
+
+      printf("###########\n");
+      printf("CG DOF for Pressure = %d\n",   dof_per_cycle_CG_p[cycle] );
+      printf("EG DOF for Pressure = %d\n",   dof_per_cycle_EG_p[cycle] );
+      printf("###########\n");
+
+
+      // Get the minimum mesh size
+      int zz=0;
+      double min_mesh_size = 10000000.;
+      double tmp_size =0;
+      mesh_struct *mesh_2 = &mesh;
+
+      for (zz=0; zz<mesh_2->nface; zz++) {
+
+	tmp_size=mesh_2->f_area[zz];
+
+	if(tmp_size < min_mesh_size)
+	  min_mesh_size = tmp_size;
+      }
+
+      mesh_size_per_cycle[cycle] = min_mesh_size;
+      if(time == 0)
+	{
+	  //Set Initial Condition
+	  //Inside of the assemble for p0 ...
+	}
+
+      dvector sol = dvec_create(ndof);
+      dvector old_timestep_sol = dvec_create(ndof);
+
+      //for(time = timestep; timestep_number < total_timestep; time += timestep){
+      dvec_cp(&sol, &old_timestep_sol);
+      timestep_number = timestep_number+1;
+      printf(" ---  CYCLE = %d  ----------- TIME STEPPING TIME = %f  (timestep # = %d | %d) ------------------- \n", \
+	     cycle,time,timestep_number,total_timestep);
+      //printf(" [Time Step = %f]  \n", timestep);
+      //fflush(stdout);
+
+      clock_t clk_assembly_start = clock();
+
+      // Allocate the right-hand and declare the csr matrix
+      dvector b;
+      // Put into Block Form
+      block_dCSRmat A;
+      bdcsr_alloc(dim+1+1,dim+1+1,&A);
+      /*** Assemble the matrix and right hand side *******************************/
+      printf("Assembling the matrix and right-hand side:\n");fflush(stdout);
+
+
+      assemble_global_block_neighbor(&A,&b,old_timestep_sol.val,	\
+				     local_assembly_Elasticity_FACE,	\
+				     local_assembly_Elasticity,		\
+				     FEM_Block_RHS_Local_Elasticity,	\
+				     &FE,				\
+				     &mesh,				\
+				     cq,source2D,exact_sol2D,Dexact_sol2D, exact_sol2D_dt, time,timestep);
+      printf("\n------ Assemble done: \n");fflush(stdout);
+      //printf("cycle = %d -- total = %d \n", cycle, total_num_cycle);
+      /*
+	if((cycle) == total_num_cycle-1)
+	{
+
+	FILE* fid;
+	fid = fopen("matrix.txt","w");
+
+	dCSRmat Amerge = bdcsr_2_dcsr(&A);
+	csr_print_matlab(fid,&Amerge);
+	dcsr_free(&Amerge);
+	exit(0);
+	}
+      */
+      // Eliminate boundary conditions in matrix and rhs
+      if(!BOOL_WEAKLY_IMPOSED_BC)
+	eliminate_DirichletBC_blockFE_blockA(bc2D,&FE,&mesh,&b,&A,time);
+      /**************************************************/
+      //  Apply Pressure "BCs" (removes singularity)
+      /*
+	REAL pressureval =0.;
+	INT pressureloc = 0;
+
+	clock_t clk_assembly_end = clock();
+	printf(" --> elapsed CPU time for assembly = %f seconds.\n\n",(REAL)
+	(clk_assembly_end-clk_assembly_start)/CLOCKS_PER_SEC);
+
+	// Prepare diagonal blocks
+	dCSRmat *A_diag;
+	A_diag = (dCSRmat *)calloc(dim+1, sizeof(dCSRmat));
+
+	for(i=0;i<dim;i++){ // copy block diagonal to A_diag
+	dcsr_alloc(A.blocks[i*(dim+2)]->row, A.blocks[i*(dim+2)]->col, A.blocks[i*(dim+2)]->nnz, &A_diag[i]);
+	dcsr_cp(A.blocks[i*(dim+2)], &A_diag[i]);
+	}
+
+	// Get Mass Matrix for p
+	dCSRmat Mp;
+	assemble_global(&Mp,NULL,assemble_mass_local,&FE_p,&mesh,cq,NULL,one_coeff_scal,0.0);
+	dcsr_alloc(Mp.row, Mp.col, Mp.nnz, &A_diag[dim]);
+	dcsr_cp(&Mp, &A_diag[dim]);
+
+	printf("Solving the System:\n");
+	clock_t clk_solve_start = clock();
+
+	INT solver_flag = -20;
+
+	// Allocate solution
+	dvector sol = dvec_create(ndof);
+	dvector v_ux = dvec_create(FE_ux.ndof);
+	dvector v_uy = dvec_create(FE_uy.ndof);
+	dvector v_uz;
+	if(dim==3) v_uz = dvec_create(FE_uz.ndof);
+	dvector v_p = dvec_create(FE_p.ndof);
+
+	// Set initial guess to be all zero
+	dvec_set(sol.row, &sol, 0.0);
+	// Set initial guess for pressure to match the known "boundary condition" for pressure
+	if(dim==2) sol.val[FE_ux.ndof + FE_uy.ndof + pressureloc]  = pressureval;
+	if(dim==3) sol.val[FE_ux.ndof + FE_uy.ndof + FE_uz.ndof + pressureloc]  = pressureval;
+
+	// Set parameters for linear iterative methods
+	linear_itsolver_param linear_itparam;
+	param_linear_solver_init(&linear_itparam);
+	param_linear_solver_set(&linear_itparam,&inparam);
+	INT solver_type = linear_itparam.linear_itsolver_type;
+	INT solver_printlevel = linear_itparam.linear_print_level;
+
+	// Solve
+	if(solver_type==0) { // Direct Solver
+	solver_flag = block_directsolve_UMF(&A,&b,&sol,solver_printlevel);
+	} else { // Iterative Solver
+	if (linear_itparam.linear_precond_type == PREC_NULL) {
+	solver_flag = linear_solver_bdcsr_krylov(&A, &b, &sol, &linear_itparam);
+	} else {
+	if(dim==2) solver_flag = linear_solver_bdcsr_krylov_block_3(&A, &b, &sol, &linear_itparam, NULL, A_diag);
+	if(dim==3) solver_flag = linear_solver_bdcsr_krylov_block_4(&A, &b, &sol, &linear_itparam, NULL, A_diag);
+	}
+	}
+
+	// Error Check
+	if (solver_flag < 0) printf("### ERROR: Solver does not converge with error code = %d!\n",solver_flag);
+
+	clock_t clk_solve_end = clock();
+	printf("Elapsed CPU Time for Solve = %f seconds.\n\n",
+	(REAL) (clk_solve_end-clk_solve_start)/CLOCKS_PER_SEC);
+
+      */
+
+      /**************************************************/
+      //  Apply Pressure "BCs" (removes singularity)
+
+      //	  REAL pressureval =0.;
+      //	  INT pressureloc = 0;
+
+      clock_t clk_assembly_end = clock();
+      printf(" --> elapsed CPU time for assembly = %f seconds.\n\n",(REAL)
+	     (clk_assembly_end-clk_assembly_start)/CLOCKS_PER_SEC);
+
+      printf("Solving the System:\n");fflush(stdout);
+      clock_t clk_solve_start = clock();
+
+      //*****************************************
+      //    SOLVER-SOLVER AND average P	=0
+      //*****************************************
+      INT jj=-10,solver_flag=-20;
+      REAL pmin=1e20,pmax=-1e20,sum=-1e20;
+      void *numeric=NULL;
+      sol.row++;
+      sol.val=realloc(sol.val,sol.row*sizeof(REAL));
+      dvec_set(sol.row, &sol, 0.0);
+      b.row++;
+      b.val=realloc(b.val,b.row*sizeof(REAL));
+      b.val[b.row-1]=0e0;
+      //sol.val[FE_ux.ndof + FE_uy.ndof + pressureloc]  = pressureval;
+      //
+      //	  add row and column for the pressure block
+      // which is the pressure block?Ans: dim+1;
+      // extend
+
+      //-----------------------
+      // set paramters for linear solver
+      //-----------------------
+      linear_itsolver_param linear_itparam;
+      param_linear_solver_init(&linear_itparam);
+      param_linear_solver_set(&linear_itparam,&inparam);
+      INT solver_type = linear_itparam.linear_itsolver_type;
+      INT solver_printlevel = linear_itparam.linear_print_level;
+
+      // Set parameters for AMG
+      AMG_param amgparam;
+      param_amg_init(&amgparam);
+      param_amg_set(&amgparam, &inparam);
+      param_amg_print(&amgparam);
+
+      // Prepare diagonal blocks for block preconditioner
+    	dCSRmat *A_diag;
+    	A_diag = (dCSRmat *)calloc(dim+2, sizeof(dCSRmat)); // number of blocks = dim+2
+
+      // get the blocks
+      // for ux, uy, and u_eg, grab the blocks directly
+      for(i=0;i<dim+1;i++){ // copy block diagonal to A_diag
+        dcsr_alloc(A.blocks[i*(dim+3)]->row, A.blocks[i*(dim+3)]->col, A.blocks[i*(dim+3)]->nnz, &A_diag[i]);
+    	  dcsr_cp(A.blocks[i*(dim+3)], &A_diag[i]);
+    	}
+      // for pressure, use the mass matrix
+      dcsr_alloc(p_ndof, p_ndof, p_ndof, &A_diag[dim+1]);
+      for (i=0; i<=A_diag[dim+1].row; i++)
+        A_diag[dim+1].IA[i] = i;
+      for (i=0; i<A_diag[dim+1].row; i++)
+        A_diag[dim+1].JA[i] = i;
+      for (i=0; i<A_diag[dim+1].row; i++)
+        A_diag[dim+1].val[i] = mesh.el_vol[i];
+
+      // Linear Solver
+      if(solver_type==0) { // Direct Solver
+        bdcsr_extend(&A,mesh.el_vol,mesh.el_vol,(dim+1),1.0,1.0);
+        printf("nblocks = %d\n", A.brow);
+        getchar();
+        numeric=block_factorize_UMF(&A,0);//inparam.print_level);
+        // solve
+        solver_flag=(INT )block_solve_UMF(&A,
+  					&b, // rhs.
+  					&sol,  // solution.
+  					numeric,
+  					0);//     inparam.print_level);
+        free(numeric);
+      } else { // Iterative Solver
+        if (linear_itparam.linear_precond_type == PREC_NULL) {
+          solver_flag = linear_solver_bdcsr_krylov(&A, &b, &sol, &linear_itparam);
+        }
+        else if (linear_itparam.linear_precond_type >=10 && linear_itparam.linear_precond_type <100 )
+        { // do not merge velocity unknowns, directly apply solvers
+
+          // prepare the preconditioner
+          A_diag = (dCSRmat *)calloc(dim+2, sizeof(dCSRmat)); // number of blocks = dim+2
+
+          // get the blocks
+          // for ux, uy, and u_eg, grab the blocks directly
+          for(i=0;i<dim+1;i++){ // copy block diagonal to A_diag
+            dcsr_alloc(A.blocks[i*(dim+3)]->row, A.blocks[i*(dim+3)]->col, A.blocks[i*(dim+3)]->nnz, &A_diag[i]);
+        	  dcsr_cp(A.blocks[i*(dim+3)], &A_diag[i]);
+        	}
+          // for pressure, use the mass matrix
+          dcsr_alloc(p_ndof, p_ndof, p_ndof, &A_diag[dim+1]);
+          for (i=0; i<=A_diag[dim+1].row; i++)
+            A_diag[dim+1].IA[i] = i;
+          for (i=0; i<A_diag[dim+1].row; i++)
+            A_diag[dim+1].JA[i] = i;
+          for (i=0; i<A_diag[dim+1].row; i++)
+            A_diag[dim+1].val[i] = mesh.el_vol[i];
+
+          // now ready to solve
+          //if(dim==2) solver_flag = linear_solver_bdcsr_krylov_block_3(&A, &b, &sol, &linear_itparam, NULL, A_diag);
+          solver_flag = linear_solver_bdcsr_krylov_block_4(&A, &b, &sol, &linear_itparam, &amgparam, A_diag);
+        }
+        else   // use specific solver for Stokes eg dicretization
+        {
+           // get preconditioner data
+           precond_block_data *precdata = get_precond_block_data_eg_stokes(&A, p_ndof, mesh.el_vol);
+
+           // setup the preconditioner
+           precond prec;
+           prec.data = precdata;
+           //prec.fct = precond_block_diag_eg_stokes_additive;
+           prec.fct = precond_block_diag_eg_stokes_multiplicative;
+
+           // solve
+           solver_flag = solver_bdcsr_linear_itsolver(&A, &b, &sol, &prec, &linear_itparam);
+
+          //TODO: clean data
+
+        }
+      }
+
+
+
+      //// printing for debug
+      /* FILE *fptmp=NULL; */
+      /* fptmp=fopen("debug/u.data","w"); dvector_print(fptmp,&sol); fclose(fptmp); */
+      /* fptmp=fopen("debug/b.data","w"); dvector_print(fptmp,&b); fclose(fptmp); */
+      //// end printing for debug
+      jj=sol.row - mesh.nelm - 1; // begin index of pressure block
+      // after extension
+      pmin=sol.val[jj];
+      pmax=sol.val[jj];
+      sum=0e0;
+      for(i=0;i<mesh.nelm;i++){
+  	       //	    fprintf(stdout,"\nnel:%7d, dof=%7d: sol=%e",	\
+  	       //		    i,jj,sol.val[jj]);
+  	        sum+=mesh.el_vol[i]*sol.val[jj];
+  	         if(sol.val[jj]<pmin) pmin=sol.val[jj];
+  	          if(sol.val[jj]>pmax) pmax=sol.val[jj];
+  	           jj++;
+      }
+      fprintf(stdout,"\nINTEGRAL(p)=%13.6e, min(p)=%11.4e, max(p)=%11.4e\n",sum,pmin,pmax);
+      // Error Check
+      if (solver_flag < 0) fprintf(stdout,"### ERROR: Solver does not converge with error code = %d!\n", solver_flag);
+      b.row--;
+      b.val=realloc(b.val,b.row*sizeof(REAL));
+      sol.row--;
+      sol.val=realloc(sol.val,sol.row*sizeof(REAL));
+      //*****************************************
+      //    END-SOLVER-SOLVER AND average P=0
+      //*****************************************
+
+
+      /*
+      // Prepare diagonal blocks
+      dCSRmat *A_diag;
+      A_diag = (dCSRmat *)calloc(dim+1, sizeof(dCSRmat));
+
+      for(i=0;i<dim;i++){ // copy block diagonal to A_diag
+      dcsr_alloc(A.blocks[i*(dim+2)]->row, A.blocks[i*(dim+2)]->col, A.blocks[i*(dim+2)]->nnz, &A_diag[i]);
+      dcsr_cp(A.blocks[i*(dim+2)], &A_diag[i]);
+      }
+      // Get Mass Matrix for p
+      dCSRmat Mp;
+      assemble_global(&Mp,NULL,assemble_mass_local,&FE_p,&mesh,cq,NULL,one_coeff_scal,0.0);
+      dcsr_alloc(Mp.row, Mp.col, Mp.nnz, &A_diag[dim]);
+      dcsr_cp(&Mp, &A_diag[dim]);
+
+      // Set parameters for linear iterative methods
+      linear_itsolver_param linear_itparam;
+      param_linear_solver_init(&linear_itparam);
+      param_linear_solver_set(&linear_itparam,&inparam);
+      INT solver_type = linear_itparam.linear_itsolver_type;
+      INT solver_printlevel = linear_itparam.linear_print_level;
+
+      // Solve
+      if(solver_type==0) { // Direct Solver
+      solver_flag = block_directsolve_UMF(&A,&b,&sol,solver_printlevel);
+      } else { // Iterative Solver
+      if (linear_itparam.linear_precond_type == PREC_NULL) {
+      solver_flag = linear_solver_bdcsr_krylov(&A, &b, &sol, &linear_itparam);
+      } else {
+      if(dim==2) solver_flag = linear_solver_bdcsr_krylov_block_3(&A, &b, &sol, &linear_itparam, NULL, A_diag);
+      if(dim==3) solver_flag = linear_solver_bdcsr_krylov_block_4(&A, &b, &sol, &linear_itparam, NULL, A_diag);
+      }
+      }
+      */
+      /////////////////////////////////////////////////////////////////
+      // Error Check
+      if (solver_flag < 0) printf("### ERROR: Solver does not converge with error code = %d!\n",solver_flag);
+
+
+
+      clock_t clk_solve_end = clock();
+      printf("Elapsed CPU Time for Solve = %f seconds.\n\n",
+	     (REAL) (clk_solve_end-clk_solve_start)/CLOCKS_PER_SEC);
+
+
+      //if(timestep_number == total_timestep){
+      {
+	printf("Compute Error at Time = %f \n", time);
+
+	//////////////////////////////////////////////////////////////////////////////////////////////
+	/********************* Compute Errors if you have exact solution ****************************/
+	clock_t clk_error_start = clock();
+
+	REAL* solerrL2 = (REAL *) calloc(dim+1+1, sizeof(REAL));
+	REAL* solerrH1 = (REAL *) calloc(dim+1+1, sizeof(REAL)); // Note: No H1 error for P0 elements
+	REAL* solerr_stress = (REAL *) calloc(dim+1+1, sizeof(REAL)); // Note: No H1 error for P0 elements
+
+	L2error_block(solerrL2, sol.val, exact_sol2D, &FE, &mesh, cq, time);
+	//HDerror_block(solerrH1, sol.val, exact_sol2D, Dexact_sol2D, &FE, &mesh, cq, 0.0);
+	HDsemierror_block(solerrH1, sol.val, Dexact_sol2D, &FE, &mesh, cq, time);
+	//NEW SLEE Aug 17 2020
+	HDsemierror_block_Stress(solerr_stress, sol.val, exact_sol2D, Dexact_sol2D, &FE, &mesh, cq, time);
+
+	REAL uerrL2 = 0;
+	REAL uerrH1 = 0;
+	REAL uerr_stressH1 = 0;
+
+	//For Pressure
+	REAL uerrL2_p = 0;
+	REAL uerrH1_p = 0;
+
+	for(i=0;i<dim;i++)
+	  uerrL2 += solerrL2[i]*solerrL2[i];
+	for(i=0;i<dim;i++)
+	  uerrH1 += solerrH1[i]*solerrH1[i];
+	for(i=0;i<dim;i++)
+	  uerr_stressH1 += solerr_stress[i]*solerr_stress[i];
+
+	uerrL2 = sqrt(uerrL2);
+	uerrH1 = sqrt(uerrH1);
+	uerr_stressH1 = sqrt(uerr_stressH1);
+
+	//For Pressure
+	//uerrL2_p += solerrL2[3]*solerrL2[3];
+	//uerrH1_p += solerrL2[4]*solerrL2[4];
+	//uerrL2_p = sqrt(uerrL2_p);
+	//uerrH1_p = sqrt(uerrH1_p);
+
+	uerrL2_p = solerrL2[3];
+	uerrH1_p = solerrH1[3];
+
+
+	//REAL perrL2 = solerrL2[dim];
+	//REAL perrH1 = solerrH1[dim];
+
+	printf("************* MECHANCIS   *****************************\n");
+	printf("[CG] L2 Norm of u error    = %26.13e\n",uerrL2);
+	printf("[CG] H1 Norm of u error    = %26.13e\n",uerrH1);
+	printf("[CG] Stress Norm of u error    = %26.13e\n",uerrH1);
+	printf("*******************************************************\n\n");
+
+	//Jul. 10. 2020 SLEE save the errors for convergence computation
+	L2_error_per_cycle[cycle] = uerrL2;
+	H1_error_per_cycle[cycle] = uerrH1;
+	H1_stress_error_per_cycle[cycle] = uerr_stressH1;
+
+	//For Pressure
+	L2_error_p_per_cycle[cycle] = uerrL2_p;
+	H1_error_p_per_cycle[cycle] = uerrH1_p;
+
+	printf("************* PRESSURE    *****************************\n");
+	printf("[CG] L2 Norm of u error    = %26.13e\n",uerrL2_p);
+	printf("[CG] H1 Norm of u error    = %26.13e\n",uerrH1_p);
+	//printf("[CG] Stress Norm of u error    = %26.13e\n",uerrH1);
+	printf("*******************************************************\n\n");
+
+
+	//L2_error_p_per_cycle[cycle] = perrL2;
+	//NEW SLEE Aug 23 2020
+	//NEW ERROR FOR EG
+
+	REAL* solerrL2_EG = (REAL *) calloc(dim+1+1, sizeof(REAL));
+	REAL* solerrH1_EG = (REAL *) calloc(dim+1+1, sizeof(REAL)); // Note: No H1 error for P0 elements
+	REAL* solerr_stress_EG = (REAL *) calloc(dim+1+1, sizeof(REAL)); // Note: No H1 error for P0 elements
+	REAL* solerr_energy_EG = (REAL *) calloc(dim+1+1, sizeof(REAL)); // Note: No H1 error for P0 elements
+
+	L2error_block_EG(solerrL2_EG, sol.val, exact_sol2D, &FE, &mesh, cq, time);
+	HDerror_block_EG(solerrH1_EG, sol.val, exact_sol2D, Dexact_sol2D, &FE, &mesh, cq, time);
+	HDsemierror_block_Stress_EG(solerr_stress_EG, sol.val, exact_sol2D, Dexact_sol2D, &FE, &mesh, cq, time);
+	//HDsemierror_block_EnergyNorm_EG(solerr_energy_EG, sol.val, exact_sol2D, Dexact_sol2D, &FE, &mesh, cq, 0.0);
+	HDsemierror_block_EnergyNorm_EG_FaceLoop(solerr_energy_EG, sol.val, exact_sol2D, Dexact_sol2D, &FE, &mesh, cq, time);
+
+	//NEW SLEE Aug 17 2020
+	//NEW ERROR FOR STRESS, \mu \epsilon(u) + \lambda \div u
+	REAL uerrL2_EG = 0;
+	REAL uerrH1_EG = 0;
+	REAL uerr_stress_EG = 0;
+	REAL uerr_energy_EG = 0;
+
+	// For Pressure
+	REAL uerrL2_EG_p = 0;
+	REAL uerrH1_EG_p = 0;
+
+
+	for(i=0;i<dim;i++)
+	  uerrL2_EG += solerrL2_EG[i]*solerrL2_EG[i];
+	for(i=0;i<dim;i++)
+	  uerrH1_EG += solerrH1_EG[i]*solerrH1_EG[i];
+	for(i=0;i<dim;i++)
+	  uerr_stress_EG += solerr_stress_EG[i]*solerr_stress_EG[i];
+	//for(i=0;i<dim;i++)
+	//uerr_energy_EG += solerr_energy_EG[i]*solerr_energy_EG[i];
+
+	uerr_energy_EG = solerr_energy_EG[0]+solerr_energy_EG[1];
+	//DEBUG
+	uerr_energy_EG += uerrH1_EG;
+
+	// For Pressure
+	uerrL2_EG_p = solerrL2_EG[3];//*solerrL2_EG[3];
+	uerrH1_EG_p = solerrH1_EG[3];//*solerrL2_EG[4];
+
+	// DEUBG L2 - H1
+	uerrL2_EG = sqrt(uerrL2_EG);
+	uerrH1_EG = sqrt(uerrH1_EG);
+	uerr_stress_EG = sqrt(uerr_stress_EG);
+	uerr_energy_EG = sqrt(uerr_energy_EG);
+
+	// For Pressure
+	uerrL2_EG_p = sqrt(uerrL2_EG_p);
+	uerrH1_EG_p = sqrt(uerrH1_EG_p);
+
+	L2_EG_error_per_cycle[cycle] = uerrL2_EG;
+	H1_EG_error_per_cycle[cycle] = uerrH1_EG;
+	H1_stress_EG_error_per_cycle[cycle] = uerr_stress_EG;
+	H1_energy_EG_error_per_cycle[cycle] = uerr_energy_EG;
+
+	// For Pressure
+	//L2_p_EG_error_per_cycle[cycle] = uerrL2_EG_p;
+	//H1_p_EG_error_per_cycle[cycle] = uerrH1_EG_p;
+
+	printf("# of elements = %d \n", mesh.nelm);
+	printf("*************     MECHANCIS   **************************\n");
+	printf("L2 Norm of u (EG) error    = %26.13e\n",uerrL2_EG);
+	printf("H1 Norm of u (EG) error    = %26.13e\n",uerrH1_EG);
+	printf("Stress Norm of u (EG) error    = %26.13e\n",uerr_stress_EG);
+	printf("Energy Norm of u (EG) error    = %26.13e\n",uerr_energy_EG);
+	printf("*******************************************************\n");
+	printf("*************     PRESSURE   **************************\n");
+	printf("L2 Norm of u (EG) error    = %26.13e\n",uerrL2_EG_p);
+	printf("H1 Norm of u (EG) error    = %26.13e\n",uerrH1_EG_p);
+
+
+	/////////////////////////////////////
+	/*fprintf(stdout,"\n%d,%d\n\n",A.brow,A.bcol);
+	  INT j;
+	  for(i=0;i<A.brow;i++){
+	  for(j=0;j<A.brow;j++){
+	  fprintf(stdout,"\n(%d,%d):::%d,%d,%d\n\n",i,j,
+	  A.blocks[j*A.bcol+i]->row,
+	  A.blocks[j*A.bcol+i]->col,
+	  A.blocks[j*A.bcol+i]->nnz);
+	  }
+	  }
+
+	  fflush(stdout);
+	*/
+	clock_t clk_error_end = clock();
+	printf("Elapsed CPU time for getting errors = %lf seconds.\n\n",(REAL)
+	       (clk_error_end-clk_error_start)/CLOCKS_PER_SEC);
+
+	/*******************************************************************************************/
+	/// Plotting
+	// Allocate solution
+	dvector v_ux = dvec_create(FE_ux.ndof);
+	dvector v_uy = dvec_create(FE_uy.ndof);
+	dvector v_uz;
+	if(dim==3) v_uz = dvec_create(FE_uz.ndof);
+	dvector v_u_eg = dvec_create(FE_u_eg.ndof);
+
+	dvector v_p = dvec_create(FE_p.ndof);
+	//dvector v_p_eg = dvec_create(FE_p_eg.ndof);
+
+
+	get_unknown_component(&v_ux,&sol,&FE,0);
+	get_unknown_component(&v_uy,&sol,&FE,1);
+	if(dim==3) get_unknown_component(&v_uz,&sol,&FE,2);
+	get_unknown_component(&v_u_eg,&sol,&FE,dim);
+
+	get_unknown_component(&v_p,&sol,&FE,3);
+	//get_unknown_component(&v_p_eg,&sol,&FE,4);
+
+
+	char** varname;
+
+	//printf("OUTPUT?\n");
+
+
+	if(inparam.print_level > 3){
+
+	  char output_filename_per_cycle[512]={'\0'};
+	  sprintf( output_filename_per_cycle, "output/solution_%d_%d.vtu", cycle,timestep_number);
+	  char* soldump = output_filename_per_cycle;//"output/solution.vtu";
+	  //char* soldump = "output/solution.vtu";
+
+	  varname = malloc(5*FE.nspaces*sizeof(char *));
+	  varname[0] = "ux";
+	  varname[1] = "uy";
+	  if(dim==3) varname[2] = "uz";
+	  varname[dim] = "u_eg ";
+
+	  varname[3] = "p";
+	  varname[4] = "p_eg";
+
+	  dump_blocksol_vtk(soldump,varname,&mesh,&FE,sol.val);
+
+	  // Print in Matlab format to show vector field in nice way.
+	  //if(dim==3)
+	  //print_matlab_vector_field(&v_ux,&v_uy,&v_uz,&FE_ux);
+	}
+
+	if(solerrL2) free(solerrL2);
+	if(solerrL2_EG) free(solerrL2_EG);
+	if( solerr_stress ) free( solerr_stress);
+	if(solerrH1) free(solerrH1);
+	dvec_free( &v_ux );
+	dvec_free( &v_uy );
+	if(dim==3) dvec_free( &v_uz );
+	dvec_free( &v_u_eg );
+	dvec_free( &v_p );
+	//dvec_free( &v_p_eg );
+
+
+      }//if timestep == 10
+
+      //
+      bdcsr_free( &A );
+      dvec_free( &b );
+      // Quadrature
+
+
+      //	}//Time Loop
+
+      //RESET TIME
+      time = 0.;
+      timestep_number = 0;
+      //timestep = timestep/2.;
+      //total_timestep = total_timestep *2;
+      /************ Free All the Arrays ***********************************************************/
+      // CSR
+      /*
+	bdcsr_free( &A );
+	if(solerrL2) free(solerrL2);
+	if(solerrL2_EG) free(solerrL2_EG);
+	if( solerr_stress ) free( solerr_stress);
+	if(solerrH1) free(solerrH1);
+
+	dvec_free( &b );
+	dvec_free( &sol );
+	dvec_free( &v_ux );
+	dvec_free( &v_uy );
+	if(dim==3) dvec_free( &v_uz );
+	dvec_free( &v_u_eg );
+	dvec_free( &v_p );
+	dvec_free( &v_p_eg );
+      */
+
+      dvec_free( &sol );
+      dvec_free( &old_timestep_sol );
+      // FE Spaces
+      free_fespace(&FE_ux);
+      free_fespace(&FE_uy);
+      if(dim==3) free_fespace(&FE_uz);
+      free_fespace(&FE_u_eg);
+      free_fespace(&FE_p);
+      //free_fespace(&FE_p_eg);
+
+      //free_blockfespace(&FE);
+
+      // Quadrature
+      if(cq){
+	free_qcoords(cq);
+	free(cq);
+	cq=NULL;
+      }
+
+      // Mesh
+      free_mesh(&mesh);
+      //*/
+      // Strings
+
+      //if(inparam.print_level > 3){
+      //if(varname) free(varname);
+      //}
+
+      /*******************************************************************************************/
+      clock_t clk_overall_end = clock();
+      printf("\nEnd of Program: Total CPU Time = %f seconds.\n\n",
+	     (REAL) (clk_overall_end-clk_overall_start)/CLOCKS_PER_SEC);
+
+
+    }//SLEE :: cycle loop end
+
+
+  // Jul.10.2020 SLEE: Error Computation
+  //SLEE compute the convergence rate and print
+  INT tmp;
+  for(tmp=0; tmp<total_num_cycle; ++tmp)
+    {
+      if(tmp == 0){
+	L2_conv_rate_per_cycle[tmp] = 0;
+	H1_conv_rate_per_cycle[tmp] = 0;
+	H1_stress_conv_rate_per_cycle[tmp] = 0;
+
+	L2_EG_conv_rate_per_cycle[tmp] = 0;
+	H1_EG_conv_rate_per_cycle[tmp] = 0;
+	H1_stress_EG_conv_rate_per_cycle[tmp] = 0;
+	H1_energy_EG_conv_rate_per_cycle[tmp] = 0;
+
+	//For Pressure
+	L2_p_conv_rate_per_cycle[tmp] = 0;
+	H1_p_conv_rate_per_cycle[tmp] = 0;
+
+	//L2_p_EG_conv_rate_per_cycle[tmp] = 0;
+	//H1_p_EG_conv_rate_per_cycle[tmp] = 0;
+
+      }
+      else{
+	// multiplied dim since we use DOFs not h here.
+	L2_conv_rate_per_cycle[tmp] = global_dim_space * (log(L2_error_per_cycle[tmp]) -log(L2_error_per_cycle[tmp-1]) ) /  (log(dof_per_cycle_CG[tmp-1]) -log(dof_per_cycle_CG[tmp]) );
+	H1_conv_rate_per_cycle[tmp] = global_dim_space * (log(H1_error_per_cycle[tmp]) -log(H1_error_per_cycle[tmp-1]) ) /  (log(dof_per_cycle_CG[tmp-1]) -log(dof_per_cycle_CG[tmp]) );
+	H1_stress_conv_rate_per_cycle[tmp] = global_dim_space * (log(H1_stress_error_per_cycle[tmp]) -log(H1_stress_error_per_cycle[tmp-1]) ) /  (log(dof_per_cycle_CG[tmp-1]) -log(dof_per_cycle_CG[tmp]) );
+
+	L2_EG_conv_rate_per_cycle[tmp] = global_dim_space * (log(L2_EG_error_per_cycle[tmp]) -log(L2_EG_error_per_cycle[tmp-1]) ) /  (log(dof_per_cycle_EG[tmp-1]) -log(dof_per_cycle_EG[tmp]) );
+	H1_EG_conv_rate_per_cycle[tmp] = global_dim_space * (log(H1_EG_error_per_cycle[tmp]) -log(H1_EG_error_per_cycle[tmp-1]) ) /  (log(dof_per_cycle_EG[tmp-1]) -log(dof_per_cycle_EG[tmp]) );
+
+	H1_stress_EG_conv_rate_per_cycle[tmp] = global_dim_space * (log(H1_stress_EG_error_per_cycle[tmp]) -log(H1_stress_EG_error_per_cycle[tmp-1]) ) /  (log(dof_per_cycle_EG[tmp-1]) -log(dof_per_cycle_EG[tmp]) );
+	H1_energy_EG_conv_rate_per_cycle[tmp] = global_dim_space * (log(H1_energy_EG_error_per_cycle[tmp]) -log(H1_energy_EG_error_per_cycle[tmp-1]) ) /  (log(dof_per_cycle_EG[tmp-1]) -log(dof_per_cycle_EG[tmp]) );
+
+	//For Pressure
+	L2_p_conv_rate_per_cycle[tmp] = global_dim_space * (log(L2_error_p_per_cycle[tmp]) -log(L2_error_p_per_cycle[tmp-1]) ) /  (log(dof_per_cycle_CG_p[tmp-1]) -log(dof_per_cycle_CG_p[tmp]) );
+	H1_p_conv_rate_per_cycle[tmp] = global_dim_space * (log(H1_error_p_per_cycle[tmp]) -log(H1_error_p_per_cycle[tmp-1]) ) /  (log(dof_per_cycle_CG_p[tmp-1]) -log(dof_per_cycle_CG_p[tmp]) );
+
+	//L2_p_EG_conv_rate_per_cycle[tmp] = global_dim_space * (log(L2_p_EG_error_per_cycle[tmp]) -log(L2_p_EG_error_per_cycle[tmp-1]) ) /  (log(dof_per_cycle_EG_p[tmp-1]) -log(dof_per_cycle_EG_p[tmp]) );
+	//H1_p_EG_conv_rate_per_cycle[tmp] = global_dim_space * (log(H1_p_EG_error_per_cycle[tmp]) -log(H1_p_EG_error_per_cycle[tmp-1]) ) /  (log(dof_per_cycle_EG_p[tmp-1]) -log(dof_per_cycle_EG_p[tmp]) );
+
+
+      }
+
+
+      printf("****** CYCLE = %d ****** \n", tmp);
+      printf("----- MECHANCICS   ----------------------------------\n");
+
+      printf("L2 Error for cycle %d = %f  with %d DOFs  -- convergence rate  =  %f\n", tmp, L2_error_per_cycle[tmp], dof_per_cycle_CG[tmp],L2_conv_rate_per_cycle[tmp]);
+      printf("H1 Error for cycle %d = %f  with %d DOFs  -- convergence rate  =  %f\n", tmp, H1_error_per_cycle[tmp], dof_per_cycle_CG[tmp],H1_conv_rate_per_cycle[tmp]);
+      printf("H1 Stress Error for cycle %d = %f  with %d DOFs  -- convergence rate  =  %f\n", tmp, H1_stress_error_per_cycle[tmp], dof_per_cycle_CG[tmp],H1_stress_conv_rate_per_cycle[tmp]);
+
+      printf("EG - L2 Error for cycle %d = %f  with %d DOFs  -- convergence rate  =  %f\n", tmp, L2_EG_error_per_cycle[tmp], dof_per_cycle_EG[tmp],
+	     L2_EG_conv_rate_per_cycle[tmp]);
+      printf("EG - H1 Error for cycle %d = %f  with %d DOFs  -- convergence rate  =  %f\n", tmp, H1_EG_error_per_cycle[tmp], dof_per_cycle_EG[tmp],
+	     H1_EG_conv_rate_per_cycle[tmp]);
+
+      printf("EG - Stress_Error for cycle %d = %f  with %d DOFs  -- convergence rate  =  %f\n", tmp, H1_stress_EG_error_per_cycle[tmp], dof_per_cycle_EG[tmp],
+	     H1_stress_EG_conv_rate_per_cycle[tmp]);
+
+      printf("EG - EnergyNorm_Error for cycle %d = %f  with %d DOFs  -- convergence rate  =  %f\n", tmp, H1_energy_EG_error_per_cycle[tmp], dof_per_cycle_EG[tmp],
+	     H1_energy_EG_conv_rate_per_cycle[tmp]);
+
+      printf("----------------------------------------------------\n");
+
+
+      printf("-----  PRESSURE   ----------------------------------\n");
+
+      printf("L2 Error for cycle %d = %f  with %d DOFs  -- convergence rate  =  %f\n", tmp, L2_error_p_per_cycle[tmp], dof_per_cycle_CG_p[tmp],L2_p_conv_rate_per_cycle[tmp]);
+      printf("H1 Error for cycle %d = %f  with %d DOFs  -- convergence rate  =  %f\n", tmp, H1_error_p_per_cycle[tmp], dof_per_cycle_CG_p[tmp],H1_p_conv_rate_per_cycle[tmp]);
+
+      //printf("EG - L2 Error for cycle %d = %f  with %d DOFs  -- convergence rate  =  %f\n", tmp, L2_p_EG_error_per_cycle[tmp], dof_per_cycle_EG_p[tmp],L2_p_EG_conv_rate_per_cycle[tmp]);
+      //printf("EG - H1 Error for cycle %d = %f  with %d DOFs  -- convergence rate  =  %f\n", tmp, H1_p_EG_error_per_cycle[tmp], dof_per_cycle_EG_p[tmp],H1_p_EG_conv_rate_per_cycle[tmp]);
+
+      printf("----------------------------------------------------\n");
+
+    }
+
+  /*
+  //for Latex Print Table
+  printf("** LATEX TABLE CG MECHANICS ** \n");
+  for(int tmp=0; tmp<total_num_cycle; ++tmp)
+  {
+  printf("%d & %f & %f &  %f &  %f   &  %f &  %f \\\\ \\hline \n", dof_per_cycle_CG[tmp], L2_error_per_cycle[tmp], L2_conv_rate_per_cycle[tmp],H1_error_per_cycle[tmp], H1_conv_rate_per_cycle[tmp],H1_stress_error_per_cycle[tmp], H1_stress_conv_rate_per_cycle[tmp] );
+  }
+
+  printf("** LATEX TABLE CG PRESSURE ** \n");
+  for(int tmp=0; tmp<total_num_cycle; ++tmp)
+  {
+  printf("%d & %f & %f &  %f &  %f   \\\\ \\hline \n", dof_per_cycle_CG[tmp], L2_error_p_per_cycle[tmp], L2_p_conv_rate_per_cycle[tmp],H1_error_p_per_cycle[tmp], H1_p_conv_rate_per_cycle[tmp]);
+  }
+
+  printf("** LATEX TABLE ALL CG PRESSURE ** \n");
+  for(int tmp=0; tmp<total_num_cycle; ++tmp)
+  {
+  printf("%d & %f & %f &  %f &  %f   &  %f &  %f \\\\ \\hline \n", dof_per_cycle_CG[tmp], L2_error_per_cycle[tmp], L2_conv_rate_per_cycle[tmp],H1_error_per_cycle[tmp], H1_conv_rate_per_cycle[tmp],H1_error_p_per_cycle[tmp], H1_p_conv_rate_per_cycle[tmp] );
+  }
+
+
+  for(int tmp=0; tmp<total_num_cycle; ++tmp)
+  {
+  printf("%f \n",  mesh_size_per_cycle[tmp]);
+  }
+  */
+
+  /*
+    printf("** LATEX TABLE EG MECHANICS ** \n");
+    for(int tmp=0; tmp<total_num_cycle; ++tmp)
+    {
+    printf("%d & %f & %f &  %f &  %f   &  %f &  %f  & %f & %f \\\\ \\hline \n",  dof_per_cycle_EG[tmp],L2_EG_error_per_cycle[tmp], L2_EG_conv_rate_per_cycle[tmp],H1_EG_error_per_cycle[tmp], H1_EG_conv_rate_per_cycle[tmp],
+    H1_stress_EG_error_per_cycle[tmp], H1_stress_EG_conv_rate_per_cycle[tmp], H1_energy_EG_error_per_cycle[tmp], H1_energy_EG_conv_rate_per_cycle[tmp] );
+    }
+
+    printf("** LATEX TABLE EG PRESSURE ** \n");
+    for(int tmp=0; tmp<total_num_cycle; ++tmp)
+    {
+    printf("%d & %f & %f &  %f &  %f  \\\\ \\hline \n", dof_per_cycle_EG[tmp], L2_p_EG_error_per_cycle[tmp], L2_p_EG_conv_rate_per_cycle[tmp],H1_p_EG_error_per_cycle[tmp], H1_p_EG_conv_rate_per_cycle[tmp]);
+    }
+  */
+  /*
+    printf("** LATEX TABLE ALL CG MECHANICS && EG PRESSURE ** \n");
+    for(int tmp=0; tmp<total_num_cycle; ++tmp)
+    {
+    printf("%f & %d & %f & %f &  %f &  %f  & %d  & %f  & %f  \\\\ \\hline \n",mesh_size_per_cycle[tmp],  dof_per_cycle_CG[tmp],L2_error_per_cycle[tmp], L2_conv_rate_per_cycle[tmp],H1_error_per_cycle[tmp], H1_conv_rate_per_cycle[tmp],
+    dof_per_cycle_EG[tmp], H1_p_EG_error_per_cycle[tmp], H1_p_EG_conv_rate_per_cycle[tmp]);
+    }
+
+
+    printf("** LATEX TABLE ALL EG MECHANICS && EG PRESSURE ** \n");
+    for(int tmp=0; tmp<total_num_cycle; ++tmp)
+    {
+    printf("%f & %d & %f & %f &  %f &  %f  & %f  & %f  \\\\ \\hline \n", mesh_size_per_cycle[tmp], dof_per_cycle_EG[tmp],L2_EG_error_per_cycle[tmp], L2_EG_conv_rate_per_cycle[tmp],H1_energy_EG_error_per_cycle[tmp], H1_energy_EG_conv_rate_per_cycle[tmp],
+    H1_p_EG_error_per_cycle[tmp], H1_p_EG_conv_rate_per_cycle[tmp]);
+    }
+
+    printf("** NO L2 CG ** \n");
+    for(int tmp=0; tmp<total_num_cycle; ++tmp)
+    {
+    printf("%f & %d & %f &  %f  & %d  & %f  & %f  \\\\ \\hline \n", mesh_size_per_cycle[tmp], dof_per_cycle_CG[tmp],H1_error_per_cycle[tmp], H1_conv_rate_per_cycle[tmp],
+    dof_per_cycle_EG[tmp], H1_p_EG_error_per_cycle[tmp], H1_p_EG_conv_rate_per_cycle[tmp]);
+    }
+
+    printf("** NO L2 EG ** \n");
+    for(int tmp=0; tmp<total_num_cycle; ++tmp)
+    {
+    printf("%f & %d &  %f &  %f & %d  & %f  & %f  \\\\ \\hline \n", mesh_size_per_cycle[tmp], dof_per_cycle_EG[tmp],H1_energy_EG_error_per_cycle[tmp], H1_energy_EG_conv_rate_per_cycle[tmp],
+    dof_per_cycle_EG[tmp], H1_p_EG_error_per_cycle[tmp], H1_p_EG_conv_rate_per_cycle[tmp]);
+    }
+  */
+
+  return 0;
+
+
+}
+
+
+
+
+
+
+
+//-----------------------------------------------------------
+// subroutines for preconditioner
+//-----------------------------------------------------------
+/*********************************************************************************/
+/*!
+ * \fn dvector *get_diag_bdcsr(block_dCSRmat *Ab, const INT n1, const INT n2)
+ *
+ * \brief   extracts the diagonal of Ab(n1:n2,n1:n2) and stored them in a dvector
+ *
+ * \param Ab    Point to a block_dCSRmat matrix
+ * \param n1    staring index for the blocks
+ * \param n2    ending index for the blocks
+ *
+ * \note index starts with 0
+ *
+ */
+static dvector *get_diag_bdcsr(block_dCSRmat *Ab,
+                               const INT n1,
+                               const INT n2)
+{
+
+  // local variables
+  INT i;
+  INT total_size = 0;
+  INT nb = Ab->brow;
+
+  // loop 1: get size
+  for (i=n1; i<n2; i++)
+  {
+    total_size = total_size + Ab->blocks[i*(nb+1)]->row;
+  }
+
+  // loop 2: get diagonals
+  dvector *diag_A = dvec_create_p(total_size); // allocate
+  dvector temp_vec;
+  INT temp_n;
+
+  // reset total_size
+  total_size = 0;
+
+  for (i=n1; i<n2; i++)
+  {
+      printf("i=%d\n",i);
+     // get size for current block
+     temp_n = Ab->blocks[i*(nb+1)]->row;
+
+     // get the diagonal entries of the current block
+     dcsr_getdiag(temp_n, Ab->blocks[i*(nb+1)], &temp_vec);
+
+     // copy diagonal entry to the correct place
+     array_cp(temp_n, temp_vec.val, diag_A->val+total_size);
+
+     // update total size
+     total_size = total_size + temp_n;
+
+     // free temp_vec
+     dvec_free(&temp_vec);
+
+  }
+
+  return diag_A;
+
+}
+
+/*********************************************************************************/
+/*!
+ * \fn dCSRmat *get_diag_blocks(block_dCSRmat *Ab, const INT n10, const INT n20)
+ *
+ * \brief   get the diagonal blocks Ab(n1:n2,n1:n2) and store them in a dCSR matrix;
+ *
+ * \param Ab    Point to a block_dCSRmat matrix
+ * \param n10    staring index for the blocks
+ * \param n20    ending index for the blocks
+ *
+ * \note    Memory space for the dCSRmat matrix is allocated inside this function! -- Xiaozhe Hu
+ * \note    modeled on bdcsr_2_dcsr from utilities/format.c -- Ludmil
+ *
+ */
+ /*
+static dCSRmat *get_diag_blocks(block_dCSRmat *Ab,
+                                const INT n10,
+                                const INT n20)
+{
+  // local variables
+  INT m=0,n=0,nnz=0;
+  const INT mb=Ab->brow, nb=Ab->bcol, n_blocks=mb*nb;
+  dCSRmat **blockptr=Ab->blocks, *blockptrij, *A;
+  INT i,j,ij,ir,i1,length,ilength,start,irmrow,irmrowp1;
+  INT *row, *col;
+  INT n1=n10,n2=n20;
+  if(n10<0) n1 = 0;
+  if(n20>mb) n2=mb;
+  if(n2<n1) {j=n2;n2=n1;n1=j;}
+  INT nblk=n2-n1+1; // number of blocks
+  // flag for errors
+  SHORT status = SUCCESS;
+  row = (INT *)calloc(mb+1,sizeof(INT));
+  col = (INT *)calloc(nb+1,sizeof(INT));
+  // get the size of A
+  row[0]=0; col[0]=0;
+
+  // count number of rows
+  for (i=n1;i<n2;++i) {
+    status = ERROR_BLKMAT_ZERO;
+    for (j=n1; j<n2; ++j){
+      if (blockptr[i*nb+j]) {
+	m+=blockptr[i*nb+j]->row;
+	row[i+1]=m;
+	status = SUCCESS;
+	break;
+      }
+    }
+    // check error
+    if (status < SUCCESS) check_error(ERROR_BLKMAT_ZERO, __FUNCTION__);
+  }
+
+  // count number of columns
+  for (i=n1;i<n2;++i) {
+    status = ERROR_BLKMAT_ZERO;
+    for (j=n1;j<n2;++j){
+      if (blockptr[j*mb+i]) {
+	n+=blockptr[j*mb+i]->col;
+	col[i+1]=n;
+	status = SUCCESS;
+	break;
+      }
+    }
+    // check error
+    if (status < SUCCESS) check_error(ERROR_BLKMAT_ZERO, __FUNCTION__);
+  }
+  // count number of nonzeros
+  for (i=n1;i<n2;++i) {
+    for (j=n1;j<n2;++j){
+      if (blockptr[i*mb+j]) {
+	nnz+=blockptr[i*mb+j]->nnz;
+      }
+    }
+  }
+  // memory space allocation
+  A = dcsr_create_p(m,n,nnz);
+  // set dCSRmat for A
+  A->IA[0]=0;
+  for (i=n1;i<n2;++i) {
+    for (ir=row[i];ir<row[i+1];ir++) {
+      for (length=j=n1;j<n2;++j) {
+	ij=i*nb+j;
+	blockptrij=blockptr[ij];
+	if (blockptrij && blockptrij->nnz>0) {
+	  start=A->IA[ir]+length;
+	  irmrow=ir-row[i];irmrowp1=irmrow+1;
+	  ilength=blockptrij->IA[irmrowp1]-blockptrij->IA[irmrow];
+	  if (ilength>0) {
+	    memcpy((A->val+start),(blockptrij->val+blockptrij->IA[irmrow]),ilength*sizeof(REAL));
+	    memcpy((A->JA+start),(blockptrij->JA+blockptrij->IA[irmrow]), ilength*sizeof(INT));
+	    // shift column index
+	    for (i1=0;i1<ilength;i1++) A->JA[start+i1]+=col[j];
+	    length+=ilength;
+	  }
+	}
+      } // end for j
+      A->IA[ir+1]=A->IA[ir]+length;
+    } // end for ir
+  } // end for i
+  A->nnz=A->IA[row[n2]];
+  free(row);
+  free(col);
+  return A;
+}
+*/
+/*********************************************************************************/
+
+/*********************************************************************************/
+/*!
+ * \fn dCSRmat *get_diag_blocks(block_dCSRmat *Ab, const INT n10, const INT n20)
+ *
+ * \brief   get the diagonal blocks Ab(n1:n2,n1:n2) and store them in a dCSR matrix;
+ *
+ * \param Ab    Point to a block_dCSRmat matrix
+ * \param n10    staring index for the blocks
+ * \param n20    ending index for the blocks
+ *
+ * \note    Memory space for the dCSRmat matrix is allocated inside this function! -- Xiaozhe Hu
+ * \note    modeled on bdcsr_2_dcsr from utilities/format.c -- Ludmil
+ *
+ */
+static INT get_diag_blocks(block_dCSRmat *Ab,
+                           const INT n10,
+                           const INT n20,
+                           dCSRmat *A)
+{
+  // local variables
+  INT m=0,n=0,nnz=0;
+  const INT mb=Ab->brow, nb=Ab->bcol, n_blocks=mb*nb;
+  dCSRmat **blockptr=Ab->blocks, *blockptrij;
+  INT i,j,ij,ir,i1,length,ilength,start,irmrow,irmrowp1;
+  INT *row, *col;
+  INT n1=n10,n2=n20;
+  if(n10<0) n1 = 0;
+  if(n20>mb) n2=mb;
+  if(n2<n1) {j=n2;n2=n1;n1=j;}
+  INT nblk=n2-n1+1; // number of blocks
+  // flag for errors
+  SHORT status = SUCCESS;
+  row = (INT *)calloc(mb+1,sizeof(INT));
+  col = (INT *)calloc(nb+1,sizeof(INT));
+  // get the size of A
+  row[0]=0; col[0]=0;
+
+  // count number of rows
+  for (i=n1;i<n2;++i) {
+    status = ERROR_BLKMAT_ZERO;
+    for (j=n1; j<n2; ++j){
+      if (blockptr[i*nb+j]) {
+	m+=blockptr[i*nb+j]->row;
+	row[i+1]=m;
+	status = SUCCESS;
+	break;
+      }
+    }
+    // check error
+    if (status < SUCCESS) check_error(ERROR_BLKMAT_ZERO, __FUNCTION__);
+  }
+
+  // count number of columns
+  for (i=n1;i<n2;++i) {
+    status = ERROR_BLKMAT_ZERO;
+    for (j=n1;j<n2;++j){
+      if (blockptr[j*mb+i]) {
+	n+=blockptr[j*mb+i]->col;
+	col[i+1]=n;
+	status = SUCCESS;
+	break;
+      }
+    }
+    // check error
+    if (status < SUCCESS) check_error(ERROR_BLKMAT_ZERO, __FUNCTION__);
+  }
+  // count number of nonzeros
+  for (i=n1;i<n2;++i) {
+    for (j=n1;j<n2;++j){
+      if (blockptr[i*mb+j]) {
+	nnz+=blockptr[i*mb+j]->nnz;
+      }
+    }
+  }
+  // memory space allocation
+  //A = dcsr_create_p(m,n,nnz);
+  dcsr_alloc(m,n,nnz,A);
+  // set dCSRmat for A
+  A->IA[0]=0;
+  for (i=n1;i<n2;++i) {
+    for (ir=row[i];ir<row[i+1];ir++) {
+      for (length=j=n1;j<n2;++j) {
+	ij=i*nb+j;
+	blockptrij=blockptr[ij];
+	if (blockptrij && blockptrij->nnz>0) {
+	  start=A->IA[ir]+length;
+	  irmrow=ir-row[i];irmrowp1=irmrow+1;
+	  ilength=blockptrij->IA[irmrowp1]-blockptrij->IA[irmrow];
+	  if (ilength>0) {
+	    memcpy((A->val+start),(blockptrij->val+blockptrij->IA[irmrow]),ilength*sizeof(REAL));
+	    memcpy((A->JA+start),(blockptrij->JA+blockptrij->IA[irmrow]), ilength*sizeof(INT));
+	    // shift column index
+	    for (i1=0;i1<ilength;i1++) A->JA[start+i1]+=col[j];
+	    length+=ilength;
+	  }
+	}
+      } // end for j
+      A->IA[ir+1]=A->IA[ir]+length;
+    } // end for ir
+  } // end for i
+  A->nnz=A->IA[row[n2]];
+  /* for(i=n1;i<=n2;i++){ */
+  /*   fprintf(stdout,"\nblk=%d,row=%d",i,row[i]); */
+  /* }   */
+  /* for(i=n1;i<=n2;i++){ */
+  /*   fprintf(stdout,"\nblk=%d,row=%d",i,col[i]); */
+  /* } */
+  /* fprintf(stdout,"\n*** IAend=%d\n",A->IA[row[n2]]); */
+  /* fprintf(stdout,"\nA11 data:(%d,%d,%d):rows:(%d,%d)\n",A->row,A->col,A->nnz,row[n2-1],row[n2]); */
+  free(row);
+  free(col);
+  return 0;
+}
+/*********************************************************************************/
+
+/**************************************************************************************/
+/*!
+ * \fn precond_block_data *get_precond_block_data_eg_stokes(block_dCSRmat *Ab, const INT p_ndof, REAL *el_vol)
+ *
+ * \brief get data for block preconditioner for solving the EG stokes
+ *
+ * \param Ab    Point to a block_dCSRmat matrix
+ *
+ * \note this is a special function only for eg stokes -- Xiaozhe
+ *
+ */
+static precond_block_data *get_precond_block_data_eg_stokes(block_dCSRmat *Ab,
+                                                            const INT p_ndof,
+                                                            REAL *el_vol)
+{
+  // return variable
+  precond_block_data *precdata=(precond_block_data *)malloc(1*sizeof(precond_block_data));
+
+  // local variables
+  INT brow=Ab->brow, bcol=Ab->bcol;
+  INT n1, n2;
+  INT dim = brow-2;
+  //nblk,iblk,n1,n2,j,k,l,m,n,iaa,iab;
+
+  // initialize the block preconditioner
+  precond_block_data_null(precdata);
+
+  // store the big block
+  precdata->Abcsr=Ab;
+
+  precdata->A_diag = (dCSRmat *)calloc(2, sizeof(dCSRmat));
+
+  //-----------------------------------------
+  // solver data for the velocity part
+  //-----------------------------------------
+  // grab the velocity block without the eg part
+  n1=0; n2=dim;
+  get_diag_blocks(Ab,n1,n2, &(precdata->A_diag[0]));
+
+  // get the LU factorization of this block
+  precdata->LU_diag=malloc(sizeof(void *));
+  precdata->LU_diag[0]=factorize_UMF(&(precdata->A_diag[0]),0);
+
+  // grab the velocity block including the eg part
+  n1=0; n2 = dim+1;  // this time we need to include the EG part
+  get_diag_blocks(Ab,n1,n2, &(precdata->A_diag[1]));
+
+  // grab the diagonal of velocity block including EG part
+  precdata->diag = malloc(sizeof(dvector *));
+  n1=0; n2 = dim+1;  // this time we need to include the EG part
+  precdata->diag[0] = get_diag_bdcsr(Ab, n1, n2);
+
+  //-----------------------------------------
+  // solver data for the pressure part
+  //-----------------------------------------
+  precdata->el_vol = dvec_create_p(p_ndof);
+  array_cp(p_ndof, el_vol, precdata->el_vol->val);
+
+  //-----------------------------------------
+  // allocate work space
+  //-----------------------------------------
+  INT N = precdata->diag[0]->row+precdata->el_vol->row; // total degrees of freedoms
+  precdata->r = dvec_create(N);
+
+  // return
+  return precdata;
+}
+
+
+
+/***********************************************************************************************/
+/**
+ * \fn void precond_block_diag_eg_stokes_additive (REAL *r, REAL *z, void *data)
+ * \brief block diagonal preconditioning for EG Stokes problem
+ *
+ * \param r     Pointer to the vector needs preconditioning
+ * \param z     Pointer to preconditioned vector
+ * \param data  Pointer to precondition data
+ *
+ * \author Xiaozhe Hu
+ * \date   03/04/2021
+ */
+void precond_block_diag_eg_stokes_additive(REAL *r,
+                                           REAL *z,
+                                           void *data)
+{
+  precond_block_data *precdata=(precond_block_data *)data;
+  dvector *tempr = &(precdata->r);
+
+  //-----------------------------------------
+  // solver data for the whole block matrix
+  //-----------------------------------------
+  block_dCSRmat *A = precdata->Abcsr;
+
+  //-----------------------------------------
+  // solver data for the velocity part
+  //-----------------------------------------
+  // data for the vecolity block without eg part
+  dCSRmat *A_diag = precdata->A_diag;
+  void **LU_diag = precdata->LU_diag;
+  //AMG_param *amgparam = precdata->amgparam;
+  //AMG_data **mgl = precdata->mgl;
+
+  // data for the velocity block including eg part
+  dvector **velocity_diag = precdata->diag;
+
+  //-----------------------------------------
+  // solver data for the pressure part
+  //-----------------------------------------
+  dvector *el_vol = precdata->el_vol;
+
+  //-----------------------------------------
+  // local variabl
+  //-----------------------------------------
+  INT i;
+  INT brow = A->brow;
+
+  //-----------------------------------------
+  // get different sizes
+  //-----------------------------------------
+  // get size of the velocity block without the eg part
+  const INT Nu_wo_eg = A_diag[0].row;
+
+  // get size of the veclosity block including the eg part
+  const INT Nu = velocity_diag[0]->row;
+
+  // get size of the pressure block
+  const INT Np = el_vol->row;
+
+  // total size
+  const INT N = Nu + Np;
+
+  //-----------------------------------------
+  // back up r, setup z;
+  //-----------------------------------------
+  array_cp(N, r, tempr->val);
+  array_set(N, z, 0.0);
+
+  //-----------------------------------------
+  // prepare
+  //-----------------------------------------
+  dvector ru_wo_eg, ru, rp, zu_wo_eg, zu, zp;
+
+  ru_wo_eg.row = Nu_wo_eg; zu_wo_eg.row = Nu_wo_eg;
+  ru.row = Nu; zu.row = Nu;
+  rp.row = Np; zp.row = Np;
+
+  ru_wo_eg.val = r; ru.val = r, rp.val = &(r[Nu]);
+  zu_wo_eg.val = z; zu.val = z, zp.val = &(z[Nu]);
+
+  //-----------------------------------------
+  // main part of the preconditioner
+  //-----------------------------------------
+  // Preconditioning the velocity block without the eg part
+  // use direct solver
+  solve_UMF(&(A_diag[0]), &ru_wo_eg, &zu_wo_eg, LU_diag[0], 0);
+  //solve_UMF(A_diag, &ru, &zu, LU_diag[0], 0);
+
+
+  /*
+  mgl[0]->b.row=N0; array_cp(N0, r0.val, mgl[0]->b.val); // residual is an input
+  mgl[0]->x.row=N0; dvec_set(N0, &mgl[0]->x,0.0);
+
+  for(i=0;i<amgparam->maxit;++i) mgcycle(mgl[0], amgparam);
+  array_cp(N0, mgl[0]->x.val, z0.val);
+
+  // Preconditioning A11 block (darcy)
+  mgl[1]->b.row=N1; array_cp(N1, r1.val, mgl[1]->b.val); // residual is an input
+  mgl[1]->x.row=N1; dvec_set(N1, &mgl[1]->x,0.0);
+
+  for(i=0;i<amgparam->maxit;++i) mgcycle(mgl[1], amgparam);
+  array_cp(N1, mgl[1]->x.val, z1.val);
+  */
+
+  // Preconditioning the velocity block including the eg part
+  for(i=0; i<Nu; i++){
+    zu.val[i] = zu.val[i] + ru.val[i]/velocity_diag[0]->val[i];
+  }
+
+  //getchar();
+
+  // Preconditioning the pressure block
+  // Diagonal matrix for P0
+  for(i=0;i<Np;i++){
+    zp.val[i] = rp.val[i]/el_vol->val[i];
+  }
+
+  // restore r
+  array_cp(N, tempr->val, r);
+
+}
+
+
+/***********************************************************************************************/
+/**
+ * \fn void precond_block_diag_eg_stokes_multiplicative (REAL *r, REAL *z, void *data)
+ * \brief block diagonal preconditioning for EG Stokes problem
+ *
+ * \param r     Pointer to the vector needs preconditioning
+ * \param z     Pointer to preconditioned vector
+ * \param data  Pointer to precondition data
+ *
+ * \author Xiaozhe Hu
+ * \date   03/04/2021
+ */
+void precond_block_diag_eg_stokes_multiplicative(REAL *r,
+                                                 REAL *z,
+                                                 void *data)
+{
+  precond_block_data *precdata=(precond_block_data *)data;
+  dvector *tempr = &(precdata->r);
+
+  //-----------------------------------------
+  // solver data for the whole block matrix
+  //-----------------------------------------
+  block_dCSRmat *A = precdata->Abcsr;
+
+  //-----------------------------------------
+  // solver data for the velocity part
+  //-----------------------------------------
+  // data for the vecolity block without eg part
+  dCSRmat *A_diag = precdata->A_diag;
+  void **LU_diag = precdata->LU_diag;
+  //AMG_param *amgparam = precdata->amgparam;
+  //AMG_data **mgl = precdata->mgl;
+
+  // data for the velocity block including eg part
+  dvector **velocity_diag = precdata->diag;
+
+  //-----------------------------------------
+  // solver data for the pressure part
+  //-----------------------------------------
+  dvector *el_vol = precdata->el_vol;
+
+  //-----------------------------------------
+  // local variables
+  //-----------------------------------------
+  INT i;
+  INT brow = A->brow;
+
+  //-----------------------------------------
+  // get different sizes
+  //-----------------------------------------
+  // get size of the velocity block without the eg part
+  const INT Nu_wo_eg = A_diag[0].row;
+
+  // get size of the veclosity block including the eg part
+  const INT Nu = velocity_diag[0]->row;
+
+  // get size of the pressure block
+  const INT Np = el_vol->row;
+
+  // total size
+  const INT N = Nu + Np;
+
+  //-----------------------------------------
+  // back up r, setup z;
+  //-----------------------------------------
+  array_cp(N, r, tempr->val);
+  array_set(N, z, 0.0);
+
+  //-----------------------------------------
+  // prepare
+  //-----------------------------------------
+  dvector ru_wo_eg, ru, rp, zu_wo_eg, zu, zp;
+
+  ru_wo_eg.row = Nu_wo_eg; zu_wo_eg.row = Nu_wo_eg;
+  ru.row = Nu; zu.row = Nu;
+  rp.row = Np; zp.row = Np;
+
+  ru_wo_eg.val = r; ru.val = r, rp.val = &(r[Nu]);
+  zu_wo_eg.val = z; zu.val = z, zp.val = &(z[Nu]);
+
+  //-----------------------------------------
+  // main part of the preconditioner
+  //-----------------------------------------
+  // Preconditioning the velocity block without the eg part
+  // use direct solver
+  solve_UMF(&(A_diag[0]), &ru_wo_eg, &zu_wo_eg, LU_diag[0], 0);
+
+  /*
+  mgl[0]->b.row=N0; array_cp(N0, r0.val, mgl[0]->b.val); // residual is an input
+  mgl[0]->x.row=N0; dvec_set(N0, &mgl[0]->x,0.0);
+
+  for(i=0;i<amgparam->maxit;++i) mgcycle(mgl[0], amgparam);
+  array_cp(N0, mgl[0]->x.val, z0.val);
+
+  // Preconditioning A11 block (darcy)
+  mgl[1]->b.row=N1; array_cp(N1, r1.val, mgl[1]->b.val); // residual is an input
+  mgl[1]->x.row=N1; dvec_set(N1, &mgl[1]->x,0.0);
+
+  for(i=0;i<amgparam->maxit;++i) mgcycle(mgl[1], amgparam);
+  array_cp(N1, mgl[1]->x.val, z1.val);
+  */
+
+  // update residual
+  array_cp(N, tempr->val, r);
+  bdcsr_aAxpy(-1.0, A, z, r);
+
+  // Preconditioning the velocity block including the eg part
+  for(i=0; i<Nu; i++){
+    zu.val[i] = zu.val[i] + ru.val[i]/velocity_diag[0]->val[i];
+  }
+
+  // update residual
+  array_cp(N, tempr->val, r);
+  bdcsr_aAxpy(-1.0, A, z, r);
+
+  // Preconditioning the pressure block
+  // Diagonal matrix for P0
+  for(i=0;i<Np;i++){
+    zp.val[i] = rp.val[i]/el_vol->val[i];
+  }
+
+  // restore r
+  array_cp(N, tempr->val, r);
+
+}
+
+/* End of Program */
+/*********************************************************************************************/