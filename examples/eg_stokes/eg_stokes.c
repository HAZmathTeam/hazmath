<<<<<<< HEAD
/*!
*
*  Copyright 2015_HAZMATH__. All rights reserved.
*
* \brief This program solves Biot's PDE for poroelasticity using finite elements
* Locking-Free enrichecd Galerkin is used for the mechanics
* Locally-conservative enriched Galerkin in used for the pressure
*
*/

/*********** HAZMATH FUNCTIONS and INCLUDES ***************************************/
#include "hazmath.h"

#include "movetohazmath.h"
#include "eg_stokes_params.h"
#include "eg_stokes_error.h"
#include "eg_stokes_system.h"
/****************************************************************/

/****** MAIN DRIVER **************************************************************/
INT main(int argc, char* argv[])
{

  printf("\n===========================================================================\n");
  printf("Beginning Program to solve Elasticity Equation.\n");
  printf("===========================================================================\n");
  // Aug.3.2020 SLEE
  // Define variables forthe error convergence test
  int total_num_cycle = TOTAL_NUM_CYCLES_GLOBAL ;
  // SLEE initialize the vectors to save the errors for each cycle
  double L2_error_per_cycle[total_num_cycle];
  double H1_error_per_cycle[total_num_cycle];
  double H1_stress_error_per_cycle[total_num_cycle];

  double L2_EG_error_per_cycle[total_num_cycle];
  double H1_EG_error_per_cycle[total_num_cycle];
  double H1_stress_EG_error_per_cycle[total_num_cycle];
  double H1_energy_EG_error_per_cycle[total_num_cycle];


  // For Pressure
  double L2_error_p_per_cycle[total_num_cycle];
  double H1_error_p_per_cycle[total_num_cycle];

  //double L2_p_EG_error_per_cycle[total_num_cycle];
  //double H1_p_EG_error_per_cycle[total_num_cycle];


  // SLEE vector to save the DOF
  int dof_per_cycle_CG[total_num_cycle];
  int dof_per_cycle_EG[total_num_cycle];

  // For Pressure
  int dof_per_cycle_CG_p[total_num_cycle];
  int dof_per_cycle_EG_p[total_num_cycle];

  double mesh_size_per_cycle[total_num_cycle];

  // SLEE vector to save the convergence rate
  double L2_conv_rate_per_cycle[total_num_cycle];
  double H1_conv_rate_per_cycle[total_num_cycle];
  double H1_stress_conv_rate_per_cycle[total_num_cycle];


  double L2_EG_conv_rate_per_cycle[total_num_cycle];
  double H1_EG_conv_rate_per_cycle[total_num_cycle];
  double H1_stress_EG_conv_rate_per_cycle[total_num_cycle];
  double H1_energy_EG_conv_rate_per_cycle[total_num_cycle];

  // For Pressure

  double L2_p_conv_rate_per_cycle[total_num_cycle];
  double H1_p_conv_rate_per_cycle[total_num_cycle];

  //double L2_p_EG_conv_rate_per_cycle[total_num_cycle];
  //double H1_p_EG_conv_rate_per_cycle[total_num_cycle];

  int global_dim_space = 0;


  // ALL TIME STEPPING ALGORITHMS /////
  REAL time = 0.;
  REAL timestep = 0.01;
  INT timestep_number = 0;
  INT total_timestep = 10;

  for(int cycle=0; cycle<total_num_cycle; ++cycle) {
    //Aug.3.2020 SLEE initilize
    L2_error_per_cycle[cycle] = 0.;
    H1_error_per_cycle[cycle] = 0.;
    H1_stress_error_per_cycle[cycle] = 0.;

    L2_EG_error_per_cycle[cycle] = 0.;
    H1_EG_error_per_cycle[cycle] = 0.;
    H1_stress_EG_error_per_cycle[cycle] = 0.;
    H1_energy_EG_error_per_cycle[cycle] = 0.;

    // For Pressure
    L2_error_p_per_cycle[cycle] = 0.;
    H1_error_p_per_cycle[cycle] = 0.;


    dof_per_cycle_CG[cycle]=0;
    dof_per_cycle_EG[cycle]=0;

    // For Pressure
    dof_per_cycle_CG_p[cycle]=0;
    dof_per_cycle_EG_p[cycle]=0;

    mesh_size_per_cycle[cycle]=0.;

    L2_conv_rate_per_cycle[cycle]=0.;
    H1_conv_rate_per_cycle[cycle]=0.;
    H1_stress_conv_rate_per_cycle[cycle]=0.;

    L2_EG_conv_rate_per_cycle[cycle]=0.;
    H1_EG_conv_rate_per_cycle[cycle]=0.;
    H1_stress_EG_conv_rate_per_cycle[cycle]=0.;
    H1_energy_EG_conv_rate_per_cycle[cycle]=0.;

    // For Pressure
    L2_p_conv_rate_per_cycle[cycle]=0.;
    H1_p_conv_rate_per_cycle[cycle]=0.;


    printf("************ CYCLE   %d  /   %d  ************** \n", cycle, total_num_cycle);

    /****** INITIALIZE PARAMETERS **************************************************/
    // loops
    INT i;
    // Overall CPU Timing
    clock_t clk_overall_start = clock();

    // Set Parameters from Reading in Input File
    input_param inparam;
    param_input_init(&inparam);
    param_input("./input.dat", &inparam);

    // Open gridfile for reading
    printf("\nCreating mesh and FEM spaces:\n");
    //FILE* gfid = HAZ_fopen(inparam.gridfile,"r");
    //SLEE
    FILE* gfid;

    //Jul.10.2020 SLEE: setup the code to read the different mesh files for each cycle
    //gfid = HAZ_fopen(inparam.gridfile,"r");
    char filename_per_cycle[512]={'\0'};
    //sprintf(filename_per_cycle, "%s%d.haz", inparam.gridfile,cycle);

    //DEBUG SIMPLE MESH
    sprintf(filename_per_cycle, "%s%d.haz", inparam.gridfile,cycle+1);
    gfid = HAZ_fopen(filename_per_cycle,"r");
    if(gfid == NULL){
      perror("Could not find and open the file !!!! ");
    }

    // Create the mesh (now we assume triangles in 2D or tetrahedra in 3D)
    // File types possible are 0 - old format; 1 - vtk format
    INT mesh_type = 0;
    clock_t clk_mesh_start = clock(); // Time mesh generation FE setup
    mesh_struct mesh;

    //printf(" --> loading grid from file: %s\n",inparam.gridfile);
    //Jul.10. 2020 SLEE
    printf(" --> loading grid from file: %s\n",filename_per_cycle);

    initialize_mesh(&mesh);   // Q1. Why only here?
    creategrid_fread(gfid,mesh_type,&mesh);
    fclose(gfid);

    INT dim = mesh.dim;
    // Jul.10.2020 SLEE : for further use in the convergence test
    global_dim_space = dim;

    // Get Quadrature Nodes for the Mesh
    INT nq1d = inparam.nquad; /* Quadrature points per dimension */
    qcoordinates *cq = get_quadrature(&mesh,nq1d);

    // Get info for and create FEM spaces
    // Order of elements: 0 - P0; 1 - P1; 2 - P2; 20 - Nedlec; 30 - Raviart-Thomas
    INT order_u = 1;
    INT order_u_eg = 0;

    // Need Spaces for each component of the Mechanics plus pressure
    fespace FE_ux; // Mechanics in x direction
    create_fespace(&FE_ux,&mesh,order_u);
    fespace FE_uy; // Mechanics in y direction
    create_fespace(&FE_uy,&mesh,order_u);
    fespace FE_uz; // Mechanics in z direction
    if(dim==3) create_fespace(&FE_uz,&mesh,order_u);
    fespace FE_u_eg; // Mechanics EG
    create_fespace(&FE_u_eg,&mesh,order_u_eg);

    INT order_p = 0;
    //INT order_p_eg = 0;
    fespace FE_p; // Pressuer
    create_fespace(&FE_p,&mesh,order_p);
    //fespace FE_p_eg; // Pressuer
    //create_fespace(&FE_p_eg,&mesh,order_p_eg);

    // Set Dirichlet Boundaries
    if(BOOL_WEAKLY_IMPOSED_BC){
      // I think this will work just as well:
      set_dirichlet_bdry(&FE_ux,&mesh,-1,-1);
      set_dirichlet_bdry(&FE_uy,&mesh,-1,-1);
      if(dim==3) set_dirichlet_bdry(&FE_uz,&mesh,-1,-1);
      set_dirichlet_bdry(&FE_u_eg,&mesh,-1,-1);
      set_dirichlet_bdry(&FE_p,&mesh,-1,-1);
    } else {
      set_dirichlet_bdry(&FE_ux,&mesh,1,1);
      set_dirichlet_bdry(&FE_uy,&mesh,1,1);
      if(dim==3) set_dirichlet_bdry(&FE_uz,&mesh,1,1);
      set_dirichlet_bdry(&FE_u_eg,&mesh,1,1);

      set_dirichlet_bdry(&FE_p,&mesh,1,1);
      //set_dirichlet_bdry(&FE_p_eg,&mesh,1,1);
    }

    // for(i=0;i<FE_u_eg.ndof;i++) {
    //   FE_u_eg.dirichlet[i] = 0;
    // }
    // for(i=0;i<FE_ux.ndof;i++) {
    //   FE_ux.dirichlet[i] = 0;
    // }
    // for(i=0;i<FE_uy.ndof;i++) {
    //   FE_uy.dirichlet[i] = 0;
    // }
    // if(dim==3) {
    //   for(i=0;i<FE_uz.ndof;i++) {
    //     FE_uz.dirichlet[i] = 0;
    //   }
    // }
    // for(i=0;i<FE_p.ndof;i++) {
    //   FE_p.dirichlet[i] = 0;
    // }

    // Create Block System with ordering (u,p)
    INT u_ndof = FE_ux.ndof + FE_uy.ndof;
    INT eg_ndof = FE_u_eg.ndof;
    if(dim==3) u_ndof += FE_uz.ndof;
    INT p_ndof = FE_p.ndof;

    //p_debug
    INT ndof = u_ndof + eg_ndof + p_ndof;

    // Get Global FE Space
    block_fespace FE;
    INT nun = dim+2;
    INT nspaces = dim+2;
    FE.nun = nun;  // p_debug
    FE.ndof = ndof;
    FE.nbdof = FE_ux.nbdof + FE_uy.nbdof + FE_u_eg.nbdof +FE_p.nbdof; //+FE_p_eg.nbdof;
    //if(dim==3) FE.nbdof += FE_uz.nbdof;
    FE.nspaces = nspaces; // SLEE?
    FE.var_spaces = (fespace **) calloc(nspaces,sizeof(fespace *));

    /*
    FE.nun = dim+1;  // p_debug
    FE.ndof = ndof;
    FE.nbdof = FE_ux.nbdof + FE_uy.nbdof + FE_u_eg.nbdof;// +FE_p.nbdof+FE_p_eg.nbdof;
    FE.nspaces = dim+1;
    FE.var_spaces = (fespace **) calloc(dim+1,sizeof(fespace *));
    */

    FE.var_spaces[0] = &FE_ux;
    FE.var_spaces[1] = &FE_uy;
    if(dim==3) FE.var_spaces[2] = &FE_uz;
    FE.var_spaces[dim] = &FE_u_eg;

    //p_debug
    FE.var_spaces[dim+1]   = &FE_p;
    //FE.var_spaces[dim+1+1] = &FE_p_eg;

    // Set Dirichlet Boundaries
    if(!BOOL_WEAKLY_IMPOSED_BC) set_dirichlet_bdry_block(&FE,&mesh);


    clock_t clk_mesh_end = clock(); // End of timing for mesh and FE setup
    printf(" --> elapsed CPU time for mesh and FEM space construction = %f seconds.\n\n",
    (REAL) (clk_mesh_end - clk_mesh_start)/CLOCKS_PER_SEC);
    /*******************************************************************************/

    printf("***********************************************************************************\n");
    printf("Number of Elements = %d\tOrder of Quadrature = %d\n",mesh.nelm,2*nq1d-1);
    printf("\n\t--- Element Type ---\n");
    printf("Mechanics Element Type = %d\t Meachnics EG  Type = %d\n",order_u,order_u_eg);
    printf("\n\t--- Degrees of Freedom ---\n");
    printf("Vertices: %-7d\tEdges: %-7d\tFaces: %-7d",mesh.nv,mesh.nedge,mesh.nface);
    printf("\t--> DOF: %d\n",FE.ndof);
    printf("\n\t--- Boundaries ---\n");
    printf("Vertices: %-7d\tEdges: %-7d\tFaces: %-7d",mesh.nbv,mesh.nbedge,mesh.nbface);
    printf("\t--> Boundary DOF: %d\n",FE.nbdof);
    printf("***********************************************************************************\n\n");

    //Jul.10.2020 SLEE: insert the total number of DOF for convergnece computation
    dof_per_cycle_CG[cycle]  = u_ndof;
    dof_per_cycle_EG[cycle] =  u_ndof+eg_ndof;

    dof_per_cycle_CG_p[cycle]  = p_ndof;
    dof_per_cycle_EG_p[cycle] =  p_ndof;


    printf("FE.ndof = %d | u_ndof = %d | FE_ux.ndof = %d | FE_uy.ndof = %d |  FE_u_eg.ndof = %d \n",
    FE.ndof , u_ndof+eg_ndof, FE_ux.ndof  , FE_uy.ndof , FE_u_eg.ndof );
    printf("FE.ndof = %d | p_ndof = %d | FE_p.ndof = %d  \n",
    FE.ndof , p_ndof, FE_p.ndof);


    printf("FE.nbdof = %d \n", FE.nbdof);

    printf("###########\n");
    printf("CG DOF for Mechanics = %d\n",   dof_per_cycle_CG[cycle] );
    printf("EG DOF for Mechanics = %d\n",   dof_per_cycle_EG[cycle] );
    printf("###########\n");

    printf("###########\n");
    printf("CG DOF for Pressure = %d\n",   dof_per_cycle_CG_p[cycle] );
    printf("EG DOF for Pressure = %d\n",   dof_per_cycle_EG_p[cycle] );
    printf("###########\n");


    // Get the minimum mesh size
    int zz=0;
    double min_mesh_size = 10000000.;
    double tmp_size =0;
    mesh_struct *mesh_2 = &mesh;

    for (zz=0; zz<mesh_2->nface; zz++) {

      tmp_size=mesh_2->f_area[zz];

      if(tmp_size < min_mesh_size)
      min_mesh_size = tmp_size;
    }

    mesh_size_per_cycle[cycle] = min_mesh_size;
    if(time == 0)
    {
      //Set Initial Condition
      //Inside of the assemble for p0 ...
    }

    dvector sol = dvec_create(ndof);
    dvector old_timestep_sol = dvec_create(ndof);

    //for(time = timestep; timestep_number < total_timestep; time += timestep){
    dvec_cp(&sol, &old_timestep_sol);
    timestep_number = timestep_number+1;
    printf(" ---  CYCLE = %d  ----------- TIME STEPPING TIME = %f  (timestep # = %d | %d) ------------------- \n", \
    cycle,time,timestep_number,total_timestep);
    //printf(" [Time Step = %f]  \n", timestep);
    //fflush(stdout);

    clock_t clk_assembly_start = clock();

    // Allocate the right-hand and declare the csr matrix
    dvector b;
    // Put into Block Form
    block_dCSRmat A;
    bdcsr_alloc(nspaces,nspaces,&A);
    /*** Assemble the matrix and right hand side *******************************/
    printf("Assembling the matrix and right-hand side:\n");fflush(stdout);

    if(dim==2) {
      assemble_global_block_neighbor(&A,&b,old_timestep_sol.val,local_assembly_Elasticity_FACE,local_assembly_Elasticity,FEM_Block_RHS_Local_Elasticity,&FE,&mesh,cq,source2D,exact_sol2D,Dexact_sol2D,exact_sol2D_dt,time,timestep);
    } else if(dim==3) {
      assemble_global_block_neighbor(&A,&b,old_timestep_sol.val,local_assembly_Elasticity_FACE,local_assembly_Elasticity,FEM_Block_RHS_Local_Elasticity,&FE,&mesh,cq,source2D,exact_sol3D,Dexact_sol3D,exact_sol3D_dt,time,timestep);
    }
    printf("\n------ Assemble done: \n");fflush(stdout);

    // Eliminate boundary conditions in matrix and rhs
    if(!BOOL_WEAKLY_IMPOSED_BC) {
      if(dim==2) {
        eliminate_DirichletBC_blockFE_blockA(bc2D,&FE,&mesh,&b,&A,time);
      } else if (dim==3) {
        eliminate_DirichletBC_blockFE_blockA(bc3D,&FE,&mesh,&b,&A,time);
      }
    }

    clock_t clk_assembly_end = clock();
    printf(" --> elapsed CPU time for assembly = %f seconds.\n\n",(REAL)
    (clk_assembly_end-clk_assembly_start)/CLOCKS_PER_SEC);

    printf("Solving the System:\n");fflush(stdout);
    clock_t clk_solve_start = clock();

    //*****************************************
    //    SOLVER-SOLVER AND average P	=0
    //*****************************************
    INT jj=-10,solver_flag=-20;
    REAL pmin=1e20,pmax=-1e20,sum=-1e20;
    void *numeric=NULL;
    sol.row++;
    sol.val=realloc(sol.val,sol.row*sizeof(REAL));
    dvec_set(sol.row, &sol, 0.0);
    b.row++;
    b.val=realloc(b.val,b.row*sizeof(REAL));
    b.val[b.row-1]=0e0;
    //sol.val[FE_ux.ndof + FE_uy.ndof + pressureloc]  = pressureval;
    //
    //	  add row and column for the pressure block
    // which is the pressure block?Ans: dim+1;
    // extend

    //-----------------------
    // set paramters for linear solver
    //-----------------------
    linear_itsolver_param linear_itparam;
    param_linear_solver_init(&linear_itparam);
    param_linear_solver_set(&linear_itparam,&inparam);
    INT solver_type = linear_itparam.linear_itsolver_type;
    INT solver_printlevel = linear_itparam.linear_print_level;

    // Set parameters for AMG
    AMG_param amgparam;
    param_amg_init(&amgparam);
    param_amg_set(&amgparam, &inparam);
    param_amg_print(&amgparam);

    // Prepare diagonal blocks for block preconditioner
    dCSRmat *A_diag;
    // A_diag = (dCSRmat *)calloc(nspaces, sizeof(dCSRmat)); // number of blocks = dim+2
    //
    // // get the blocks
    // // for ux, uy, and u_eg, grab the blocks directly
    // for(i=0;i<dim+1;i++){ // copy block diagonal to A_diag
    //   dcsr_alloc(A.blocks[i*(dim+3)]->row, A.blocks[i*(dim+3)]->col, A.blocks[i*(dim+3)]->nnz, &A_diag[i]);
    //   dcsr_cp(A.blocks[i*(dim+3)], &A_diag[i]);
    // }
    // // for pressure, use the mass matrix
    // dcsr_alloc(p_ndof, p_ndof, p_ndof, &A_diag[dim+1]);
    // for (i=0; i<=A_diag[dim+1].row; i++)
    // A_diag[dim+1].IA[i] = i;
    // for (i=0; i<A_diag[dim+1].row; i++)
    // A_diag[dim+1].JA[i] = i;
    // for (i=0; i<A_diag[dim+1].row; i++)
    // A_diag[dim+1].val[i] = mesh.el_vol[i];

    // Linear Solver
    if(solver_type==0) { // Direct Solver
      bdcsr_extend(&A,mesh.el_vol,mesh.el_vol,(dim+1),1.0,1.0);
      printf("nblocks = %d\n", A.brow);
      getchar();
      numeric=block_factorize_UMF(&A,0);//inparam.print_level);
      // solve
      solver_flag=(INT )block_solve_UMF(&A,&b,&sol,numeric,0);//     inparam.print_level);
      free(numeric);
    } else { // Iterative Solver
      if (linear_itparam.linear_precond_type == PREC_NULL) {
        solver_flag = linear_solver_bdcsr_krylov(&A, &b, &sol, &linear_itparam);
      }
      else if (linear_itparam.linear_precond_type >=10 || linear_itparam.linear_precond_type <100 )
      { // do not merge velocity unknowns, directly apply solvers
        // prepare the preconditioner
        A_diag = (dCSRmat *)calloc(nspaces, sizeof(dCSRmat)); // number of blocks = dim+2 // 

        // get the blocks
        // for ux, uy, and u_eg, grab the blocks directly
        for(i=0;i<dim+1;i++){ // copy block diagonal to A_diag
          dcsr_alloc(A.blocks[i*(dim+3)]->row, A.blocks[i*(dim+3)]->col, A.blocks[i*(dim+3)]->nnz, &A_diag[i]);
          dcsr_cp(A.blocks[i*(dim+3)], &A_diag[i]);
        }
        // for pressure, use the mass matrix
        dcsr_alloc(p_ndof, p_ndof, p_ndof, &A_diag[dim+1]);
        for (i=0; i<=A_diag[dim+1].row; i++)
        A_diag[dim+1].IA[i] = i;
        for (i=0; i<A_diag[dim+1].row; i++)
        A_diag[dim+1].JA[i] = i;
        for (i=0; i<A_diag[dim+1].row; i++)
        A_diag[dim+1].val[i] = mesh.el_vol[i];

        // now ready to solve
        //if(dim==2) solver_flag = linear_solver_bdcsr_krylov_block_3(&A, &b, &sol, &linear_itparam, NULL, A_diag);
        solver_flag = linear_solver_bdcsr_krylov_block_4(&A, &b, &sol, &linear_itparam, &amgparam, A_diag);
      }
      else
      { // merge velocity unknowns, then apply solver

        block_dCSRmat A3;


      }
    }



    //// printing for debug
    /* FILE *fptmp=NULL; */
    /* fptmp=fopen("debug/u.data","w"); dvector_print(fptmp,&sol); fclose(fptmp); */
    /* fptmp=fopen("debug/b.data","w"); dvector_print(fptmp,&b); fclose(fptmp); */
    //// end printing for debug
    jj=sol.row - mesh.nelm - 1; // begin index of pressure block
    // after extension
    pmin=sol.val[jj];
    pmax=sol.val[jj];
    sum=0e0;
    for(i=0;i<mesh.nelm;i++){
      //	    fprintf(stdout,"\nnel:%7d, dof=%7d: sol=%e",	\
      //		    i,jj,sol.val[jj]);
      sum+=mesh.el_vol[i]*sol.val[jj];
      if(sol.val[jj]<pmin) pmin=sol.val[jj];
      if(sol.val[jj]>pmax) pmax=sol.val[jj];
      jj++;
    }
    fprintf(stdout,"\nINTEGRAL(p)=%13.6e, min(p)=%11.4e, max(p)=%11.4e\n",sum,pmin,pmax);
    // Error Check
    if (solver_flag < 0) fprintf(stdout,"### ERROR: Solver does not converge with error code = %d!\n", solver_flag);
    b.row--;
    b.val=realloc(b.val,b.row*sizeof(REAL));
    sol.row--;
    sol.val=realloc(sol.val,sol.row*sizeof(REAL));
    //*****************************************
    //    END-SOLVER-SOLVER AND average P=0
    //*****************************************


    /*
    // Prepare diagonal blocks
    dCSRmat *A_diag;
    A_diag = (dCSRmat *)calloc(dim+1, sizeof(dCSRmat));

    for(i=0;i<dim;i++){ // copy block diagonal to A_diag
    dcsr_alloc(A.blocks[i*(dim+2)]->row, A.blocks[i*(dim+2)]->col, A.blocks[i*(dim+2)]->nnz, &A_diag[i]);
    dcsr_cp(A.blocks[i*(dim+2)], &A_diag[i]);
  }
  // Get Mass Matrix for p
  dCSRmat Mp;
  assemble_global(&Mp,NULL,assemble_mass_local,&FE_p,&mesh,cq,NULL,one_coeff_scal,0.0);
  dcsr_alloc(Mp.row, Mp.col, Mp.nnz, &A_diag[dim]);
  dcsr_cp(&Mp, &A_diag[dim]);

  // Set parameters for linear iterative methods
  linear_itsolver_param linear_itparam;
  param_linear_solver_init(&linear_itparam);
  param_linear_solver_set(&linear_itparam,&inparam);
  INT solver_type = linear_itparam.linear_itsolver_type;
  INT solver_printlevel = linear_itparam.linear_print_level;

  // Solve
  if(solver_type==0) { // Direct Solver
  solver_flag = block_directsolve_UMF(&A,&b,&sol,solver_printlevel);
} else { // Iterative Solver
if (linear_itparam.linear_precond_type == PREC_NULL) {
solver_flag = linear_solver_bdcsr_krylov(&A, &b, &sol, &linear_itparam);
} else {
if(dim==2) solver_flag = linear_solver_bdcsr_krylov_block_3(&A, &b, &sol, &linear_itparam, NULL, A_diag);
if(dim==3) solver_flag = linear_solver_bdcsr_krylov_block_4(&A, &b, &sol, &linear_itparam, NULL, A_diag);
}
}
*/
/////////////////////////////////////////////////////////////////
// Error Check
if (solver_flag < 0) printf("### ERROR: Solver does not converge with error code = %d!\n",solver_flag);



clock_t clk_solve_end = clock();
printf("Elapsed CPU Time for Solve = %f seconds.\n\n",
(REAL) (clk_solve_end-clk_solve_start)/CLOCKS_PER_SEC);


//if(timestep_number == total_timestep){
{
  printf("Compute Error at Time = %f \n", time);

  //////////////////////////////////////////////////////////////////////////////////////////////
  /********************* Compute Errors if you have exact solution ****************************/
  clock_t clk_error_start = clock();

  REAL* solerrL2 = (REAL *) calloc(nspaces, sizeof(REAL));
  REAL* solerrH1 = (REAL *) calloc(nspaces, sizeof(REAL)); // Note: No H1 error for P0 elements
  REAL* solerr_stress = (REAL *) calloc(nspaces, sizeof(REAL)); // Note: No H1 error for P0 elements

  if(dim==2) {
    L2error_block(solerrL2, sol.val, exact_sol2D, &FE, &mesh, cq, time);
  //HDerror_block(solerrH1, sol.val, exact_sol2D, Dexact_sol2D, &FE, &mesh, cq, 0.0);
    HDsemierror_block(solerrH1, sol.val, Dexact_sol2D, &FE, &mesh, cq, time);
  //NEW SLEE Aug 17 2020
    HDsemierror_block_Stress(solerr_stress, sol.val, exact_sol2D, Dexact_sol2D, &FE, &mesh, cq, time);
  } else if (dim==3) {
    L2error_block(solerrL2, sol.val, exact_sol3D, &FE, &mesh, cq, time);
  //HDerror_block(solerrH1, sol.val, exact_sol2D, Dexact_sol2D, &FE, &mesh, cq, 0.0);
    HDsemierror_block(solerrH1, sol.val, Dexact_sol3D, &FE, &mesh, cq, time);
  //NEW SLEE Aug 17 2020
    HDsemierror_block_Stress(solerr_stress, sol.val, exact_sol3D, Dexact_sol3D, &FE, &mesh, cq, time);
  }

  REAL uerrL2 = 0;
  REAL uerrH1 = 0;
  REAL uerr_stressH1 = 0;

  //For Pressure
  REAL uerrL2_p = 0;
  REAL uerrH1_p = 0;

  for(i=0;i<dim;i++) {
    uerrL2 += solerrL2[i]*solerrL2[i];
    uerrH1 += solerrH1[i]*solerrH1[i];
    uerr_stressH1 += solerr_stress[i]*solerr_stress[i];
  }

  uerrL2 = sqrt(uerrL2);
  uerrH1 = sqrt(uerrH1);
  uerr_stressH1 = sqrt(uerr_stressH1);

  //For Pressure
  //uerrL2_p += solerrL2[3]*solerrL2[3];
  //uerrH1_p += solerrL2[4]*solerrL2[4];
  //uerrL2_p = sqrt(uerrL2_p);
  //uerrH1_p = sqrt(uerrH1_p);

  uerrL2_p = solerrL2[3]; // TODO: LTZ - Is this supposed to include eg?
  uerrH1_p = solerrH1[3];


  //REAL perrL2 = solerrL2[dim];
  //REAL perrH1 = solerrH1[dim];

  printf("************* MECHANCIS   *****************************\n");
  printf("[CG] L2 Norm of u error    = %26.13e\n",uerrL2);
  printf("[CG] H1 Norm of u error    = %26.13e\n",uerrH1);
  printf("[CG] Stress Norm of u error    = %26.13e\n",uerrH1);
  printf("*******************************************************\n\n");

  //Jul. 10. 2020 SLEE save the errors for convergence computation
  L2_error_per_cycle[cycle] = uerrL2;
  H1_error_per_cycle[cycle] = uerrH1;
  H1_stress_error_per_cycle[cycle] = uerr_stressH1;

  //For Pressure
  L2_error_p_per_cycle[cycle] = uerrL2_p;
  H1_error_p_per_cycle[cycle] = uerrH1_p;

  printf("************* PRESSURE    *****************************\n");
  printf("[CG] L2 Norm of u error    = %26.13e\n",uerrL2_p);
  printf("[CG] H1 Norm of u error    = %26.13e\n",uerrH1_p);
  //printf("[CG] Stress Norm of u error    = %26.13e\n",uerrH1);
  printf("*******************************************************\n\n");


  //L2_error_p_per_cycle[cycle] = perrL2;
  //NEW SLEE Aug 23 2020
  //NEW ERROR FOR EG

  REAL* solerrL2_EG = (REAL *) calloc(nspaces, sizeof(REAL));
  REAL* solerrH1_EG = (REAL *) calloc(nspaces, sizeof(REAL)); // Note: No H1 error for P0 elements
  REAL* solerr_stress_EG = (REAL *) calloc(nspaces, sizeof(REAL)); // Note: No H1 error for P0 elements
  REAL* solerr_energy_EG = (REAL *) calloc(nspaces, sizeof(REAL)); // Note: No H1 error for P0 elements

  if(dim==2) {
    L2error_block_EG(solerrL2_EG, sol.val, exact_sol2D, &FE, &mesh, cq, time);
    HDerror_block_EG(solerrH1_EG, sol.val, exact_sol2D, Dexact_sol2D, &FE, &mesh, cq, time);
    HDsemierror_block_Stress_EG(solerr_stress_EG, sol.val, exact_sol2D, Dexact_sol2D, &FE, &mesh, cq, time);
    //HDsemierror_block_EnergyNorm_EG(solerr_energy_EG, sol.val, exact_sol2D, Dexact_sol2D, &FE, &mesh, cq, 0.0);
    HDsemierror_block_EnergyNorm_EG_FaceLoop(solerr_energy_EG, sol.val, exact_sol2D, Dexact_sol2D, &FE, &mesh, cq, time);
  } else if (dim==3) {
    L2error_block_EG(solerrL2_EG, sol.val, exact_sol3D, &FE, &mesh, cq, time);
    HDerror_block_EG(solerrH1_EG, sol.val, exact_sol3D, Dexact_sol3D, &FE, &mesh, cq, time);
    HDsemierror_block_Stress_EG(solerr_stress_EG, sol.val, exact_sol3D, Dexact_sol3D, &FE, &mesh, cq, time);
    //HDsemierror_block_EnergyNorm_EG(solerr_energy_EG, sol.val, exact_sol2D, Dexact_sol2D, &FE, &mesh, cq, 0.0);
    HDsemierror_block_EnergyNorm_EG_FaceLoop(solerr_energy_EG, sol.val, exact_sol3D, Dexact_sol3D, &FE, &mesh, cq, time);
}
  //NEW SLEE Aug 17 2020
  //NEW ERROR FOR STRESS, \mu \epsilon(u) + \lambda \div u
  REAL uerrL2_EG = 0;
  REAL uerrH1_EG = 0;
  REAL uerr_stress_EG = 0;
  REAL uerr_energy_EG = 0;

  // For Pressure
  REAL uerrL2_EG_p = 0;
  REAL uerrH1_EG_p = 0;


  for(i=0;i<dim;i++) {
    uerrL2_EG += solerrL2_EG[i]*solerrL2_EG[i];
    uerrH1_EG += solerrH1_EG[i]*solerrH1_EG[i];
    uerr_stress_EG += solerr_stress_EG[i]*solerr_stress_EG[i];
  }
  //for(i=0;i<dim;i++)
  //uerr_energy_EG += solerr_energy_EG[i]*solerr_energy_EG[i];

  uerr_energy_EG = solerr_energy_EG[0]+solerr_energy_EG[1];
  if(dim==3) uerr_energy_EG += solerr_energy_EG[2];
  //DEBUG
  uerr_energy_EG += uerrH1_EG;

  // For Pressure
  uerrL2_EG_p = solerrL2_EG[3];//*solerrL2_EG[3]; //TODO: what is 3??
  uerrH1_EG_p = solerrH1_EG[3];//*solerrL2_EG[4];

  // DEUBG L2 - H1
  uerrL2_EG = sqrt(uerrL2_EG);
  uerrH1_EG = sqrt(uerrH1_EG);
  uerr_stress_EG = sqrt(uerr_stress_EG);
  uerr_energy_EG = sqrt(uerr_energy_EG);

  // For Pressure
  uerrL2_EG_p = sqrt(uerrL2_EG_p);
  uerrH1_EG_p = sqrt(uerrH1_EG_p);

  L2_EG_error_per_cycle[cycle] = uerrL2_EG;
  H1_EG_error_per_cycle[cycle] = uerrH1_EG;
  H1_stress_EG_error_per_cycle[cycle] = uerr_stress_EG;
  H1_energy_EG_error_per_cycle[cycle] = uerr_energy_EG;

  // For Pressure
  //L2_p_EG_error_per_cycle[cycle] = uerrL2_EG_p;
  //H1_p_EG_error_per_cycle[cycle] = uerrH1_EG_p;

  printf("# of elements = %d \n", mesh.nelm);
  printf("*************     MECHANCIS   **************************\n");
  printf("L2 Norm of u (EG) error    = %26.13e\n",uerrL2_EG);
  printf("H1 Norm of u (EG) error    = %26.13e\n",uerrH1_EG);
  printf("Stress Norm of u (EG) error    = %26.13e\n",uerr_stress_EG);
  printf("Energy Norm of u (EG) error    = %26.13e\n",uerr_energy_EG);
  printf("*******************************************************\n");
  printf("*************     PRESSURE   **************************\n");
  printf("L2 Norm of u (EG) error    = %26.13e\n",uerrL2_EG_p);
  printf("H1 Norm of u (EG) error    = %26.13e\n",uerrH1_EG_p);


  /////////////////////////////////////
  /*fprintf(stdout,"\n%d,%d\n\n",A.brow,A.bcol);
  INT j;
  for(i=0;i<A.brow;i++){
  for(j=0;j<A.brow;j++){
  fprintf(stdout,"\n(%d,%d):::%d,%d,%d\n\n",i,j,
  A.blocks[j*A.bcol+i]->row,
  A.blocks[j*A.bcol+i]->col,
  A.blocks[j*A.bcol+i]->nnz);
}
}

fflush(stdout);
*/
clock_t clk_error_end = clock();
printf("Elapsed CPU time for getting errors = %lf seconds.\n\n",(REAL)
(clk_error_end-clk_error_start)/CLOCKS_PER_SEC);

/*******************************************************************************************/
/// Plotting
// Allocate solution
// dvector v_ux = dvec_create(FE_ux.ndof);
// dvector v_uy = dvec_create(FE_uy.ndof);
// dvector v_uz;
// if(dim==3) v_uz = dvec_create(FE_uz.ndof);
// dvector v_u_eg = dvec_create(FE_u_eg.ndof);
//
// dvector v_p = dvec_create(FE_p.ndof);
// //dvector v_p_eg = dvec_create(FE_p_eg.ndof);
//
//
// get_unknown_component(&v_ux,&sol,&FE,0);
// get_unknown_component(&v_uy,&sol,&FE,1);
// if(dim==3) get_unknown_component(&v_uz,&sol,&FE,2);
// get_unknown_component(&v_u_eg,&sol,&FE,dim);
//
// get_unknown_component(&v_p,&sol,&FE,3);
// //get_unknown_component(&v_p_eg,&sol,&FE,4);


char** varname;

//printf("OUTPUT?\n");


if(inparam.print_level > 3){

  char output_filename_per_cycle[512]={'\0'};
  sprintf( output_filename_per_cycle, "output/solution_%d_%d.vtu", cycle,timestep_number);
  char* soldump = output_filename_per_cycle;//"output/solution.vtu";
  //char* soldump = "output/solution.vtu";

  varname = malloc(5*FE.nspaces*sizeof(char *));
  varname[0] = "ux";
  varname[1] = "uy";
  if(dim==3) varname[2] = "uz";
  varname[dim] = "u_eg ";

  varname[dim+1] = "p";
  varname[dim+2] = "p_eg";

  dump_blocksol_vtk(soldump,varname,&mesh,&FE,sol.val);

  // Print in Matlab format to show vector field in nice way.
  //if(dim==3)
  //print_matlab_vector_field(&v_ux,&v_uy,&v_uz,&FE_ux);
}

if(solerrL2) free(solerrL2);
if(solerrL2_EG) free(solerrL2_EG);
if( solerr_stress ) free( solerr_stress);
if(solerrH1) free(solerrH1);
// dvec_free( &v_ux );
// dvec_free( &v_uy );
// if(dim==3) dvec_free( &v_uz );
// dvec_free( &v_u_eg );
// dvec_free( &v_p );
//dvec_free( &v_p_eg );


}//if timestep == 10

//
bdcsr_free( &A );
dvec_free( &b );
// Quadrature


//	}//Time Loop

//RESET TIME
time = 0.;
timestep_number = 0;
//timestep = timestep/2.;
//total_timestep = total_timestep *2;
/************ Free All the Arrays ***********************************************************/
// CSR
/*
bdcsr_free( &A );
if(solerrL2) free(solerrL2);
if(solerrL2_EG) free(solerrL2_EG);
if( solerr_stress ) free( solerr_stress);
if(solerrH1) free(solerrH1);

dvec_free( &b );
dvec_free( &sol );
dvec_free( &v_ux );
dvec_free( &v_uy );
if(dim==3) dvec_free( &v_uz );
dvec_free( &v_u_eg );
dvec_free( &v_p );
dvec_free( &v_p_eg );
*/

dvec_free( &sol );
dvec_free( &old_timestep_sol );
// FE Spaces
free_fespace(&FE_ux);
free_fespace(&FE_uy);
if(dim==3) free_fespace(&FE_uz);
free_fespace(&FE_u_eg);
free_fespace(&FE_p);
//free_fespace(&FE_p_eg);

//free_blockfespace(&FE);

// Quadrature
if(cq){
  free_qcoords(cq);
  free(cq);
  cq=NULL;
}

// Mesh
free_mesh(&mesh);
//*/
// Strings

//if(inparam.print_level > 3){
//if(varname) free(varname);
//}

/*******************************************************************************************/
clock_t clk_overall_end = clock();
printf("\nEnd of Program: Total CPU Time = %f seconds.\n\n",
(REAL) (clk_overall_end-clk_overall_start)/CLOCKS_PER_SEC);


}//SLEE :: cycle loop end


// Jul.10.2020 SLEE: Error Computation
//SLEE compute the convergence rate and print
INT tmp;
for(tmp=0; tmp<total_num_cycle; ++tmp)
{
  if(tmp == 0){
    L2_conv_rate_per_cycle[tmp] = 0;
    H1_conv_rate_per_cycle[tmp] = 0;
    H1_stress_conv_rate_per_cycle[tmp] = 0;

    L2_EG_conv_rate_per_cycle[tmp] = 0;
    H1_EG_conv_rate_per_cycle[tmp] = 0;
    H1_stress_EG_conv_rate_per_cycle[tmp] = 0;
    H1_energy_EG_conv_rate_per_cycle[tmp] = 0;

    //For Pressure
    L2_p_conv_rate_per_cycle[tmp] = 0;
    H1_p_conv_rate_per_cycle[tmp] = 0;

    //L2_p_EG_conv_rate_per_cycle[tmp] = 0;
    //H1_p_EG_conv_rate_per_cycle[tmp] = 0;

  }
  else{
    // multiplied dim since we use DOFs not h here.
    L2_conv_rate_per_cycle[tmp] = global_dim_space * (log(L2_error_per_cycle[tmp]) -log(L2_error_per_cycle[tmp-1]) ) /  (log(dof_per_cycle_CG[tmp-1]) -log(dof_per_cycle_CG[tmp]) );
    H1_conv_rate_per_cycle[tmp] = global_dim_space * (log(H1_error_per_cycle[tmp]) -log(H1_error_per_cycle[tmp-1]) ) /  (log(dof_per_cycle_CG[tmp-1]) -log(dof_per_cycle_CG[tmp]) );
    H1_stress_conv_rate_per_cycle[tmp] = global_dim_space * (log(H1_stress_error_per_cycle[tmp]) -log(H1_stress_error_per_cycle[tmp-1]) ) /  (log(dof_per_cycle_CG[tmp-1]) -log(dof_per_cycle_CG[tmp]) );

    L2_EG_conv_rate_per_cycle[tmp] = global_dim_space * (log(L2_EG_error_per_cycle[tmp]) -log(L2_EG_error_per_cycle[tmp-1]) ) /  (log(dof_per_cycle_EG[tmp-1]) -log(dof_per_cycle_EG[tmp]) );
    H1_EG_conv_rate_per_cycle[tmp] = global_dim_space * (log(H1_EG_error_per_cycle[tmp]) -log(H1_EG_error_per_cycle[tmp-1]) ) /  (log(dof_per_cycle_EG[tmp-1]) -log(dof_per_cycle_EG[tmp]) );

    H1_stress_EG_conv_rate_per_cycle[tmp] = global_dim_space * (log(H1_stress_EG_error_per_cycle[tmp]) -log(H1_stress_EG_error_per_cycle[tmp-1]) ) /  (log(dof_per_cycle_EG[tmp-1]) -log(dof_per_cycle_EG[tmp]) );
    H1_energy_EG_conv_rate_per_cycle[tmp] = global_dim_space * (log(H1_energy_EG_error_per_cycle[tmp]) -log(H1_energy_EG_error_per_cycle[tmp-1]) ) /  (log(dof_per_cycle_EG[tmp-1]) -log(dof_per_cycle_EG[tmp]) );

    //For Pressure
    L2_p_conv_rate_per_cycle[tmp] = global_dim_space * (log(L2_error_p_per_cycle[tmp]) -log(L2_error_p_per_cycle[tmp-1]) ) /  (log(dof_per_cycle_CG_p[tmp-1]) -log(dof_per_cycle_CG_p[tmp]) );
    H1_p_conv_rate_per_cycle[tmp] = global_dim_space * (log(H1_error_p_per_cycle[tmp]) -log(H1_error_p_per_cycle[tmp-1]) ) /  (log(dof_per_cycle_CG_p[tmp-1]) -log(dof_per_cycle_CG_p[tmp]) );

    //L2_p_EG_conv_rate_per_cycle[tmp] = global_dim_space * (log(L2_p_EG_error_per_cycle[tmp]) -log(L2_p_EG_error_per_cycle[tmp-1]) ) /  (log(dof_per_cycle_EG_p[tmp-1]) -log(dof_per_cycle_EG_p[tmp]) );
    //H1_p_EG_conv_rate_per_cycle[tmp] = global_dim_space * (log(H1_p_EG_error_per_cycle[tmp]) -log(H1_p_EG_error_per_cycle[tmp-1]) ) /  (log(dof_per_cycle_EG_p[tmp-1]) -log(dof_per_cycle_EG_p[tmp]) );


  }


  printf("****** CYCLE = %d ****** \n", tmp);
  printf("----- MECHANCICS   ----------------------------------\n");

  printf("L2 Error for cycle %d = %f  with %d DOFs  -- convergence rate  =  %f\n", tmp, L2_error_per_cycle[tmp], dof_per_cycle_CG[tmp],L2_conv_rate_per_cycle[tmp]);
  printf("H1 Error for cycle %d = %f  with %d DOFs  -- convergence rate  =  %f\n", tmp, H1_error_per_cycle[tmp], dof_per_cycle_CG[tmp],H1_conv_rate_per_cycle[tmp]);
  printf("H1 Stress Error for cycle %d = %f  with %d DOFs  -- convergence rate  =  %f\n", tmp, H1_stress_error_per_cycle[tmp], dof_per_cycle_CG[tmp],H1_stress_conv_rate_per_cycle[tmp]);

  printf("EG - L2 Error for cycle %d = %f  with %d DOFs  -- convergence rate  =  %f\n", tmp, L2_EG_error_per_cycle[tmp], dof_per_cycle_EG[tmp],
  L2_EG_conv_rate_per_cycle[tmp]);
  printf("EG - H1 Error for cycle %d = %f  with %d DOFs  -- convergence rate  =  %f\n", tmp, H1_EG_error_per_cycle[tmp], dof_per_cycle_EG[tmp],
  H1_EG_conv_rate_per_cycle[tmp]);

  printf("EG - Stress_Error for cycle %d = %f  with %d DOFs  -- convergence rate  =  %f\n", tmp, H1_stress_EG_error_per_cycle[tmp], dof_per_cycle_EG[tmp],
  H1_stress_EG_conv_rate_per_cycle[tmp]);

  printf("EG - EnergyNorm_Error for cycle %d = %f  with %d DOFs  -- convergence rate  =  %f\n", tmp, H1_energy_EG_error_per_cycle[tmp], dof_per_cycle_EG[tmp],
  H1_energy_EG_conv_rate_per_cycle[tmp]);

  printf("----------------------------------------------------\n");


  printf("-----  PRESSURE   ----------------------------------\n");

  printf("L2 Error for cycle %d = %f  with %d DOFs  -- convergence rate  =  %f\n", tmp, L2_error_p_per_cycle[tmp], dof_per_cycle_CG_p[tmp],L2_p_conv_rate_per_cycle[tmp]);
  printf("H1 Error for cycle %d = %f  with %d DOFs  -- convergence rate  =  %f\n", tmp, H1_error_p_per_cycle[tmp], dof_per_cycle_CG_p[tmp],H1_p_conv_rate_per_cycle[tmp]);

  //printf("EG - L2 Error for cycle %d = %f  with %d DOFs  -- convergence rate  =  %f\n", tmp, L2_p_EG_error_per_cycle[tmp], dof_per_cycle_EG_p[tmp],L2_p_EG_conv_rate_per_cycle[tmp]);
  //printf("EG - H1 Error for cycle %d = %f  with %d DOFs  -- convergence rate  =  %f\n", tmp, H1_p_EG_error_per_cycle[tmp], dof_per_cycle_EG_p[tmp],H1_p_EG_conv_rate_per_cycle[tmp]);

  printf("----------------------------------------------------\n");

}

/*
//for Latex Print Table
printf("** LATEX TABLE CG MECHANICS ** \n");
for(int tmp=0; tmp<total_num_cycle; ++tmp)
{
printf("%d & %f & %f &  %f &  %f   &  %f &  %f \\\\ \\hline \n", dof_per_cycle_CG[tmp], L2_error_per_cycle[tmp], L2_conv_rate_per_cycle[tmp],H1_error_per_cycle[tmp], H1_conv_rate_per_cycle[tmp],H1_stress_error_per_cycle[tmp], H1_stress_conv_rate_per_cycle[tmp] );
}

printf("** LATEX TABLE CG PRESSURE ** \n");
for(int tmp=0; tmp<total_num_cycle; ++tmp)
{
printf("%d & %f & %f &  %f &  %f   \\\\ \\hline \n", dof_per_cycle_CG[tmp], L2_error_p_per_cycle[tmp], L2_p_conv_rate_per_cycle[tmp],H1_error_p_per_cycle[tmp], H1_p_conv_rate_per_cycle[tmp]);
}

printf("** LATEX TABLE ALL CG PRESSURE ** \n");
for(int tmp=0; tmp<total_num_cycle; ++tmp)
{
printf("%d & %f & %f &  %f &  %f   &  %f &  %f \\\\ \\hline \n", dof_per_cycle_CG[tmp], L2_error_per_cycle[tmp], L2_conv_rate_per_cycle[tmp],H1_error_per_cycle[tmp], H1_conv_rate_per_cycle[tmp],H1_error_p_per_cycle[tmp], H1_p_conv_rate_per_cycle[tmp] );
}


for(int tmp=0; tmp<total_num_cycle; ++tmp)
{
printf("%f \n",  mesh_size_per_cycle[tmp]);
}
*/

/*
printf("** LATEX TABLE EG MECHANICS ** \n");
for(int tmp=0; tmp<total_num_cycle; ++tmp)
{
printf("%d & %f & %f &  %f &  %f   &  %f &  %f  & %f & %f \\\\ \\hline \n",  dof_per_cycle_EG[tmp],L2_EG_error_per_cycle[tmp], L2_EG_conv_rate_per_cycle[tmp],H1_EG_error_per_cycle[tmp], H1_EG_conv_rate_per_cycle[tmp],
H1_stress_EG_error_per_cycle[tmp], H1_stress_EG_conv_rate_per_cycle[tmp], H1_energy_EG_error_per_cycle[tmp], H1_energy_EG_conv_rate_per_cycle[tmp] );
}

printf("** LATEX TABLE EG PRESSURE ** \n");
for(int tmp=0; tmp<total_num_cycle; ++tmp)
{
printf("%d & %f & %f &  %f &  %f  \\\\ \\hline \n", dof_per_cycle_EG[tmp], L2_p_EG_error_per_cycle[tmp], L2_p_EG_conv_rate_per_cycle[tmp],H1_p_EG_error_per_cycle[tmp], H1_p_EG_conv_rate_per_cycle[tmp]);
}
*/
/*
printf("** LATEX TABLE ALL CG MECHANICS && EG PRESSURE ** \n");
for(int tmp=0; tmp<total_num_cycle; ++tmp)
{
printf("%f & %d & %f & %f &  %f &  %f  & %d  & %f  & %f  \\\\ \\hline \n",mesh_size_per_cycle[tmp],  dof_per_cycle_CG[tmp],L2_error_per_cycle[tmp], L2_conv_rate_per_cycle[tmp],H1_error_per_cycle[tmp], H1_conv_rate_per_cycle[tmp],
dof_per_cycle_EG[tmp], H1_p_EG_error_per_cycle[tmp], H1_p_EG_conv_rate_per_cycle[tmp]);
}


printf("** LATEX TABLE ALL EG MECHANICS && EG PRESSURE ** \n");
for(int tmp=0; tmp<total_num_cycle; ++tmp)
{
printf("%f & %d & %f & %f &  %f &  %f  & %f  & %f  \\\\ \\hline \n", mesh_size_per_cycle[tmp], dof_per_cycle_EG[tmp],L2_EG_error_per_cycle[tmp], L2_EG_conv_rate_per_cycle[tmp],H1_energy_EG_error_per_cycle[tmp], H1_energy_EG_conv_rate_per_cycle[tmp],
H1_p_EG_error_per_cycle[tmp], H1_p_EG_conv_rate_per_cycle[tmp]);
}

printf("** NO L2 CG ** \n");
for(int tmp=0; tmp<total_num_cycle; ++tmp)
{
printf("%f & %d & %f &  %f  & %d  & %f  & %f  \\\\ \\hline \n", mesh_size_per_cycle[tmp], dof_per_cycle_CG[tmp],H1_error_per_cycle[tmp], H1_conv_rate_per_cycle[tmp],
dof_per_cycle_EG[tmp], H1_p_EG_error_per_cycle[tmp], H1_p_EG_conv_rate_per_cycle[tmp]);
}

printf("** NO L2 EG ** \n");
for(int tmp=0; tmp<total_num_cycle; ++tmp)
{
printf("%f & %d &  %f &  %f & %d  & %f  & %f  \\\\ \\hline \n", mesh_size_per_cycle[tmp], dof_per_cycle_EG[tmp],H1_energy_EG_error_per_cycle[tmp], H1_energy_EG_conv_rate_per_cycle[tmp],
dof_per_cycle_EG[tmp], H1_p_EG_error_per_cycle[tmp], H1_p_EG_conv_rate_per_cycle[tmp]);
}
*/

return 0;


}  /* End of Program */
/*********************************************************************************************/
=======
/*!
 *
 *  Copyright 2015_HAZMATH__. All rights reserved.
 *
 * \brief This program solves Biot's PDE for poroelasticity using finite elements
 * Locking-Free enrichecd Galerkin is used for the mechanics
 * Locally-conservative enriched Galerkin in used for the pressure
 *
 */

/*********** HAZMATH FUNCTIONS and INCLUDES ***************************************/
#include "hazmath.h"

#include "movetohazmath.h"
#include "eg_stokes_params.h"
#include "eg_stokes_error.h"
#include "eg_stokes_system.h"
#include "eg_stokes_precond.h"
/****************************************************************/

/****** MAIN DRIVER **************************************************************/
INT main(int argc, char* argv[])
{

  printf("\n===========================================================================\n");
  printf("Beginning Program to solve Elasticity Equation.\n");
  printf("===========================================================================\n");
  // Aug.3.2020 SLEE
  // Define variables forthe error convergence test
  int total_num_cycle = TOTAL_NUM_CYCLES_GLOBAL ;
  // SLEE initialize the vectors to save the errors for each cycle
  double L2_error_per_cycle[total_num_cycle];
  double H1_error_per_cycle[total_num_cycle];
  double H1_stress_error_per_cycle[total_num_cycle];

  double L2_EG_error_per_cycle[total_num_cycle];
  double H1_EG_error_per_cycle[total_num_cycle];
  double H1_stress_EG_error_per_cycle[total_num_cycle];
  double H1_energy_EG_error_per_cycle[total_num_cycle];


  // For Pressure
  double L2_error_p_per_cycle[total_num_cycle];
  double H1_error_p_per_cycle[total_num_cycle];

  //double L2_p_EG_error_per_cycle[total_num_cycle];
  //double H1_p_EG_error_per_cycle[total_num_cycle];


  // SLEE vector to save the DOF
  int dof_per_cycle_CG[total_num_cycle];
  int dof_per_cycle_EG[total_num_cycle];

  // For Pressure
  int dof_per_cycle_CG_p[total_num_cycle];
  int dof_per_cycle_EG_p[total_num_cycle];

  double mesh_size_per_cycle[total_num_cycle];

  // SLEE vector to save the convergence rate
  double L2_conv_rate_per_cycle[total_num_cycle];
  double H1_conv_rate_per_cycle[total_num_cycle];
  double H1_stress_conv_rate_per_cycle[total_num_cycle];


  double L2_EG_conv_rate_per_cycle[total_num_cycle];
  double H1_EG_conv_rate_per_cycle[total_num_cycle];
  double H1_stress_EG_conv_rate_per_cycle[total_num_cycle];
  double H1_energy_EG_conv_rate_per_cycle[total_num_cycle];

  // For Pressure

  double L2_p_conv_rate_per_cycle[total_num_cycle];
  double H1_p_conv_rate_per_cycle[total_num_cycle];

  //double L2_p_EG_conv_rate_per_cycle[total_num_cycle];
  //double H1_p_EG_conv_rate_per_cycle[total_num_cycle];


  int global_dim_space = 0;




  // ALL TIME STEPPING ALGORITHMS /////
  REAL time = 0.;
  REAL timestep = 0.01;
  INT timestep_number = 0;
  INT total_timestep = 10;

  for(int cycle=0; cycle<total_num_cycle; ++cycle) {
      //Aug.3.2020 SLEE initilize
      L2_error_per_cycle[cycle] = 0.;
      H1_error_per_cycle[cycle] = 0.;
      H1_stress_error_per_cycle[cycle] = 0.;

      L2_EG_error_per_cycle[cycle] = 0.;
      H1_EG_error_per_cycle[cycle] = 0.;
      H1_stress_EG_error_per_cycle[cycle] = 0.;
      H1_energy_EG_error_per_cycle[cycle] = 0.;

      // For Pressure
      L2_error_p_per_cycle[cycle] = 0.;
      H1_error_p_per_cycle[cycle] = 0.;


      dof_per_cycle_CG[cycle]=0;
      dof_per_cycle_EG[cycle]=0;

      // For Pressure
      dof_per_cycle_CG_p[cycle]=0;
      dof_per_cycle_EG_p[cycle]=0;

      mesh_size_per_cycle[cycle]=0.;

      L2_conv_rate_per_cycle[cycle]=0.;
      H1_conv_rate_per_cycle[cycle]=0.;
      H1_stress_conv_rate_per_cycle[cycle]=0.;

      L2_EG_conv_rate_per_cycle[cycle]=0.;
      H1_EG_conv_rate_per_cycle[cycle]=0.;
      H1_stress_EG_conv_rate_per_cycle[cycle]=0.;
      H1_energy_EG_conv_rate_per_cycle[cycle]=0.;

      // For Pressure
      L2_p_conv_rate_per_cycle[cycle]=0.;
      H1_p_conv_rate_per_cycle[cycle]=0.;


      printf("************ CYCLE   %d  /   %d  ************** \n", cycle, total_num_cycle);

      /****** INITIALIZE PARAMETERS **************************************************/
      // loops
      INT i;
      // Overall CPU Timing
      clock_t clk_overall_start = clock();

      // Set Parameters from Reading in Input File
      input_param inparam;
      param_input_init(&inparam);
      param_input("./input.dat", &inparam);

      // Open gridfile for reading
      printf("\nCreating mesh and FEM spaces:\n");
      //FILE* gfid = HAZ_fopen(inparam.gridfile,"r");
      //SLEE
      FILE* gfid;

      //Jul.10.2020 SLEE: setup the code to read the different mesh files for each cycle
      //gfid = HAZ_fopen(inparam.gridfile,"r");
      char filename_per_cycle[512]={'\0'};
      //sprintf(filename_per_cycle, "%s%d.haz", inparam.gridfile,cycle);

      //DEBUG SIMPLE MESH
      sprintf(filename_per_cycle, "%s%d.haz", inparam.gridfile,cycle+1);
      gfid = HAZ_fopen(filename_per_cycle,"r");
      if(gfid == NULL){
	perror("Could not find and open the file !!!! ");
      }

      // Create the mesh (now we assume triangles in 2D or tetrahedra in 3D)
      // File types possible are 0 - old format; 1 - vtk format
      INT mesh_type = 0;
      clock_t clk_mesh_start = clock(); // Time mesh generation FE setup
      mesh_struct mesh;

      //printf(" --> loading grid from file: %s\n",inparam.gridfile);
      //Jul.10. 2020 SLEE
      printf(" --> loading grid from file: %s\n",filename_per_cycle);

      initialize_mesh(&mesh);   // Q1. Why only here?
      creategrid_fread(gfid,mesh_type,&mesh);
      fclose(gfid);

      INT dim = mesh.dim;
      // Jul.10.2020 SLEE : for further use in the convergence test
      global_dim_space = dim;

      // Get Quadrature Nodes for the Mesh
      INT nq1d = inparam.nquad; /* Quadrature points per dimension */
      qcoordinates *cq = get_quadrature(&mesh,nq1d);

      // Get info for and create FEM spaces
      // Order of elements: 0 - P0; 1 - P1; 2 - P2; 20 - Nedlec; 30 - Raviart-Thomas
      INT order_u = 1;
      INT order_u_eg = 0;

      // Need Spaces for each component of the Mechanics plus pressure
      fespace FE_ux; // Mechanics in x direction
      create_fespace(&FE_ux,&mesh,order_u);
      fespace FE_uy; // Mechanics in y direction
      create_fespace(&FE_uy,&mesh,order_u);
      fespace FE_uz; // Mechanics in z direction
      if(dim==3) create_fespace(&FE_uz,&mesh,order_u);
      fespace FE_u_eg; // Mechanics EG
      create_fespace(&FE_u_eg,&mesh,order_u_eg);

      INT order_p = 0;
      //INT order_p_eg = 0;
      fespace FE_p; // Pressuer
      create_fespace(&FE_p,&mesh,order_p);
      //fespace FE_p_eg; // Pressuer
      //create_fespace(&FE_p_eg,&mesh,order_p_eg);
      // Set Dirichlet Boundaries

      set_dirichlet_bdry(&FE_ux,&mesh,1,1);
      set_dirichlet_bdry(&FE_uy,&mesh,1,1);
      //if(dim==3) set_dirichlet_bdry(&FE_uz,&mesh,1,1);
      set_dirichlet_bdry(&FE_u_eg,&mesh,1,1);

      set_dirichlet_bdry(&FE_p,&mesh,1,1);
      //set_dirichlet_bdry(&FE_p_eg,&mesh,1,1);

      if(BOOL_WEAKLY_IMPOSED_BC){
        for(i=0;i<FE_u_eg.ndof;i++) {
          FE_u_eg.dirichlet[i] = 0;
        }
        for(i=0;i<FE_ux.ndof;i++) {
          FE_ux.dirichlet[i] = 0;
        }
        for(i=0;i<FE_uy.ndof;i++) {
          FE_uy.dirichlet[i] = 0;
        }

        for(i=0;i<FE_p.ndof;i++) {
          FE_p.dirichlet[i] = 0;
        }
      }

      // Create Block System with ordering (u,p)
      INT u_ndof = FE_ux.ndof + FE_uy.ndof + FE_u_eg.ndof;
      INT p_ndof = FE_p.ndof;

      //p_debug
      INT ndof = u_ndof + p_ndof;
      if(dim==3) ndof += FE_uz.ndof;

      // Get Global FE Space
      block_fespace FE;
      FE.nun = dim+1 +1;  // p_debug
      FE.ndof = ndof;
      FE.nbdof = FE_ux.nbdof + FE_uy.nbdof + FE_u_eg.nbdof +FE_p.nbdof; //+FE_p_eg.nbdof;
      //if(dim==3) FE.nbdof += FE_uz.nbdof;
      FE.nspaces = dim+1 +1; // SLEE?
      FE.var_spaces = (fespace **) calloc(dim+1 +1,sizeof(fespace *));

      /*
	FE.nun = dim+1;  // p_debug
	FE.ndof = ndof;
	FE.nbdof = FE_ux.nbdof + FE_uy.nbdof + FE_u_eg.nbdof;// +FE_p.nbdof+FE_p_eg.nbdof;
	FE.nspaces = dim+1;
	FE.var_spaces = (fespace **) calloc(dim+1,sizeof(fespace *));
      */

      FE.var_spaces[0] = &FE_ux;
      FE.var_spaces[1] = &FE_uy;
      if(dim==3) FE.var_spaces[2] = &FE_uz;
      FE.var_spaces[dim] = &FE_u_eg;

      //p_debug
      FE.var_spaces[dim+1]   = &FE_p;
      //FE.var_spaces[dim+1+1] = &FE_p_eg;

      // Set Dirichlet Boundaries
      if(!BOOL_WEAKLY_IMPOSED_BC)
	set_dirichlet_bdry_block(&FE,&mesh);


      clock_t clk_mesh_end = clock(); // End of timing for mesh and FE setup
      printf(" --> elapsed CPU time for mesh and FEM space construction = %f seconds.\n\n",
	     (REAL) (clk_mesh_end - clk_mesh_start)/CLOCKS_PER_SEC);
      /*******************************************************************************/

      printf("***********************************************************************************\n");
      printf("Number of Elements = %d\tOrder of Quadrature = %d\n",mesh.nelm,2*nq1d-1);
      printf("\n\t--- Element Type ---\n");
      printf("Mechanics Element Type = %d\t Meachnics EG  Type = %d\n",order_u,order_u_eg);
      printf("\n\t--- Degrees of Freedom ---\n");
      printf("Vertices: %-7d\tEdges: %-7d\tFaces: %-7d",mesh.nv,mesh.nedge,mesh.nface);
      printf("\t--> DOF: %d\n",FE.ndof);
      printf("\n\t--- Boundaries ---\n");
      printf("Vertices: %-7d\tEdges: %-7d\tFaces: %-7d",mesh.nbv,mesh.nbedge,mesh.nbface);
      printf("\t--> Boundary DOF: %d\n",FE.nbdof);
      printf("***********************************************************************************\n\n");

      //Jul.10.2020 SLEE: insert the total number of DOF for convergnece computation
      dof_per_cycle_CG[cycle]  = FE_ux.ndof + FE_uy.ndof;////FE.ndof + FE.nbdof;
      dof_per_cycle_EG[cycle] =  FE_ux.ndof + FE_uy.ndof + FE_u_eg.ndof;////FE.ndof + FE.nbdof;

      dof_per_cycle_CG_p[cycle]  = FE_p.ndof;
      dof_per_cycle_EG_p[cycle] =  FE_p.ndof;// + FE_p_eg.ndof;


      printf("FE.ndof = %d | u_ndof = %d | FE_ux.ndof = %d | FE_uy.ndof = %d |  FE_u_eg.ndof = %d \n",
	     FE.ndof , u_ndof, FE_ux.ndof  , FE_uy.ndof , FE_u_eg.ndof );
      printf("FE.ndof = %d | p_ndof = %d | FE_p.ndof = %d  \n",
	     FE.ndof , p_ndof, FE_p.ndof);


      printf("FE.nbdof = %d \n", FE.nbdof);

      printf("###########\n");
      printf("CG DOF for Mechanics = %d\n",   dof_per_cycle_CG[cycle] );
      printf("EG DOF for Mechanics = %d\n",   dof_per_cycle_EG[cycle] );
      printf("###########\n");

      printf("###########\n");
      printf("CG DOF for Pressure = %d\n",   dof_per_cycle_CG_p[cycle] );
      printf("EG DOF for Pressure = %d\n",   dof_per_cycle_EG_p[cycle] );
      printf("###########\n");


      // Get the minimum mesh size
      int zz=0;
      double min_mesh_size = 10000000.;
      double tmp_size =0;
      mesh_struct *mesh_2 = &mesh;

      for (zz=0; zz<mesh_2->nface; zz++) {

	tmp_size=mesh_2->f_area[zz];

	if(tmp_size < min_mesh_size)
	  min_mesh_size = tmp_size;
      }

      mesh_size_per_cycle[cycle] = min_mesh_size;
      if(time == 0)
	{
	  //Set Initial Condition
	  //Inside of the assemble for p0 ...
	}

      dvector sol = dvec_create(ndof);
      dvector old_timestep_sol = dvec_create(ndof);

      //for(time = timestep; timestep_number < total_timestep; time += timestep){
      dvec_cp(&sol, &old_timestep_sol);
      timestep_number = timestep_number+1;
      printf(" ---  CYCLE = %d  ----------- TIME STEPPING TIME = %f  (timestep # = %d | %d) ------------------- \n", \
	     cycle,time,timestep_number,total_timestep);
      //printf(" [Time Step = %f]  \n", timestep);
      //fflush(stdout);

      clock_t clk_assembly_start = clock();

      // Allocate the right-hand and declare the csr matrix
      dvector b;
      // Put into Block Form
      block_dCSRmat A;
      bdcsr_alloc(dim+1+1,dim+1+1,&A);
      /*** Assemble the matrix and right hand side *******************************/
      printf("Assembling the matrix and right-hand side:\n");fflush(stdout);


      assemble_global_block_neighbor(&A,&b,old_timestep_sol.val,	\
				     local_assembly_Elasticity_FACE,	\
				     local_assembly_Elasticity,		\
				     FEM_Block_RHS_Local_Elasticity,	\
				     &FE,				\
				     &mesh,				\
				     cq,source2D,exact_sol2D,Dexact_sol2D, exact_sol2D_dt, time,timestep);
      printf("\n------ Assemble done: \n");fflush(stdout);
      //printf("cycle = %d -- total = %d \n", cycle, total_num_cycle);
      /*
	if((cycle) == total_num_cycle-1)
	{
	FILE* fid;
	fid = fopen("matrix.txt","w");
	dCSRmat Amerge = bdcsr_2_dcsr(&A);
	csr_print_matlab(fid,&Amerge);
	dcsr_free(&Amerge);
	exit(0);
	}
      */
      // Eliminate boundary conditions in matrix and rhs
      if(!BOOL_WEAKLY_IMPOSED_BC)
	eliminate_DirichletBC_blockFE_blockA(bc2D,&FE,&mesh,&b,&A,time);
      /**************************************************/
      //  Apply Pressure "BCs" (removes singularity)
      /*
	REAL pressureval =0.;
	INT pressureloc = 0;
	clock_t clk_assembly_end = clock();
	printf(" --> elapsed CPU time for assembly = %f seconds.\n\n",(REAL)
	(clk_assembly_end-clk_assembly_start)/CLOCKS_PER_SEC);
	// Prepare diagonal blocks
	dCSRmat *A_diag;
	A_diag = (dCSRmat *)calloc(dim+1, sizeof(dCSRmat));
	for(i=0;i<dim;i++){ // copy block diagonal to A_diag
	dcsr_alloc(A.blocks[i*(dim+2)]->row, A.blocks[i*(dim+2)]->col, A.blocks[i*(dim+2)]->nnz, &A_diag[i]);
	dcsr_cp(A.blocks[i*(dim+2)], &A_diag[i]);
	}
	// Get Mass Matrix for p
	dCSRmat Mp;
	assemble_global(&Mp,NULL,assemble_mass_local,&FE_p,&mesh,cq,NULL,one_coeff_scal,0.0);
	dcsr_alloc(Mp.row, Mp.col, Mp.nnz, &A_diag[dim]);
	dcsr_cp(&Mp, &A_diag[dim]);
	printf("Solving the System:\n");
	clock_t clk_solve_start = clock();
	INT solver_flag = -20;
	// Allocate solution
	dvector sol = dvec_create(ndof);
	dvector v_ux = dvec_create(FE_ux.ndof);
	dvector v_uy = dvec_create(FE_uy.ndof);
	dvector v_uz;
	if(dim==3) v_uz = dvec_create(FE_uz.ndof);
	dvector v_p = dvec_create(FE_p.ndof);
	// Set initial guess to be all zero
	dvec_set(sol.row, &sol, 0.0);
	// Set initial guess for pressure to match the known "boundary condition" for pressure
	if(dim==2) sol.val[FE_ux.ndof + FE_uy.ndof + pressureloc]  = pressureval;
	if(dim==3) sol.val[FE_ux.ndof + FE_uy.ndof + FE_uz.ndof + pressureloc]  = pressureval;
	// Set parameters for linear iterative methods
	linear_itsolver_param linear_itparam;
	param_linear_solver_init(&linear_itparam);
	param_linear_solver_set(&linear_itparam,&inparam);
	INT solver_type = linear_itparam.linear_itsolver_type;
	INT solver_printlevel = linear_itparam.linear_print_level;
	// Solve
	if(solver_type==0) { // Direct Solver
	solver_flag = block_directsolve_UMF(&A,&b,&sol,solver_printlevel);
	} else { // Iterative Solver
	if (linear_itparam.linear_precond_type == PREC_NULL) {
	solver_flag = linear_solver_bdcsr_krylov(&A, &b, &sol, &linear_itparam);
	} else {
	if(dim==2) solver_flag = linear_solver_bdcsr_krylov_block_3(&A, &b, &sol, &linear_itparam, NULL, A_diag);
	if(dim==3) solver_flag = linear_solver_bdcsr_krylov_block_4(&A, &b, &sol, &linear_itparam, NULL, A_diag);
	}
	}
	// Error Check
	if (solver_flag < 0) printf("### ERROR: Solver does not converge with error code = %d!\n",solver_flag);
	clock_t clk_solve_end = clock();
	printf("Elapsed CPU Time for Solve = %f seconds.\n\n",
	(REAL) (clk_solve_end-clk_solve_start)/CLOCKS_PER_SEC);
      */

      /**************************************************/
      //  Apply Pressure "BCs" (removes singularity)

      //	  REAL pressureval =0.;
      //	  INT pressureloc = 0;

      clock_t clk_assembly_end = clock();
      printf(" --> elapsed CPU time for assembly = %f seconds.\n\n",(REAL)
	     (clk_assembly_end-clk_assembly_start)/CLOCKS_PER_SEC);

      printf("Solving the System:\n");fflush(stdout);
      clock_t clk_solve_start = clock();

      //*****************************************
      //    SOLVER-SOLVER AND average P	=0
      //*****************************************
      INT jj=-10,solver_flag=-20;
      REAL pmin=1e20,pmax=-1e20,sum=-1e20;
      void *numeric=NULL;
      sol.row++;
      sol.val=realloc(sol.val,sol.row*sizeof(REAL));
      dvec_set(sol.row, &sol, 0.0);
      b.row++;
      b.val=realloc(b.val,b.row*sizeof(REAL));
      b.val[b.row-1]=0e0;
      //sol.val[FE_ux.ndof + FE_uy.ndof + pressureloc]  = pressureval;
      //
      //	  add row and column for the pressure block
      // which is the pressure block?Ans: dim+1;
      // extend

      //-----------------------
      // set paramters for linear solver
      //-----------------------
      linear_itsolver_param linear_itparam;
      param_linear_solver_init(&linear_itparam);
      param_linear_solver_set(&linear_itparam,&inparam);
      INT solver_type = linear_itparam.linear_itsolver_type;
      INT solver_printlevel = linear_itparam.linear_print_level;

      // Set parameters for AMG
      AMG_param amgparam;
      param_amg_init(&amgparam);
      param_amg_set(&amgparam, &inparam);
      param_amg_print(&amgparam);

      // Prepare diagonal blocks for block preconditioner
    	dCSRmat *A_diag;
    	A_diag = (dCSRmat *)calloc(dim+2, sizeof(dCSRmat)); // number of blocks = dim+2

      // get the blocks
      // for ux, uy, and u_eg, grab the blocks directly
      for(i=0;i<dim+1;i++){ // copy block diagonal to A_diag
        dcsr_alloc(A.blocks[i*(dim+3)]->row, A.blocks[i*(dim+3)]->col, A.blocks[i*(dim+3)]->nnz, &A_diag[i]);
    	  dcsr_cp(A.blocks[i*(dim+3)], &A_diag[i]);
    	}
      // for pressure, use the mass matrix
      dcsr_alloc(p_ndof, p_ndof, p_ndof, &A_diag[dim+1]);
      for (i=0; i<=A_diag[dim+1].row; i++)
        A_diag[dim+1].IA[i] = i;
      for (i=0; i<A_diag[dim+1].row; i++)
        A_diag[dim+1].JA[i] = i;
      for (i=0; i<A_diag[dim+1].row; i++)
        A_diag[dim+1].val[i] = mesh.el_vol[i];

      // Linear Solver
      if(solver_type==0) { // Direct Solver
        bdcsr_extend(&A,mesh.el_vol,mesh.el_vol,(dim+1),1.0,1.0);
        printf("nblocks = %d\n", A.brow);
        getchar();
        numeric=block_factorize_UMF(&A,0);//inparam.print_level);
        // solve
        solver_flag=(INT )block_solve_UMF(&A,
  					&b, // rhs.
  					&sol,  // solution.
  					numeric,
  					0);//     inparam.print_level);
        free(numeric);
      } else { // Iterative Solver
        if (linear_itparam.linear_precond_type == PREC_NULL) {
          solver_flag = linear_solver_bdcsr_krylov(&A, &b, &sol, &linear_itparam);
        }
        else if (linear_itparam.linear_precond_type >=10 && linear_itparam.linear_precond_type <100 )
        { // do not merge velocity unknowns, directly apply solvers
          // prepare the preconditioner
          A_diag = (dCSRmat *)calloc(dim+2, sizeof(dCSRmat)); // number of blocks = dim+2

          // get the blocks
          // for ux, uy, and u_eg, grab the blocks directly
          for(i=0;i<dim+1;i++){ // copy block diagonal to A_diag
            dcsr_alloc(A.blocks[i*(dim+3)]->row, A.blocks[i*(dim+3)]->col, A.blocks[i*(dim+3)]->nnz, &A_diag[i]);
        	  dcsr_cp(A.blocks[i*(dim+3)], &A_diag[i]);
        	}
          // for pressure, use the mass matrix
          dcsr_alloc(p_ndof, p_ndof, p_ndof, &A_diag[dim+1]);
          for (i=0; i<=A_diag[dim+1].row; i++)
            A_diag[dim+1].IA[i] = i;
          for (i=0; i<A_diag[dim+1].row; i++)
            A_diag[dim+1].JA[i] = i;
          for (i=0; i<A_diag[dim+1].row; i++)
            A_diag[dim+1].val[i] = mesh.el_vol[i];

          // now ready to solve
          //if(dim==2) solver_flag = linear_solver_bdcsr_krylov_block_3(&A, &b, &sol, &linear_itparam, NULL, A_diag);
          solver_flag = linear_solver_bdcsr_krylov_block_4(&A, &b, &sol, &linear_itparam, &amgparam, A_diag);
        }
        else
        { // merge velocity unknowns, then apply solver

					// get preconditioner data
					precond_block_data *precdata = get_precond_block_data_eg_stokes(&A, p_ndof, mesh.el_vol, &linear_itparam, &amgparam);

					// setup the preconditioner
					precond prec;
					prec.data = precdata;
					//prec.fct = precond_block_diag_eg_stokes_additive;
					prec.fct = precond_block_diag_eg_stokes_multiplicative;

					// solve
					solver_flag = solver_bdcsr_linear_itsolver(&A, &b, &sol, &prec, &linear_itparam);

				 //TODO: clean data
				 precond_block_data_free_eg_stokes(precdata);

        }
      }



      //// printing for debug
      /* FILE *fptmp=NULL; */
      /* fptmp=fopen("debug/u.data","w"); dvector_print(fptmp,&sol); fclose(fptmp); */
      /* fptmp=fopen("debug/b.data","w"); dvector_print(fptmp,&b); fclose(fptmp); */
      //// end printing for debug
      jj=sol.row - mesh.nelm - 1; // begin index of pressure block
      // after extension
      pmin=sol.val[jj];
      pmax=sol.val[jj];
      sum=0e0;
      for(i=0;i<mesh.nelm;i++){
  	       //	    fprintf(stdout,"\nnel:%7d, dof=%7d: sol=%e",	\
  	       //		    i,jj,sol.val[jj]);
  	        sum+=mesh.el_vol[i]*sol.val[jj];
  	         if(sol.val[jj]<pmin) pmin=sol.val[jj];
  	          if(sol.val[jj]>pmax) pmax=sol.val[jj];
  	           jj++;
      }
      fprintf(stdout,"\nINTEGRAL(p)=%13.6e, min(p)=%11.4e, max(p)=%11.4e\n",sum,pmin,pmax);
      // Error Check
      if (solver_flag < 0) fprintf(stdout,"### ERROR: Solver does not converge with error code = %d!\n", solver_flag);
      b.row--;
      b.val=realloc(b.val,b.row*sizeof(REAL));
      sol.row--;
      sol.val=realloc(sol.val,sol.row*sizeof(REAL));
      //*****************************************
      //    END-SOLVER-SOLVER AND average P=0
      //*****************************************


      /*
      // Prepare diagonal blocks
      dCSRmat *A_diag;
      A_diag = (dCSRmat *)calloc(dim+1, sizeof(dCSRmat));
      for(i=0;i<dim;i++){ // copy block diagonal to A_diag
      dcsr_alloc(A.blocks[i*(dim+2)]->row, A.blocks[i*(dim+2)]->col, A.blocks[i*(dim+2)]->nnz, &A_diag[i]);
      dcsr_cp(A.blocks[i*(dim+2)], &A_diag[i]);
      }
      // Get Mass Matrix for p
      dCSRmat Mp;
      assemble_global(&Mp,NULL,assemble_mass_local,&FE_p,&mesh,cq,NULL,one_coeff_scal,0.0);
      dcsr_alloc(Mp.row, Mp.col, Mp.nnz, &A_diag[dim]);
      dcsr_cp(&Mp, &A_diag[dim]);
      // Set parameters for linear iterative methods
      linear_itsolver_param linear_itparam;
      param_linear_solver_init(&linear_itparam);
      param_linear_solver_set(&linear_itparam,&inparam);
      INT solver_type = linear_itparam.linear_itsolver_type;
      INT solver_printlevel = linear_itparam.linear_print_level;
      // Solve
      if(solver_type==0) { // Direct Solver
      solver_flag = block_directsolve_UMF(&A,&b,&sol,solver_printlevel);
      } else { // Iterative Solver
      if (linear_itparam.linear_precond_type == PREC_NULL) {
      solver_flag = linear_solver_bdcsr_krylov(&A, &b, &sol, &linear_itparam);
      } else {
      if(dim==2) solver_flag = linear_solver_bdcsr_krylov_block_3(&A, &b, &sol, &linear_itparam, NULL, A_diag);
      if(dim==3) solver_flag = linear_solver_bdcsr_krylov_block_4(&A, &b, &sol, &linear_itparam, NULL, A_diag);
      }
      }
      */
      /////////////////////////////////////////////////////////////////
      // Error Check
      if (solver_flag < 0) printf("### ERROR: Solver does not converge with error code = %d!\n",solver_flag);



      clock_t clk_solve_end = clock();
      printf("Elapsed CPU Time for Solve = %f seconds.\n\n",
	     (REAL) (clk_solve_end-clk_solve_start)/CLOCKS_PER_SEC);


      //if(timestep_number == total_timestep){
      {
	printf("Compute Error at Time = %f \n", time);

	//////////////////////////////////////////////////////////////////////////////////////////////
	/********************* Compute Errors if you have exact solution ****************************/
	clock_t clk_error_start = clock();

	REAL* solerrL2 = (REAL *) calloc(dim+1+1, sizeof(REAL));
	REAL* solerrH1 = (REAL *) calloc(dim+1+1, sizeof(REAL)); // Note: No H1 error for P0 elements
	REAL* solerr_stress = (REAL *) calloc(dim+1+1, sizeof(REAL)); // Note: No H1 error for P0 elements

	L2error_block(solerrL2, sol.val, exact_sol2D, &FE, &mesh, cq, time);
	//HDerror_block(solerrH1, sol.val, exact_sol2D, Dexact_sol2D, &FE, &mesh, cq, 0.0);
	HDsemierror_block(solerrH1, sol.val, Dexact_sol2D, &FE, &mesh, cq, time);
	//NEW SLEE Aug 17 2020
	HDsemierror_block_Stress(solerr_stress, sol.val, exact_sol2D, Dexact_sol2D, &FE, &mesh, cq, time);

	REAL uerrL2 = 0;
	REAL uerrH1 = 0;
	REAL uerr_stressH1 = 0;

	//For Pressure
	REAL uerrL2_p = 0;
	REAL uerrH1_p = 0;

	for(i=0;i<dim;i++)
	  uerrL2 += solerrL2[i]*solerrL2[i];
	for(i=0;i<dim;i++)
	  uerrH1 += solerrH1[i]*solerrH1[i];
	for(i=0;i<dim;i++)
	  uerr_stressH1 += solerr_stress[i]*solerr_stress[i];

	uerrL2 = sqrt(uerrL2);
	uerrH1 = sqrt(uerrH1);
	uerr_stressH1 = sqrt(uerr_stressH1);

	//For Pressure
	//uerrL2_p += solerrL2[3]*solerrL2[3];
	//uerrH1_p += solerrL2[4]*solerrL2[4];
	//uerrL2_p = sqrt(uerrL2_p);
	//uerrH1_p = sqrt(uerrH1_p);

	uerrL2_p = solerrL2[3];
	uerrH1_p = solerrH1[3];


	//REAL perrL2 = solerrL2[dim];
	//REAL perrH1 = solerrH1[dim];

	printf("************* MECHANCIS   *****************************\n");
	printf("[CG] L2 Norm of u error    = %26.13e\n",uerrL2);
	printf("[CG] H1 Norm of u error    = %26.13e\n",uerrH1);
	printf("[CG] Stress Norm of u error    = %26.13e\n",uerrH1);
	printf("*******************************************************\n\n");

	//Jul. 10. 2020 SLEE save the errors for convergence computation
	L2_error_per_cycle[cycle] = uerrL2;
	H1_error_per_cycle[cycle] = uerrH1;
	H1_stress_error_per_cycle[cycle] = uerr_stressH1;

	//For Pressure
	L2_error_p_per_cycle[cycle] = uerrL2_p;
	H1_error_p_per_cycle[cycle] = uerrH1_p;

	printf("************* PRESSURE    *****************************\n");
	printf("[CG] L2 Norm of u error    = %26.13e\n",uerrL2_p);
	printf("[CG] H1 Norm of u error    = %26.13e\n",uerrH1_p);
	//printf("[CG] Stress Norm of u error    = %26.13e\n",uerrH1);
	printf("*******************************************************\n\n");


	//L2_error_p_per_cycle[cycle] = perrL2;
	//NEW SLEE Aug 23 2020
	//NEW ERROR FOR EG

	REAL* solerrL2_EG = (REAL *) calloc(dim+1+1, sizeof(REAL));
	REAL* solerrH1_EG = (REAL *) calloc(dim+1+1, sizeof(REAL)); // Note: No H1 error for P0 elements
	REAL* solerr_stress_EG = (REAL *) calloc(dim+1+1, sizeof(REAL)); // Note: No H1 error for P0 elements
	REAL* solerr_energy_EG = (REAL *) calloc(dim+1+1, sizeof(REAL)); // Note: No H1 error for P0 elements

	L2error_block_EG(solerrL2_EG, sol.val, exact_sol2D, &FE, &mesh, cq, time);
	HDerror_block_EG(solerrH1_EG, sol.val, exact_sol2D, Dexact_sol2D, &FE, &mesh, cq, time);
	HDsemierror_block_Stress_EG(solerr_stress_EG, sol.val, exact_sol2D, Dexact_sol2D, &FE, &mesh, cq, time);
	//HDsemierror_block_EnergyNorm_EG(solerr_energy_EG, sol.val, exact_sol2D, Dexact_sol2D, &FE, &mesh, cq, 0.0);
	HDsemierror_block_EnergyNorm_EG_FaceLoop(solerr_energy_EG, sol.val, exact_sol2D, Dexact_sol2D, &FE, &mesh, cq, time);

	//NEW SLEE Aug 17 2020
	//NEW ERROR FOR STRESS, \mu \epsilon(u) + \lambda \div u
	REAL uerrL2_EG = 0;
	REAL uerrH1_EG = 0;
	REAL uerr_stress_EG = 0;
	REAL uerr_energy_EG = 0;

	// For Pressure
	REAL uerrL2_EG_p = 0;
	REAL uerrH1_EG_p = 0;


	for(i=0;i<dim;i++)
	  uerrL2_EG += solerrL2_EG[i]*solerrL2_EG[i];
	for(i=0;i<dim;i++)
	  uerrH1_EG += solerrH1_EG[i]*solerrH1_EG[i];
	for(i=0;i<dim;i++)
	  uerr_stress_EG += solerr_stress_EG[i]*solerr_stress_EG[i];
	//for(i=0;i<dim;i++)
	//uerr_energy_EG += solerr_energy_EG[i]*solerr_energy_EG[i];

	uerr_energy_EG = solerr_energy_EG[0]+solerr_energy_EG[1];
	//DEBUG
	uerr_energy_EG += uerrH1_EG;

	// For Pressure
	uerrL2_EG_p = solerrL2_EG[3];//*solerrL2_EG[3];
	uerrH1_EG_p = solerrH1_EG[3];//*solerrL2_EG[4];

	// DEUBG L2 - H1
	uerrL2_EG = sqrt(uerrL2_EG);
	uerrH1_EG = sqrt(uerrH1_EG);
	uerr_stress_EG = sqrt(uerr_stress_EG);
	uerr_energy_EG = sqrt(uerr_energy_EG);

	// For Pressure
	uerrL2_EG_p = sqrt(uerrL2_EG_p);
	uerrH1_EG_p = sqrt(uerrH1_EG_p);

	L2_EG_error_per_cycle[cycle] = uerrL2_EG;
	H1_EG_error_per_cycle[cycle] = uerrH1_EG;
	H1_stress_EG_error_per_cycle[cycle] = uerr_stress_EG;
	H1_energy_EG_error_per_cycle[cycle] = uerr_energy_EG;

	// For Pressure
	//L2_p_EG_error_per_cycle[cycle] = uerrL2_EG_p;
	//H1_p_EG_error_per_cycle[cycle] = uerrH1_EG_p;

	printf("# of elements = %d \n", mesh.nelm);
	printf("*************     MECHANCIS   **************************\n");
	printf("L2 Norm of u (EG) error    = %26.13e\n",uerrL2_EG);
	printf("H1 Norm of u (EG) error    = %26.13e\n",uerrH1_EG);
	printf("Stress Norm of u (EG) error    = %26.13e\n",uerr_stress_EG);
	printf("Energy Norm of u (EG) error    = %26.13e\n",uerr_energy_EG);
	printf("*******************************************************\n");
	printf("*************     PRESSURE   **************************\n");
	printf("L2 Norm of u (EG) error    = %26.13e\n",uerrL2_EG_p);
	printf("H1 Norm of u (EG) error    = %26.13e\n",uerrH1_EG_p);


	/////////////////////////////////////
	/*fprintf(stdout,"\n%d,%d\n\n",A.brow,A.bcol);
	  INT j;
	  for(i=0;i<A.brow;i++){
	  for(j=0;j<A.brow;j++){
	  fprintf(stdout,"\n(%d,%d):::%d,%d,%d\n\n",i,j,
	  A.blocks[j*A.bcol+i]->row,
	  A.blocks[j*A.bcol+i]->col,
	  A.blocks[j*A.bcol+i]->nnz);
	  }
	  }
	  fflush(stdout);
	*/
	clock_t clk_error_end = clock();
	printf("Elapsed CPU time for getting errors = %lf seconds.\n\n",(REAL)
	       (clk_error_end-clk_error_start)/CLOCKS_PER_SEC);

	/*******************************************************************************************/
	/// Plotting
	// Allocate solution
	dvector v_ux = dvec_create(FE_ux.ndof);
	dvector v_uy = dvec_create(FE_uy.ndof);
	dvector v_uz;
	if(dim==3) v_uz = dvec_create(FE_uz.ndof);
	dvector v_u_eg = dvec_create(FE_u_eg.ndof);

	dvector v_p = dvec_create(FE_p.ndof);
	//dvector v_p_eg = dvec_create(FE_p_eg.ndof);


	get_unknown_component(&v_ux,&sol,&FE,0);
	get_unknown_component(&v_uy,&sol,&FE,1);
	if(dim==3) get_unknown_component(&v_uz,&sol,&FE,2);
	get_unknown_component(&v_u_eg,&sol,&FE,dim);

	get_unknown_component(&v_p,&sol,&FE,3);
	//get_unknown_component(&v_p_eg,&sol,&FE,4);


	char** varname;

	//printf("OUTPUT?\n");


	if(inparam.print_level > 3){

	  char output_filename_per_cycle[512]={'\0'};
	  sprintf( output_filename_per_cycle, "output/solution_%d_%d.vtu", cycle,timestep_number);
	  char* soldump = output_filename_per_cycle;//"output/solution.vtu";
	  //char* soldump = "output/solution.vtu";

	  varname = malloc(5*FE.nspaces*sizeof(char *));
	  varname[0] = "ux";
	  varname[1] = "uy";
	  if(dim==3) varname[2] = "uz";
	  varname[dim] = "u_eg ";

	  varname[3] = "p";
	  varname[4] = "p_eg";

	  dump_blocksol_vtk(soldump,varname,&mesh,&FE,sol.val);

	  // Print in Matlab format to show vector field in nice way.
	  //if(dim==3)
	  //print_matlab_vector_field(&v_ux,&v_uy,&v_uz,&FE_ux);
	}

	if(solerrL2) free(solerrL2);
	if(solerrL2_EG) free(solerrL2_EG);
	if( solerr_stress ) free( solerr_stress);
	if(solerrH1) free(solerrH1);
	dvec_free( &v_ux );
	dvec_free( &v_uy );
	if(dim==3) dvec_free( &v_uz );
	dvec_free( &v_u_eg );
	dvec_free( &v_p );
	//dvec_free( &v_p_eg );


      }//if timestep == 10

      //
      bdcsr_free( &A );
      dvec_free( &b );
      // Quadrature


      //	}//Time Loop

      //RESET TIME
      time = 0.;
      timestep_number = 0;
      //timestep = timestep/2.;
      //total_timestep = total_timestep *2;
      /************ Free All the Arrays ***********************************************************/
      // CSR
      /*
	bdcsr_free( &A );
	if(solerrL2) free(solerrL2);
	if(solerrL2_EG) free(solerrL2_EG);
	if( solerr_stress ) free( solerr_stress);
	if(solerrH1) free(solerrH1);
	dvec_free( &b );
	dvec_free( &sol );
	dvec_free( &v_ux );
	dvec_free( &v_uy );
	if(dim==3) dvec_free( &v_uz );
	dvec_free( &v_u_eg );
	dvec_free( &v_p );
	dvec_free( &v_p_eg );
      */

      dvec_free( &sol );
      dvec_free( &old_timestep_sol );
      // FE Spaces
      free_fespace(&FE_ux);
      free_fespace(&FE_uy);
      if(dim==3) free_fespace(&FE_uz);
      free_fespace(&FE_u_eg);
      free_fespace(&FE_p);
      //free_fespace(&FE_p_eg);

      //free_blockfespace(&FE);

      // Quadrature
      if(cq){
	free_qcoords(cq);
	free(cq);
	cq=NULL;
      }

      // Mesh
      free_mesh(&mesh);
      //*/
      // Strings

      //if(inparam.print_level > 3){
      //if(varname) free(varname);
      //}

      /*******************************************************************************************/
      clock_t clk_overall_end = clock();
      printf("\nEnd of Program: Total CPU Time = %f seconds.\n\n",
	     (REAL) (clk_overall_end-clk_overall_start)/CLOCKS_PER_SEC);


    }//SLEE :: cycle loop end


  // Jul.10.2020 SLEE: Error Computation
  //SLEE compute the convergence rate and print
  INT tmp;
  for(tmp=0; tmp<total_num_cycle; ++tmp)
    {
      if(tmp == 0){
	L2_conv_rate_per_cycle[tmp] = 0;
	H1_conv_rate_per_cycle[tmp] = 0;
	H1_stress_conv_rate_per_cycle[tmp] = 0;

	L2_EG_conv_rate_per_cycle[tmp] = 0;
	H1_EG_conv_rate_per_cycle[tmp] = 0;
	H1_stress_EG_conv_rate_per_cycle[tmp] = 0;
	H1_energy_EG_conv_rate_per_cycle[tmp] = 0;

	//For Pressure
	L2_p_conv_rate_per_cycle[tmp] = 0;
	H1_p_conv_rate_per_cycle[tmp] = 0;

	//L2_p_EG_conv_rate_per_cycle[tmp] = 0;
	//H1_p_EG_conv_rate_per_cycle[tmp] = 0;

      }
      else{
	// multiplied dim since we use DOFs not h here.
	L2_conv_rate_per_cycle[tmp] = global_dim_space * (log(L2_error_per_cycle[tmp]) -log(L2_error_per_cycle[tmp-1]) ) /  (log(dof_per_cycle_CG[tmp-1]) -log(dof_per_cycle_CG[tmp]) );
	H1_conv_rate_per_cycle[tmp] = global_dim_space * (log(H1_error_per_cycle[tmp]) -log(H1_error_per_cycle[tmp-1]) ) /  (log(dof_per_cycle_CG[tmp-1]) -log(dof_per_cycle_CG[tmp]) );
	H1_stress_conv_rate_per_cycle[tmp] = global_dim_space * (log(H1_stress_error_per_cycle[tmp]) -log(H1_stress_error_per_cycle[tmp-1]) ) /  (log(dof_per_cycle_CG[tmp-1]) -log(dof_per_cycle_CG[tmp]) );

	L2_EG_conv_rate_per_cycle[tmp] = global_dim_space * (log(L2_EG_error_per_cycle[tmp]) -log(L2_EG_error_per_cycle[tmp-1]) ) /  (log(dof_per_cycle_EG[tmp-1]) -log(dof_per_cycle_EG[tmp]) );
	H1_EG_conv_rate_per_cycle[tmp] = global_dim_space * (log(H1_EG_error_per_cycle[tmp]) -log(H1_EG_error_per_cycle[tmp-1]) ) /  (log(dof_per_cycle_EG[tmp-1]) -log(dof_per_cycle_EG[tmp]) );

	H1_stress_EG_conv_rate_per_cycle[tmp] = global_dim_space * (log(H1_stress_EG_error_per_cycle[tmp]) -log(H1_stress_EG_error_per_cycle[tmp-1]) ) /  (log(dof_per_cycle_EG[tmp-1]) -log(dof_per_cycle_EG[tmp]) );
	H1_energy_EG_conv_rate_per_cycle[tmp] = global_dim_space * (log(H1_energy_EG_error_per_cycle[tmp]) -log(H1_energy_EG_error_per_cycle[tmp-1]) ) /  (log(dof_per_cycle_EG[tmp-1]) -log(dof_per_cycle_EG[tmp]) );

	//For Pressure
	L2_p_conv_rate_per_cycle[tmp] = global_dim_space * (log(L2_error_p_per_cycle[tmp]) -log(L2_error_p_per_cycle[tmp-1]) ) /  (log(dof_per_cycle_CG_p[tmp-1]) -log(dof_per_cycle_CG_p[tmp]) );
	H1_p_conv_rate_per_cycle[tmp] = global_dim_space * (log(H1_error_p_per_cycle[tmp]) -log(H1_error_p_per_cycle[tmp-1]) ) /  (log(dof_per_cycle_CG_p[tmp-1]) -log(dof_per_cycle_CG_p[tmp]) );

	//L2_p_EG_conv_rate_per_cycle[tmp] = global_dim_space * (log(L2_p_EG_error_per_cycle[tmp]) -log(L2_p_EG_error_per_cycle[tmp-1]) ) /  (log(dof_per_cycle_EG_p[tmp-1]) -log(dof_per_cycle_EG_p[tmp]) );
	//H1_p_EG_conv_rate_per_cycle[tmp] = global_dim_space * (log(H1_p_EG_error_per_cycle[tmp]) -log(H1_p_EG_error_per_cycle[tmp-1]) ) /  (log(dof_per_cycle_EG_p[tmp-1]) -log(dof_per_cycle_EG_p[tmp]) );


      }


      printf("****** CYCLE = %d ****** \n", tmp);
      printf("----- MECHANCICS   ----------------------------------\n");

      printf("L2 Error for cycle %d = %f  with %d DOFs  -- convergence rate  =  %f\n", tmp, L2_error_per_cycle[tmp], dof_per_cycle_CG[tmp],L2_conv_rate_per_cycle[tmp]);
      printf("H1 Error for cycle %d = %f  with %d DOFs  -- convergence rate  =  %f\n", tmp, H1_error_per_cycle[tmp], dof_per_cycle_CG[tmp],H1_conv_rate_per_cycle[tmp]);
      printf("H1 Stress Error for cycle %d = %f  with %d DOFs  -- convergence rate  =  %f\n", tmp, H1_stress_error_per_cycle[tmp], dof_per_cycle_CG[tmp],H1_stress_conv_rate_per_cycle[tmp]);

      printf("EG - L2 Error for cycle %d = %f  with %d DOFs  -- convergence rate  =  %f\n", tmp, L2_EG_error_per_cycle[tmp], dof_per_cycle_EG[tmp],
	     L2_EG_conv_rate_per_cycle[tmp]);
      printf("EG - H1 Error for cycle %d = %f  with %d DOFs  -- convergence rate  =  %f\n", tmp, H1_EG_error_per_cycle[tmp], dof_per_cycle_EG[tmp],
	     H1_EG_conv_rate_per_cycle[tmp]);

      printf("EG - Stress_Error for cycle %d = %f  with %d DOFs  -- convergence rate  =  %f\n", tmp, H1_stress_EG_error_per_cycle[tmp], dof_per_cycle_EG[tmp],
	     H1_stress_EG_conv_rate_per_cycle[tmp]);

      printf("EG - EnergyNorm_Error for cycle %d = %f  with %d DOFs  -- convergence rate  =  %f\n", tmp, H1_energy_EG_error_per_cycle[tmp], dof_per_cycle_EG[tmp],
	     H1_energy_EG_conv_rate_per_cycle[tmp]);

      printf("----------------------------------------------------\n");


      printf("-----  PRESSURE   ----------------------------------\n");

      printf("L2 Error for cycle %d = %f  with %d DOFs  -- convergence rate  =  %f\n", tmp, L2_error_p_per_cycle[tmp], dof_per_cycle_CG_p[tmp],L2_p_conv_rate_per_cycle[tmp]);
      printf("H1 Error for cycle %d = %f  with %d DOFs  -- convergence rate  =  %f\n", tmp, H1_error_p_per_cycle[tmp], dof_per_cycle_CG_p[tmp],H1_p_conv_rate_per_cycle[tmp]);

      //printf("EG - L2 Error for cycle %d = %f  with %d DOFs  -- convergence rate  =  %f\n", tmp, L2_p_EG_error_per_cycle[tmp], dof_per_cycle_EG_p[tmp],L2_p_EG_conv_rate_per_cycle[tmp]);
      //printf("EG - H1 Error for cycle %d = %f  with %d DOFs  -- convergence rate  =  %f\n", tmp, H1_p_EG_error_per_cycle[tmp], dof_per_cycle_EG_p[tmp],H1_p_EG_conv_rate_per_cycle[tmp]);

      printf("----------------------------------------------------\n");

    }

  /*
  //for Latex Print Table
  printf("** LATEX TABLE CG MECHANICS ** \n");
  for(int tmp=0; tmp<total_num_cycle; ++tmp)
  {
  printf("%d & %f & %f &  %f &  %f   &  %f &  %f \\\\ \\hline \n", dof_per_cycle_CG[tmp], L2_error_per_cycle[tmp], L2_conv_rate_per_cycle[tmp],H1_error_per_cycle[tmp], H1_conv_rate_per_cycle[tmp],H1_stress_error_per_cycle[tmp], H1_stress_conv_rate_per_cycle[tmp] );
  }
  printf("** LATEX TABLE CG PRESSURE ** \n");
  for(int tmp=0; tmp<total_num_cycle; ++tmp)
  {
  printf("%d & %f & %f &  %f &  %f   \\\\ \\hline \n", dof_per_cycle_CG[tmp], L2_error_p_per_cycle[tmp], L2_p_conv_rate_per_cycle[tmp],H1_error_p_per_cycle[tmp], H1_p_conv_rate_per_cycle[tmp]);
  }
  printf("** LATEX TABLE ALL CG PRESSURE ** \n");
  for(int tmp=0; tmp<total_num_cycle; ++tmp)
  {
  printf("%d & %f & %f &  %f &  %f   &  %f &  %f \\\\ \\hline \n", dof_per_cycle_CG[tmp], L2_error_per_cycle[tmp], L2_conv_rate_per_cycle[tmp],H1_error_per_cycle[tmp], H1_conv_rate_per_cycle[tmp],H1_error_p_per_cycle[tmp], H1_p_conv_rate_per_cycle[tmp] );
  }
  for(int tmp=0; tmp<total_num_cycle; ++tmp)
  {
  printf("%f \n",  mesh_size_per_cycle[tmp]);
  }
  */

  /*
    printf("** LATEX TABLE EG MECHANICS ** \n");
    for(int tmp=0; tmp<total_num_cycle; ++tmp)
    {
    printf("%d & %f & %f &  %f &  %f   &  %f &  %f  & %f & %f \\\\ \\hline \n",  dof_per_cycle_EG[tmp],L2_EG_error_per_cycle[tmp], L2_EG_conv_rate_per_cycle[tmp],H1_EG_error_per_cycle[tmp], H1_EG_conv_rate_per_cycle[tmp],
    H1_stress_EG_error_per_cycle[tmp], H1_stress_EG_conv_rate_per_cycle[tmp], H1_energy_EG_error_per_cycle[tmp], H1_energy_EG_conv_rate_per_cycle[tmp] );
    }
    printf("** LATEX TABLE EG PRESSURE ** \n");
    for(int tmp=0; tmp<total_num_cycle; ++tmp)
    {
    printf("%d & %f & %f &  %f &  %f  \\\\ \\hline \n", dof_per_cycle_EG[tmp], L2_p_EG_error_per_cycle[tmp], L2_p_EG_conv_rate_per_cycle[tmp],H1_p_EG_error_per_cycle[tmp], H1_p_EG_conv_rate_per_cycle[tmp]);
    }
  */
  /*
    printf("** LATEX TABLE ALL CG MECHANICS && EG PRESSURE ** \n");
    for(int tmp=0; tmp<total_num_cycle; ++tmp)
    {
    printf("%f & %d & %f & %f &  %f &  %f  & %d  & %f  & %f  \\\\ \\hline \n",mesh_size_per_cycle[tmp],  dof_per_cycle_CG[tmp],L2_error_per_cycle[tmp], L2_conv_rate_per_cycle[tmp],H1_error_per_cycle[tmp], H1_conv_rate_per_cycle[tmp],
    dof_per_cycle_EG[tmp], H1_p_EG_error_per_cycle[tmp], H1_p_EG_conv_rate_per_cycle[tmp]);
    }
    printf("** LATEX TABLE ALL EG MECHANICS && EG PRESSURE ** \n");
    for(int tmp=0; tmp<total_num_cycle; ++tmp)
    {
    printf("%f & %d & %f & %f &  %f &  %f  & %f  & %f  \\\\ \\hline \n", mesh_size_per_cycle[tmp], dof_per_cycle_EG[tmp],L2_EG_error_per_cycle[tmp], L2_EG_conv_rate_per_cycle[tmp],H1_energy_EG_error_per_cycle[tmp], H1_energy_EG_conv_rate_per_cycle[tmp],
    H1_p_EG_error_per_cycle[tmp], H1_p_EG_conv_rate_per_cycle[tmp]);
    }
    printf("** NO L2 CG ** \n");
    for(int tmp=0; tmp<total_num_cycle; ++tmp)
    {
    printf("%f & %d & %f &  %f  & %d  & %f  & %f  \\\\ \\hline \n", mesh_size_per_cycle[tmp], dof_per_cycle_CG[tmp],H1_error_per_cycle[tmp], H1_conv_rate_per_cycle[tmp],
    dof_per_cycle_EG[tmp], H1_p_EG_error_per_cycle[tmp], H1_p_EG_conv_rate_per_cycle[tmp]);
    }
    printf("** NO L2 EG ** \n");
    for(int tmp=0; tmp<total_num_cycle; ++tmp)
    {
    printf("%f & %d &  %f &  %f & %d  & %f  & %f  \\\\ \\hline \n", mesh_size_per_cycle[tmp], dof_per_cycle_EG[tmp],H1_energy_EG_error_per_cycle[tmp], H1_energy_EG_conv_rate_per_cycle[tmp],
    dof_per_cycle_EG[tmp], H1_p_EG_error_per_cycle[tmp], H1_p_EG_conv_rate_per_cycle[tmp]);
    }
  */

  return 0;


}  /* End of Program */
/*********************************************************************************************/
>>>>>>> c5b0f73e
<|MERGE_RESOLUTION|>--- conflicted
+++ resolved
@@ -1,2113 +1,1029 @@
-<<<<<<< HEAD
-/*!
-*
-*  Copyright 2015_HAZMATH__. All rights reserved.
-*
-* \brief This program solves Biot's PDE for poroelasticity using finite elements
-* Locking-Free enrichecd Galerkin is used for the mechanics
-* Locally-conservative enriched Galerkin in used for the pressure
-*
-*/
-
-/*********** HAZMATH FUNCTIONS and INCLUDES ***************************************/
-#include "hazmath.h"
-
-#include "movetohazmath.h"
-#include "eg_stokes_params.h"
-#include "eg_stokes_error.h"
-#include "eg_stokes_system.h"
-/****************************************************************/
-
-/****** MAIN DRIVER **************************************************************/
-INT main(int argc, char* argv[])
-{
-
-  printf("\n===========================================================================\n");
-  printf("Beginning Program to solve Elasticity Equation.\n");
-  printf("===========================================================================\n");
-  // Aug.3.2020 SLEE
-  // Define variables forthe error convergence test
-  int total_num_cycle = TOTAL_NUM_CYCLES_GLOBAL ;
-  // SLEE initialize the vectors to save the errors for each cycle
-  double L2_error_per_cycle[total_num_cycle];
-  double H1_error_per_cycle[total_num_cycle];
-  double H1_stress_error_per_cycle[total_num_cycle];
-
-  double L2_EG_error_per_cycle[total_num_cycle];
-  double H1_EG_error_per_cycle[total_num_cycle];
-  double H1_stress_EG_error_per_cycle[total_num_cycle];
-  double H1_energy_EG_error_per_cycle[total_num_cycle];
-
-
-  // For Pressure
-  double L2_error_p_per_cycle[total_num_cycle];
-  double H1_error_p_per_cycle[total_num_cycle];
-
-  //double L2_p_EG_error_per_cycle[total_num_cycle];
-  //double H1_p_EG_error_per_cycle[total_num_cycle];
-
-
-  // SLEE vector to save the DOF
-  int dof_per_cycle_CG[total_num_cycle];
-  int dof_per_cycle_EG[total_num_cycle];
-
-  // For Pressure
-  int dof_per_cycle_CG_p[total_num_cycle];
-  int dof_per_cycle_EG_p[total_num_cycle];
-
-  double mesh_size_per_cycle[total_num_cycle];
-
-  // SLEE vector to save the convergence rate
-  double L2_conv_rate_per_cycle[total_num_cycle];
-  double H1_conv_rate_per_cycle[total_num_cycle];
-  double H1_stress_conv_rate_per_cycle[total_num_cycle];
-
-
-  double L2_EG_conv_rate_per_cycle[total_num_cycle];
-  double H1_EG_conv_rate_per_cycle[total_num_cycle];
-  double H1_stress_EG_conv_rate_per_cycle[total_num_cycle];
-  double H1_energy_EG_conv_rate_per_cycle[total_num_cycle];
-
-  // For Pressure
-
-  double L2_p_conv_rate_per_cycle[total_num_cycle];
-  double H1_p_conv_rate_per_cycle[total_num_cycle];
-
-  //double L2_p_EG_conv_rate_per_cycle[total_num_cycle];
-  //double H1_p_EG_conv_rate_per_cycle[total_num_cycle];
-
-  int global_dim_space = 0;
-
-
-  // ALL TIME STEPPING ALGORITHMS /////
-  REAL time = 0.;
-  REAL timestep = 0.01;
-  INT timestep_number = 0;
-  INT total_timestep = 10;
-
-  for(int cycle=0; cycle<total_num_cycle; ++cycle) {
-    //Aug.3.2020 SLEE initilize
-    L2_error_per_cycle[cycle] = 0.;
-    H1_error_per_cycle[cycle] = 0.;
-    H1_stress_error_per_cycle[cycle] = 0.;
-
-    L2_EG_error_per_cycle[cycle] = 0.;
-    H1_EG_error_per_cycle[cycle] = 0.;
-    H1_stress_EG_error_per_cycle[cycle] = 0.;
-    H1_energy_EG_error_per_cycle[cycle] = 0.;
-
-    // For Pressure
-    L2_error_p_per_cycle[cycle] = 0.;
-    H1_error_p_per_cycle[cycle] = 0.;
-
-
-    dof_per_cycle_CG[cycle]=0;
-    dof_per_cycle_EG[cycle]=0;
-
-    // For Pressure
-    dof_per_cycle_CG_p[cycle]=0;
-    dof_per_cycle_EG_p[cycle]=0;
-
-    mesh_size_per_cycle[cycle]=0.;
-
-    L2_conv_rate_per_cycle[cycle]=0.;
-    H1_conv_rate_per_cycle[cycle]=0.;
-    H1_stress_conv_rate_per_cycle[cycle]=0.;
-
-    L2_EG_conv_rate_per_cycle[cycle]=0.;
-    H1_EG_conv_rate_per_cycle[cycle]=0.;
-    H1_stress_EG_conv_rate_per_cycle[cycle]=0.;
-    H1_energy_EG_conv_rate_per_cycle[cycle]=0.;
-
-    // For Pressure
-    L2_p_conv_rate_per_cycle[cycle]=0.;
-    H1_p_conv_rate_per_cycle[cycle]=0.;
-
-
-    printf("************ CYCLE   %d  /   %d  ************** \n", cycle, total_num_cycle);
-
-    /****** INITIALIZE PARAMETERS **************************************************/
-    // loops
-    INT i;
-    // Overall CPU Timing
-    clock_t clk_overall_start = clock();
-
-    // Set Parameters from Reading in Input File
-    input_param inparam;
-    param_input_init(&inparam);
-    param_input("./input.dat", &inparam);
-
-    // Open gridfile for reading
-    printf("\nCreating mesh and FEM spaces:\n");
-    //FILE* gfid = HAZ_fopen(inparam.gridfile,"r");
-    //SLEE
-    FILE* gfid;
-
-    //Jul.10.2020 SLEE: setup the code to read the different mesh files for each cycle
-    //gfid = HAZ_fopen(inparam.gridfile,"r");
-    char filename_per_cycle[512]={'\0'};
-    //sprintf(filename_per_cycle, "%s%d.haz", inparam.gridfile,cycle);
-
-    //DEBUG SIMPLE MESH
-    sprintf(filename_per_cycle, "%s%d.haz", inparam.gridfile,cycle+1);
-    gfid = HAZ_fopen(filename_per_cycle,"r");
-    if(gfid == NULL){
-      perror("Could not find and open the file !!!! ");
-    }
-
-    // Create the mesh (now we assume triangles in 2D or tetrahedra in 3D)
-    // File types possible are 0 - old format; 1 - vtk format
-    INT mesh_type = 0;
-    clock_t clk_mesh_start = clock(); // Time mesh generation FE setup
-    mesh_struct mesh;
-
-    //printf(" --> loading grid from file: %s\n",inparam.gridfile);
-    //Jul.10. 2020 SLEE
-    printf(" --> loading grid from file: %s\n",filename_per_cycle);
-
-    initialize_mesh(&mesh);   // Q1. Why only here?
-    creategrid_fread(gfid,mesh_type,&mesh);
-    fclose(gfid);
-
-    INT dim = mesh.dim;
-    // Jul.10.2020 SLEE : for further use in the convergence test
-    global_dim_space = dim;
-
-    // Get Quadrature Nodes for the Mesh
-    INT nq1d = inparam.nquad; /* Quadrature points per dimension */
-    qcoordinates *cq = get_quadrature(&mesh,nq1d);
-
-    // Get info for and create FEM spaces
-    // Order of elements: 0 - P0; 1 - P1; 2 - P2; 20 - Nedlec; 30 - Raviart-Thomas
-    INT order_u = 1;
-    INT order_u_eg = 0;
-
-    // Need Spaces for each component of the Mechanics plus pressure
-    fespace FE_ux; // Mechanics in x direction
-    create_fespace(&FE_ux,&mesh,order_u);
-    fespace FE_uy; // Mechanics in y direction
-    create_fespace(&FE_uy,&mesh,order_u);
-    fespace FE_uz; // Mechanics in z direction
-    if(dim==3) create_fespace(&FE_uz,&mesh,order_u);
-    fespace FE_u_eg; // Mechanics EG
-    create_fespace(&FE_u_eg,&mesh,order_u_eg);
-
-    INT order_p = 0;
-    //INT order_p_eg = 0;
-    fespace FE_p; // Pressuer
-    create_fespace(&FE_p,&mesh,order_p);
-    //fespace FE_p_eg; // Pressuer
-    //create_fespace(&FE_p_eg,&mesh,order_p_eg);
-
-    // Set Dirichlet Boundaries
-    if(BOOL_WEAKLY_IMPOSED_BC){
-      // I think this will work just as well:
-      set_dirichlet_bdry(&FE_ux,&mesh,-1,-1);
-      set_dirichlet_bdry(&FE_uy,&mesh,-1,-1);
-      if(dim==3) set_dirichlet_bdry(&FE_uz,&mesh,-1,-1);
-      set_dirichlet_bdry(&FE_u_eg,&mesh,-1,-1);
-      set_dirichlet_bdry(&FE_p,&mesh,-1,-1);
-    } else {
-      set_dirichlet_bdry(&FE_ux,&mesh,1,1);
-      set_dirichlet_bdry(&FE_uy,&mesh,1,1);
-      if(dim==3) set_dirichlet_bdry(&FE_uz,&mesh,1,1);
-      set_dirichlet_bdry(&FE_u_eg,&mesh,1,1);
-
-      set_dirichlet_bdry(&FE_p,&mesh,1,1);
-      //set_dirichlet_bdry(&FE_p_eg,&mesh,1,1);
-    }
-
-    // for(i=0;i<FE_u_eg.ndof;i++) {
-    //   FE_u_eg.dirichlet[i] = 0;
-    // }
-    // for(i=0;i<FE_ux.ndof;i++) {
-    //   FE_ux.dirichlet[i] = 0;
-    // }
-    // for(i=0;i<FE_uy.ndof;i++) {
-    //   FE_uy.dirichlet[i] = 0;
-    // }
-    // if(dim==3) {
-    //   for(i=0;i<FE_uz.ndof;i++) {
-    //     FE_uz.dirichlet[i] = 0;
-    //   }
-    // }
-    // for(i=0;i<FE_p.ndof;i++) {
-    //   FE_p.dirichlet[i] = 0;
-    // }
-
-    // Create Block System with ordering (u,p)
-    INT u_ndof = FE_ux.ndof + FE_uy.ndof;
-    INT eg_ndof = FE_u_eg.ndof;
-    if(dim==3) u_ndof += FE_uz.ndof;
-    INT p_ndof = FE_p.ndof;
-
-    //p_debug
-    INT ndof = u_ndof + eg_ndof + p_ndof;
-
-    // Get Global FE Space
-    block_fespace FE;
-    INT nun = dim+2;
-    INT nspaces = dim+2;
-    FE.nun = nun;  // p_debug
-    FE.ndof = ndof;
-    FE.nbdof = FE_ux.nbdof + FE_uy.nbdof + FE_u_eg.nbdof +FE_p.nbdof; //+FE_p_eg.nbdof;
-    //if(dim==3) FE.nbdof += FE_uz.nbdof;
-    FE.nspaces = nspaces; // SLEE?
-    FE.var_spaces = (fespace **) calloc(nspaces,sizeof(fespace *));
-
-    /*
-    FE.nun = dim+1;  // p_debug
-    FE.ndof = ndof;
-    FE.nbdof = FE_ux.nbdof + FE_uy.nbdof + FE_u_eg.nbdof;// +FE_p.nbdof+FE_p_eg.nbdof;
-    FE.nspaces = dim+1;
-    FE.var_spaces = (fespace **) calloc(dim+1,sizeof(fespace *));
-    */
-
-    FE.var_spaces[0] = &FE_ux;
-    FE.var_spaces[1] = &FE_uy;
-    if(dim==3) FE.var_spaces[2] = &FE_uz;
-    FE.var_spaces[dim] = &FE_u_eg;
-
-    //p_debug
-    FE.var_spaces[dim+1]   = &FE_p;
-    //FE.var_spaces[dim+1+1] = &FE_p_eg;
-
-    // Set Dirichlet Boundaries
-    if(!BOOL_WEAKLY_IMPOSED_BC) set_dirichlet_bdry_block(&FE,&mesh);
-
-
-    clock_t clk_mesh_end = clock(); // End of timing for mesh and FE setup
-    printf(" --> elapsed CPU time for mesh and FEM space construction = %f seconds.\n\n",
-    (REAL) (clk_mesh_end - clk_mesh_start)/CLOCKS_PER_SEC);
-    /*******************************************************************************/
-
-    printf("***********************************************************************************\n");
-    printf("Number of Elements = %d\tOrder of Quadrature = %d\n",mesh.nelm,2*nq1d-1);
-    printf("\n\t--- Element Type ---\n");
-    printf("Mechanics Element Type = %d\t Meachnics EG  Type = %d\n",order_u,order_u_eg);
-    printf("\n\t--- Degrees of Freedom ---\n");
-    printf("Vertices: %-7d\tEdges: %-7d\tFaces: %-7d",mesh.nv,mesh.nedge,mesh.nface);
-    printf("\t--> DOF: %d\n",FE.ndof);
-    printf("\n\t--- Boundaries ---\n");
-    printf("Vertices: %-7d\tEdges: %-7d\tFaces: %-7d",mesh.nbv,mesh.nbedge,mesh.nbface);
-    printf("\t--> Boundary DOF: %d\n",FE.nbdof);
-    printf("***********************************************************************************\n\n");
-
-    //Jul.10.2020 SLEE: insert the total number of DOF for convergnece computation
-    dof_per_cycle_CG[cycle]  = u_ndof;
-    dof_per_cycle_EG[cycle] =  u_ndof+eg_ndof;
-
-    dof_per_cycle_CG_p[cycle]  = p_ndof;
-    dof_per_cycle_EG_p[cycle] =  p_ndof;
-
-
-    printf("FE.ndof = %d | u_ndof = %d | FE_ux.ndof = %d | FE_uy.ndof = %d |  FE_u_eg.ndof = %d \n",
-    FE.ndof , u_ndof+eg_ndof, FE_ux.ndof  , FE_uy.ndof , FE_u_eg.ndof );
-    printf("FE.ndof = %d | p_ndof = %d | FE_p.ndof = %d  \n",
-    FE.ndof , p_ndof, FE_p.ndof);
-
-
-    printf("FE.nbdof = %d \n", FE.nbdof);
-
-    printf("###########\n");
-    printf("CG DOF for Mechanics = %d\n",   dof_per_cycle_CG[cycle] );
-    printf("EG DOF for Mechanics = %d\n",   dof_per_cycle_EG[cycle] );
-    printf("###########\n");
-
-    printf("###########\n");
-    printf("CG DOF for Pressure = %d\n",   dof_per_cycle_CG_p[cycle] );
-    printf("EG DOF for Pressure = %d\n",   dof_per_cycle_EG_p[cycle] );
-    printf("###########\n");
-
-
-    // Get the minimum mesh size
-    int zz=0;
-    double min_mesh_size = 10000000.;
-    double tmp_size =0;
-    mesh_struct *mesh_2 = &mesh;
-
-    for (zz=0; zz<mesh_2->nface; zz++) {
-
-      tmp_size=mesh_2->f_area[zz];
-
-      if(tmp_size < min_mesh_size)
-      min_mesh_size = tmp_size;
-    }
-
-    mesh_size_per_cycle[cycle] = min_mesh_size;
-    if(time == 0)
-    {
-      //Set Initial Condition
-      //Inside of the assemble for p0 ...
-    }
-
-    dvector sol = dvec_create(ndof);
-    dvector old_timestep_sol = dvec_create(ndof);
-
-    //for(time = timestep; timestep_number < total_timestep; time += timestep){
-    dvec_cp(&sol, &old_timestep_sol);
-    timestep_number = timestep_number+1;
-    printf(" ---  CYCLE = %d  ----------- TIME STEPPING TIME = %f  (timestep # = %d | %d) ------------------- \n", \
-    cycle,time,timestep_number,total_timestep);
-    //printf(" [Time Step = %f]  \n", timestep);
-    //fflush(stdout);
-
-    clock_t clk_assembly_start = clock();
-
-    // Allocate the right-hand and declare the csr matrix
-    dvector b;
-    // Put into Block Form
-    block_dCSRmat A;
-    bdcsr_alloc(nspaces,nspaces,&A);
-    /*** Assemble the matrix and right hand side *******************************/
-    printf("Assembling the matrix and right-hand side:\n");fflush(stdout);
-
-    if(dim==2) {
-      assemble_global_block_neighbor(&A,&b,old_timestep_sol.val,local_assembly_Elasticity_FACE,local_assembly_Elasticity,FEM_Block_RHS_Local_Elasticity,&FE,&mesh,cq,source2D,exact_sol2D,Dexact_sol2D,exact_sol2D_dt,time,timestep);
-    } else if(dim==3) {
-      assemble_global_block_neighbor(&A,&b,old_timestep_sol.val,local_assembly_Elasticity_FACE,local_assembly_Elasticity,FEM_Block_RHS_Local_Elasticity,&FE,&mesh,cq,source2D,exact_sol3D,Dexact_sol3D,exact_sol3D_dt,time,timestep);
-    }
-    printf("\n------ Assemble done: \n");fflush(stdout);
-
-    // Eliminate boundary conditions in matrix and rhs
-    if(!BOOL_WEAKLY_IMPOSED_BC) {
-      if(dim==2) {
-        eliminate_DirichletBC_blockFE_blockA(bc2D,&FE,&mesh,&b,&A,time);
-      } else if (dim==3) {
-        eliminate_DirichletBC_blockFE_blockA(bc3D,&FE,&mesh,&b,&A,time);
-      }
-    }
-
-    clock_t clk_assembly_end = clock();
-    printf(" --> elapsed CPU time for assembly = %f seconds.\n\n",(REAL)
-    (clk_assembly_end-clk_assembly_start)/CLOCKS_PER_SEC);
-
-    printf("Solving the System:\n");fflush(stdout);
-    clock_t clk_solve_start = clock();
-
-    //*****************************************
-    //    SOLVER-SOLVER AND average P	=0
-    //*****************************************
-    INT jj=-10,solver_flag=-20;
-    REAL pmin=1e20,pmax=-1e20,sum=-1e20;
-    void *numeric=NULL;
-    sol.row++;
-    sol.val=realloc(sol.val,sol.row*sizeof(REAL));
-    dvec_set(sol.row, &sol, 0.0);
-    b.row++;
-    b.val=realloc(b.val,b.row*sizeof(REAL));
-    b.val[b.row-1]=0e0;
-    //sol.val[FE_ux.ndof + FE_uy.ndof + pressureloc]  = pressureval;
-    //
-    //	  add row and column for the pressure block
-    // which is the pressure block?Ans: dim+1;
-    // extend
-
-    //-----------------------
-    // set paramters for linear solver
-    //-----------------------
-    linear_itsolver_param linear_itparam;
-    param_linear_solver_init(&linear_itparam);
-    param_linear_solver_set(&linear_itparam,&inparam);
-    INT solver_type = linear_itparam.linear_itsolver_type;
-    INT solver_printlevel = linear_itparam.linear_print_level;
-
-    // Set parameters for AMG
-    AMG_param amgparam;
-    param_amg_init(&amgparam);
-    param_amg_set(&amgparam, &inparam);
-    param_amg_print(&amgparam);
-
-    // Prepare diagonal blocks for block preconditioner
-    dCSRmat *A_diag;
-    // A_diag = (dCSRmat *)calloc(nspaces, sizeof(dCSRmat)); // number of blocks = dim+2
-    //
-    // // get the blocks
-    // // for ux, uy, and u_eg, grab the blocks directly
-    // for(i=0;i<dim+1;i++){ // copy block diagonal to A_diag
-    //   dcsr_alloc(A.blocks[i*(dim+3)]->row, A.blocks[i*(dim+3)]->col, A.blocks[i*(dim+3)]->nnz, &A_diag[i]);
-    //   dcsr_cp(A.blocks[i*(dim+3)], &A_diag[i]);
-    // }
-    // // for pressure, use the mass matrix
-    // dcsr_alloc(p_ndof, p_ndof, p_ndof, &A_diag[dim+1]);
-    // for (i=0; i<=A_diag[dim+1].row; i++)
-    // A_diag[dim+1].IA[i] = i;
-    // for (i=0; i<A_diag[dim+1].row; i++)
-    // A_diag[dim+1].JA[i] = i;
-    // for (i=0; i<A_diag[dim+1].row; i++)
-    // A_diag[dim+1].val[i] = mesh.el_vol[i];
-
-    // Linear Solver
-    if(solver_type==0) { // Direct Solver
-      bdcsr_extend(&A,mesh.el_vol,mesh.el_vol,(dim+1),1.0,1.0);
-      printf("nblocks = %d\n", A.brow);
-      getchar();
-      numeric=block_factorize_UMF(&A,0);//inparam.print_level);
-      // solve
-      solver_flag=(INT )block_solve_UMF(&A,&b,&sol,numeric,0);//     inparam.print_level);
-      free(numeric);
-    } else { // Iterative Solver
-      if (linear_itparam.linear_precond_type == PREC_NULL) {
-        solver_flag = linear_solver_bdcsr_krylov(&A, &b, &sol, &linear_itparam);
-      }
-      else if (linear_itparam.linear_precond_type >=10 || linear_itparam.linear_precond_type <100 )
-      { // do not merge velocity unknowns, directly apply solvers
-        // prepare the preconditioner
-        A_diag = (dCSRmat *)calloc(nspaces, sizeof(dCSRmat)); // number of blocks = dim+2 // 
-
-        // get the blocks
-        // for ux, uy, and u_eg, grab the blocks directly
-        for(i=0;i<dim+1;i++){ // copy block diagonal to A_diag
-          dcsr_alloc(A.blocks[i*(dim+3)]->row, A.blocks[i*(dim+3)]->col, A.blocks[i*(dim+3)]->nnz, &A_diag[i]);
-          dcsr_cp(A.blocks[i*(dim+3)], &A_diag[i]);
-        }
-        // for pressure, use the mass matrix
-        dcsr_alloc(p_ndof, p_ndof, p_ndof, &A_diag[dim+1]);
-        for (i=0; i<=A_diag[dim+1].row; i++)
-        A_diag[dim+1].IA[i] = i;
-        for (i=0; i<A_diag[dim+1].row; i++)
-        A_diag[dim+1].JA[i] = i;
-        for (i=0; i<A_diag[dim+1].row; i++)
-        A_diag[dim+1].val[i] = mesh.el_vol[i];
-
-        // now ready to solve
-        //if(dim==2) solver_flag = linear_solver_bdcsr_krylov_block_3(&A, &b, &sol, &linear_itparam, NULL, A_diag);
-        solver_flag = linear_solver_bdcsr_krylov_block_4(&A, &b, &sol, &linear_itparam, &amgparam, A_diag);
-      }
-      else
-      { // merge velocity unknowns, then apply solver
-
-        block_dCSRmat A3;
-
-
-      }
-    }
-
-
-
-    //// printing for debug
-    /* FILE *fptmp=NULL; */
-    /* fptmp=fopen("debug/u.data","w"); dvector_print(fptmp,&sol); fclose(fptmp); */
-    /* fptmp=fopen("debug/b.data","w"); dvector_print(fptmp,&b); fclose(fptmp); */
-    //// end printing for debug
-    jj=sol.row - mesh.nelm - 1; // begin index of pressure block
-    // after extension
-    pmin=sol.val[jj];
-    pmax=sol.val[jj];
-    sum=0e0;
-    for(i=0;i<mesh.nelm;i++){
-      //	    fprintf(stdout,"\nnel:%7d, dof=%7d: sol=%e",	\
-      //		    i,jj,sol.val[jj]);
-      sum+=mesh.el_vol[i]*sol.val[jj];
-      if(sol.val[jj]<pmin) pmin=sol.val[jj];
-      if(sol.val[jj]>pmax) pmax=sol.val[jj];
-      jj++;
-    }
-    fprintf(stdout,"\nINTEGRAL(p)=%13.6e, min(p)=%11.4e, max(p)=%11.4e\n",sum,pmin,pmax);
-    // Error Check
-    if (solver_flag < 0) fprintf(stdout,"### ERROR: Solver does not converge with error code = %d!\n", solver_flag);
-    b.row--;
-    b.val=realloc(b.val,b.row*sizeof(REAL));
-    sol.row--;
-    sol.val=realloc(sol.val,sol.row*sizeof(REAL));
-    //*****************************************
-    //    END-SOLVER-SOLVER AND average P=0
-    //*****************************************
-
-
-    /*
-    // Prepare diagonal blocks
-    dCSRmat *A_diag;
-    A_diag = (dCSRmat *)calloc(dim+1, sizeof(dCSRmat));
-
-    for(i=0;i<dim;i++){ // copy block diagonal to A_diag
-    dcsr_alloc(A.blocks[i*(dim+2)]->row, A.blocks[i*(dim+2)]->col, A.blocks[i*(dim+2)]->nnz, &A_diag[i]);
-    dcsr_cp(A.blocks[i*(dim+2)], &A_diag[i]);
-  }
-  // Get Mass Matrix for p
-  dCSRmat Mp;
-  assemble_global(&Mp,NULL,assemble_mass_local,&FE_p,&mesh,cq,NULL,one_coeff_scal,0.0);
-  dcsr_alloc(Mp.row, Mp.col, Mp.nnz, &A_diag[dim]);
-  dcsr_cp(&Mp, &A_diag[dim]);
-
-  // Set parameters for linear iterative methods
-  linear_itsolver_param linear_itparam;
-  param_linear_solver_init(&linear_itparam);
-  param_linear_solver_set(&linear_itparam,&inparam);
-  INT solver_type = linear_itparam.linear_itsolver_type;
-  INT solver_printlevel = linear_itparam.linear_print_level;
-
-  // Solve
-  if(solver_type==0) { // Direct Solver
-  solver_flag = block_directsolve_UMF(&A,&b,&sol,solver_printlevel);
-} else { // Iterative Solver
-if (linear_itparam.linear_precond_type == PREC_NULL) {
-solver_flag = linear_solver_bdcsr_krylov(&A, &b, &sol, &linear_itparam);
-} else {
-if(dim==2) solver_flag = linear_solver_bdcsr_krylov_block_3(&A, &b, &sol, &linear_itparam, NULL, A_diag);
-if(dim==3) solver_flag = linear_solver_bdcsr_krylov_block_4(&A, &b, &sol, &linear_itparam, NULL, A_diag);
-}
-}
-*/
-/////////////////////////////////////////////////////////////////
-// Error Check
-if (solver_flag < 0) printf("### ERROR: Solver does not converge with error code = %d!\n",solver_flag);
-
-
-
-clock_t clk_solve_end = clock();
-printf("Elapsed CPU Time for Solve = %f seconds.\n\n",
-(REAL) (clk_solve_end-clk_solve_start)/CLOCKS_PER_SEC);
-
-
-//if(timestep_number == total_timestep){
-{
-  printf("Compute Error at Time = %f \n", time);
-
-  //////////////////////////////////////////////////////////////////////////////////////////////
-  /********************* Compute Errors if you have exact solution ****************************/
-  clock_t clk_error_start = clock();
-
-  REAL* solerrL2 = (REAL *) calloc(nspaces, sizeof(REAL));
-  REAL* solerrH1 = (REAL *) calloc(nspaces, sizeof(REAL)); // Note: No H1 error for P0 elements
-  REAL* solerr_stress = (REAL *) calloc(nspaces, sizeof(REAL)); // Note: No H1 error for P0 elements
-
-  if(dim==2) {
-    L2error_block(solerrL2, sol.val, exact_sol2D, &FE, &mesh, cq, time);
-  //HDerror_block(solerrH1, sol.val, exact_sol2D, Dexact_sol2D, &FE, &mesh, cq, 0.0);
-    HDsemierror_block(solerrH1, sol.val, Dexact_sol2D, &FE, &mesh, cq, time);
-  //NEW SLEE Aug 17 2020
-    HDsemierror_block_Stress(solerr_stress, sol.val, exact_sol2D, Dexact_sol2D, &FE, &mesh, cq, time);
-  } else if (dim==3) {
-    L2error_block(solerrL2, sol.val, exact_sol3D, &FE, &mesh, cq, time);
-  //HDerror_block(solerrH1, sol.val, exact_sol2D, Dexact_sol2D, &FE, &mesh, cq, 0.0);
-    HDsemierror_block(solerrH1, sol.val, Dexact_sol3D, &FE, &mesh, cq, time);
-  //NEW SLEE Aug 17 2020
-    HDsemierror_block_Stress(solerr_stress, sol.val, exact_sol3D, Dexact_sol3D, &FE, &mesh, cq, time);
-  }
-
-  REAL uerrL2 = 0;
-  REAL uerrH1 = 0;
-  REAL uerr_stressH1 = 0;
-
-  //For Pressure
-  REAL uerrL2_p = 0;
-  REAL uerrH1_p = 0;
-
-  for(i=0;i<dim;i++) {
-    uerrL2 += solerrL2[i]*solerrL2[i];
-    uerrH1 += solerrH1[i]*solerrH1[i];
-    uerr_stressH1 += solerr_stress[i]*solerr_stress[i];
-  }
-
-  uerrL2 = sqrt(uerrL2);
-  uerrH1 = sqrt(uerrH1);
-  uerr_stressH1 = sqrt(uerr_stressH1);
-
-  //For Pressure
-  //uerrL2_p += solerrL2[3]*solerrL2[3];
-  //uerrH1_p += solerrL2[4]*solerrL2[4];
-  //uerrL2_p = sqrt(uerrL2_p);
-  //uerrH1_p = sqrt(uerrH1_p);
-
-  uerrL2_p = solerrL2[3]; // TODO: LTZ - Is this supposed to include eg?
-  uerrH1_p = solerrH1[3];
-
-
-  //REAL perrL2 = solerrL2[dim];
-  //REAL perrH1 = solerrH1[dim];
-
-  printf("************* MECHANCIS   *****************************\n");
-  printf("[CG] L2 Norm of u error    = %26.13e\n",uerrL2);
-  printf("[CG] H1 Norm of u error    = %26.13e\n",uerrH1);
-  printf("[CG] Stress Norm of u error    = %26.13e\n",uerrH1);
-  printf("*******************************************************\n\n");
-
-  //Jul. 10. 2020 SLEE save the errors for convergence computation
-  L2_error_per_cycle[cycle] = uerrL2;
-  H1_error_per_cycle[cycle] = uerrH1;
-  H1_stress_error_per_cycle[cycle] = uerr_stressH1;
-
-  //For Pressure
-  L2_error_p_per_cycle[cycle] = uerrL2_p;
-  H1_error_p_per_cycle[cycle] = uerrH1_p;
-
-  printf("************* PRESSURE    *****************************\n");
-  printf("[CG] L2 Norm of u error    = %26.13e\n",uerrL2_p);
-  printf("[CG] H1 Norm of u error    = %26.13e\n",uerrH1_p);
-  //printf("[CG] Stress Norm of u error    = %26.13e\n",uerrH1);
-  printf("*******************************************************\n\n");
-
-
-  //L2_error_p_per_cycle[cycle] = perrL2;
-  //NEW SLEE Aug 23 2020
-  //NEW ERROR FOR EG
-
-  REAL* solerrL2_EG = (REAL *) calloc(nspaces, sizeof(REAL));
-  REAL* solerrH1_EG = (REAL *) calloc(nspaces, sizeof(REAL)); // Note: No H1 error for P0 elements
-  REAL* solerr_stress_EG = (REAL *) calloc(nspaces, sizeof(REAL)); // Note: No H1 error for P0 elements
-  REAL* solerr_energy_EG = (REAL *) calloc(nspaces, sizeof(REAL)); // Note: No H1 error for P0 elements
-
-  if(dim==2) {
-    L2error_block_EG(solerrL2_EG, sol.val, exact_sol2D, &FE, &mesh, cq, time);
-    HDerror_block_EG(solerrH1_EG, sol.val, exact_sol2D, Dexact_sol2D, &FE, &mesh, cq, time);
-    HDsemierror_block_Stress_EG(solerr_stress_EG, sol.val, exact_sol2D, Dexact_sol2D, &FE, &mesh, cq, time);
-    //HDsemierror_block_EnergyNorm_EG(solerr_energy_EG, sol.val, exact_sol2D, Dexact_sol2D, &FE, &mesh, cq, 0.0);
-    HDsemierror_block_EnergyNorm_EG_FaceLoop(solerr_energy_EG, sol.val, exact_sol2D, Dexact_sol2D, &FE, &mesh, cq, time);
-  } else if (dim==3) {
-    L2error_block_EG(solerrL2_EG, sol.val, exact_sol3D, &FE, &mesh, cq, time);
-    HDerror_block_EG(solerrH1_EG, sol.val, exact_sol3D, Dexact_sol3D, &FE, &mesh, cq, time);
-    HDsemierror_block_Stress_EG(solerr_stress_EG, sol.val, exact_sol3D, Dexact_sol3D, &FE, &mesh, cq, time);
-    //HDsemierror_block_EnergyNorm_EG(solerr_energy_EG, sol.val, exact_sol2D, Dexact_sol2D, &FE, &mesh, cq, 0.0);
-    HDsemierror_block_EnergyNorm_EG_FaceLoop(solerr_energy_EG, sol.val, exact_sol3D, Dexact_sol3D, &FE, &mesh, cq, time);
-}
-  //NEW SLEE Aug 17 2020
-  //NEW ERROR FOR STRESS, \mu \epsilon(u) + \lambda \div u
-  REAL uerrL2_EG = 0;
-  REAL uerrH1_EG = 0;
-  REAL uerr_stress_EG = 0;
-  REAL uerr_energy_EG = 0;
-
-  // For Pressure
-  REAL uerrL2_EG_p = 0;
-  REAL uerrH1_EG_p = 0;
-
-
-  for(i=0;i<dim;i++) {
-    uerrL2_EG += solerrL2_EG[i]*solerrL2_EG[i];
-    uerrH1_EG += solerrH1_EG[i]*solerrH1_EG[i];
-    uerr_stress_EG += solerr_stress_EG[i]*solerr_stress_EG[i];
-  }
-  //for(i=0;i<dim;i++)
-  //uerr_energy_EG += solerr_energy_EG[i]*solerr_energy_EG[i];
-
-  uerr_energy_EG = solerr_energy_EG[0]+solerr_energy_EG[1];
-  if(dim==3) uerr_energy_EG += solerr_energy_EG[2];
-  //DEBUG
-  uerr_energy_EG += uerrH1_EG;
-
-  // For Pressure
-  uerrL2_EG_p = solerrL2_EG[3];//*solerrL2_EG[3]; //TODO: what is 3??
-  uerrH1_EG_p = solerrH1_EG[3];//*solerrL2_EG[4];
-
-  // DEUBG L2 - H1
-  uerrL2_EG = sqrt(uerrL2_EG);
-  uerrH1_EG = sqrt(uerrH1_EG);
-  uerr_stress_EG = sqrt(uerr_stress_EG);
-  uerr_energy_EG = sqrt(uerr_energy_EG);
-
-  // For Pressure
-  uerrL2_EG_p = sqrt(uerrL2_EG_p);
-  uerrH1_EG_p = sqrt(uerrH1_EG_p);
-
-  L2_EG_error_per_cycle[cycle] = uerrL2_EG;
-  H1_EG_error_per_cycle[cycle] = uerrH1_EG;
-  H1_stress_EG_error_per_cycle[cycle] = uerr_stress_EG;
-  H1_energy_EG_error_per_cycle[cycle] = uerr_energy_EG;
-
-  // For Pressure
-  //L2_p_EG_error_per_cycle[cycle] = uerrL2_EG_p;
-  //H1_p_EG_error_per_cycle[cycle] = uerrH1_EG_p;
-
-  printf("# of elements = %d \n", mesh.nelm);
-  printf("*************     MECHANCIS   **************************\n");
-  printf("L2 Norm of u (EG) error    = %26.13e\n",uerrL2_EG);
-  printf("H1 Norm of u (EG) error    = %26.13e\n",uerrH1_EG);
-  printf("Stress Norm of u (EG) error    = %26.13e\n",uerr_stress_EG);
-  printf("Energy Norm of u (EG) error    = %26.13e\n",uerr_energy_EG);
-  printf("*******************************************************\n");
-  printf("*************     PRESSURE   **************************\n");
-  printf("L2 Norm of u (EG) error    = %26.13e\n",uerrL2_EG_p);
-  printf("H1 Norm of u (EG) error    = %26.13e\n",uerrH1_EG_p);
-
-
-  /////////////////////////////////////
-  /*fprintf(stdout,"\n%d,%d\n\n",A.brow,A.bcol);
-  INT j;
-  for(i=0;i<A.brow;i++){
-  for(j=0;j<A.brow;j++){
-  fprintf(stdout,"\n(%d,%d):::%d,%d,%d\n\n",i,j,
-  A.blocks[j*A.bcol+i]->row,
-  A.blocks[j*A.bcol+i]->col,
-  A.blocks[j*A.bcol+i]->nnz);
-}
-}
-
-fflush(stdout);
-*/
-clock_t clk_error_end = clock();
-printf("Elapsed CPU time for getting errors = %lf seconds.\n\n",(REAL)
-(clk_error_end-clk_error_start)/CLOCKS_PER_SEC);
-
-/*******************************************************************************************/
-/// Plotting
-// Allocate solution
-// dvector v_ux = dvec_create(FE_ux.ndof);
-// dvector v_uy = dvec_create(FE_uy.ndof);
-// dvector v_uz;
-// if(dim==3) v_uz = dvec_create(FE_uz.ndof);
-// dvector v_u_eg = dvec_create(FE_u_eg.ndof);
-//
-// dvector v_p = dvec_create(FE_p.ndof);
-// //dvector v_p_eg = dvec_create(FE_p_eg.ndof);
-//
-//
-// get_unknown_component(&v_ux,&sol,&FE,0);
-// get_unknown_component(&v_uy,&sol,&FE,1);
-// if(dim==3) get_unknown_component(&v_uz,&sol,&FE,2);
-// get_unknown_component(&v_u_eg,&sol,&FE,dim);
-//
-// get_unknown_component(&v_p,&sol,&FE,3);
-// //get_unknown_component(&v_p_eg,&sol,&FE,4);
-
-
-char** varname;
-
-//printf("OUTPUT?\n");
-
-
-if(inparam.print_level > 3){
-
-  char output_filename_per_cycle[512]={'\0'};
-  sprintf( output_filename_per_cycle, "output/solution_%d_%d.vtu", cycle,timestep_number);
-  char* soldump = output_filename_per_cycle;//"output/solution.vtu";
-  //char* soldump = "output/solution.vtu";
-
-  varname = malloc(5*FE.nspaces*sizeof(char *));
-  varname[0] = "ux";
-  varname[1] = "uy";
-  if(dim==3) varname[2] = "uz";
-  varname[dim] = "u_eg ";
-
-  varname[dim+1] = "p";
-  varname[dim+2] = "p_eg";
-
-  dump_blocksol_vtk(soldump,varname,&mesh,&FE,sol.val);
-
-  // Print in Matlab format to show vector field in nice way.
-  //if(dim==3)
-  //print_matlab_vector_field(&v_ux,&v_uy,&v_uz,&FE_ux);
-}
-
-if(solerrL2) free(solerrL2);
-if(solerrL2_EG) free(solerrL2_EG);
-if( solerr_stress ) free( solerr_stress);
-if(solerrH1) free(solerrH1);
-// dvec_free( &v_ux );
-// dvec_free( &v_uy );
-// if(dim==3) dvec_free( &v_uz );
-// dvec_free( &v_u_eg );
-// dvec_free( &v_p );
-//dvec_free( &v_p_eg );
-
-
-}//if timestep == 10
-
-//
-bdcsr_free( &A );
-dvec_free( &b );
-// Quadrature
-
-
-//	}//Time Loop
-
-//RESET TIME
-time = 0.;
-timestep_number = 0;
-//timestep = timestep/2.;
-//total_timestep = total_timestep *2;
-/************ Free All the Arrays ***********************************************************/
-// CSR
-/*
-bdcsr_free( &A );
-if(solerrL2) free(solerrL2);
-if(solerrL2_EG) free(solerrL2_EG);
-if( solerr_stress ) free( solerr_stress);
-if(solerrH1) free(solerrH1);
-
-dvec_free( &b );
-dvec_free( &sol );
-dvec_free( &v_ux );
-dvec_free( &v_uy );
-if(dim==3) dvec_free( &v_uz );
-dvec_free( &v_u_eg );
-dvec_free( &v_p );
-dvec_free( &v_p_eg );
-*/
-
-dvec_free( &sol );
-dvec_free( &old_timestep_sol );
-// FE Spaces
-free_fespace(&FE_ux);
-free_fespace(&FE_uy);
-if(dim==3) free_fespace(&FE_uz);
-free_fespace(&FE_u_eg);
-free_fespace(&FE_p);
-//free_fespace(&FE_p_eg);
-
-//free_blockfespace(&FE);
-
-// Quadrature
-if(cq){
-  free_qcoords(cq);
-  free(cq);
-  cq=NULL;
-}
-
-// Mesh
-free_mesh(&mesh);
-//*/
-// Strings
-
-//if(inparam.print_level > 3){
-//if(varname) free(varname);
-//}
-
-/*******************************************************************************************/
-clock_t clk_overall_end = clock();
-printf("\nEnd of Program: Total CPU Time = %f seconds.\n\n",
-(REAL) (clk_overall_end-clk_overall_start)/CLOCKS_PER_SEC);
-
-
-}//SLEE :: cycle loop end
-
-
-// Jul.10.2020 SLEE: Error Computation
-//SLEE compute the convergence rate and print
-INT tmp;
-for(tmp=0; tmp<total_num_cycle; ++tmp)
-{
-  if(tmp == 0){
-    L2_conv_rate_per_cycle[tmp] = 0;
-    H1_conv_rate_per_cycle[tmp] = 0;
-    H1_stress_conv_rate_per_cycle[tmp] = 0;
-
-    L2_EG_conv_rate_per_cycle[tmp] = 0;
-    H1_EG_conv_rate_per_cycle[tmp] = 0;
-    H1_stress_EG_conv_rate_per_cycle[tmp] = 0;
-    H1_energy_EG_conv_rate_per_cycle[tmp] = 0;
-
-    //For Pressure
-    L2_p_conv_rate_per_cycle[tmp] = 0;
-    H1_p_conv_rate_per_cycle[tmp] = 0;
-
-    //L2_p_EG_conv_rate_per_cycle[tmp] = 0;
-    //H1_p_EG_conv_rate_per_cycle[tmp] = 0;
-
-  }
-  else{
-    // multiplied dim since we use DOFs not h here.
-    L2_conv_rate_per_cycle[tmp] = global_dim_space * (log(L2_error_per_cycle[tmp]) -log(L2_error_per_cycle[tmp-1]) ) /  (log(dof_per_cycle_CG[tmp-1]) -log(dof_per_cycle_CG[tmp]) );
-    H1_conv_rate_per_cycle[tmp] = global_dim_space * (log(H1_error_per_cycle[tmp]) -log(H1_error_per_cycle[tmp-1]) ) /  (log(dof_per_cycle_CG[tmp-1]) -log(dof_per_cycle_CG[tmp]) );
-    H1_stress_conv_rate_per_cycle[tmp] = global_dim_space * (log(H1_stress_error_per_cycle[tmp]) -log(H1_stress_error_per_cycle[tmp-1]) ) /  (log(dof_per_cycle_CG[tmp-1]) -log(dof_per_cycle_CG[tmp]) );
-
-    L2_EG_conv_rate_per_cycle[tmp] = global_dim_space * (log(L2_EG_error_per_cycle[tmp]) -log(L2_EG_error_per_cycle[tmp-1]) ) /  (log(dof_per_cycle_EG[tmp-1]) -log(dof_per_cycle_EG[tmp]) );
-    H1_EG_conv_rate_per_cycle[tmp] = global_dim_space * (log(H1_EG_error_per_cycle[tmp]) -log(H1_EG_error_per_cycle[tmp-1]) ) /  (log(dof_per_cycle_EG[tmp-1]) -log(dof_per_cycle_EG[tmp]) );
-
-    H1_stress_EG_conv_rate_per_cycle[tmp] = global_dim_space * (log(H1_stress_EG_error_per_cycle[tmp]) -log(H1_stress_EG_error_per_cycle[tmp-1]) ) /  (log(dof_per_cycle_EG[tmp-1]) -log(dof_per_cycle_EG[tmp]) );
-    H1_energy_EG_conv_rate_per_cycle[tmp] = global_dim_space * (log(H1_energy_EG_error_per_cycle[tmp]) -log(H1_energy_EG_error_per_cycle[tmp-1]) ) /  (log(dof_per_cycle_EG[tmp-1]) -log(dof_per_cycle_EG[tmp]) );
-
-    //For Pressure
-    L2_p_conv_rate_per_cycle[tmp] = global_dim_space * (log(L2_error_p_per_cycle[tmp]) -log(L2_error_p_per_cycle[tmp-1]) ) /  (log(dof_per_cycle_CG_p[tmp-1]) -log(dof_per_cycle_CG_p[tmp]) );
-    H1_p_conv_rate_per_cycle[tmp] = global_dim_space * (log(H1_error_p_per_cycle[tmp]) -log(H1_error_p_per_cycle[tmp-1]) ) /  (log(dof_per_cycle_CG_p[tmp-1]) -log(dof_per_cycle_CG_p[tmp]) );
-
-    //L2_p_EG_conv_rate_per_cycle[tmp] = global_dim_space * (log(L2_p_EG_error_per_cycle[tmp]) -log(L2_p_EG_error_per_cycle[tmp-1]) ) /  (log(dof_per_cycle_EG_p[tmp-1]) -log(dof_per_cycle_EG_p[tmp]) );
-    //H1_p_EG_conv_rate_per_cycle[tmp] = global_dim_space * (log(H1_p_EG_error_per_cycle[tmp]) -log(H1_p_EG_error_per_cycle[tmp-1]) ) /  (log(dof_per_cycle_EG_p[tmp-1]) -log(dof_per_cycle_EG_p[tmp]) );
-
-
-  }
-
-
-  printf("****** CYCLE = %d ****** \n", tmp);
-  printf("----- MECHANCICS   ----------------------------------\n");
-
-  printf("L2 Error for cycle %d = %f  with %d DOFs  -- convergence rate  =  %f\n", tmp, L2_error_per_cycle[tmp], dof_per_cycle_CG[tmp],L2_conv_rate_per_cycle[tmp]);
-  printf("H1 Error for cycle %d = %f  with %d DOFs  -- convergence rate  =  %f\n", tmp, H1_error_per_cycle[tmp], dof_per_cycle_CG[tmp],H1_conv_rate_per_cycle[tmp]);
-  printf("H1 Stress Error for cycle %d = %f  with %d DOFs  -- convergence rate  =  %f\n", tmp, H1_stress_error_per_cycle[tmp], dof_per_cycle_CG[tmp],H1_stress_conv_rate_per_cycle[tmp]);
-
-  printf("EG - L2 Error for cycle %d = %f  with %d DOFs  -- convergence rate  =  %f\n", tmp, L2_EG_error_per_cycle[tmp], dof_per_cycle_EG[tmp],
-  L2_EG_conv_rate_per_cycle[tmp]);
-  printf("EG - H1 Error for cycle %d = %f  with %d DOFs  -- convergence rate  =  %f\n", tmp, H1_EG_error_per_cycle[tmp], dof_per_cycle_EG[tmp],
-  H1_EG_conv_rate_per_cycle[tmp]);
-
-  printf("EG - Stress_Error for cycle %d = %f  with %d DOFs  -- convergence rate  =  %f\n", tmp, H1_stress_EG_error_per_cycle[tmp], dof_per_cycle_EG[tmp],
-  H1_stress_EG_conv_rate_per_cycle[tmp]);
-
-  printf("EG - EnergyNorm_Error for cycle %d = %f  with %d DOFs  -- convergence rate  =  %f\n", tmp, H1_energy_EG_error_per_cycle[tmp], dof_per_cycle_EG[tmp],
-  H1_energy_EG_conv_rate_per_cycle[tmp]);
-
-  printf("----------------------------------------------------\n");
-
-
-  printf("-----  PRESSURE   ----------------------------------\n");
-
-  printf("L2 Error for cycle %d = %f  with %d DOFs  -- convergence rate  =  %f\n", tmp, L2_error_p_per_cycle[tmp], dof_per_cycle_CG_p[tmp],L2_p_conv_rate_per_cycle[tmp]);
-  printf("H1 Error for cycle %d = %f  with %d DOFs  -- convergence rate  =  %f\n", tmp, H1_error_p_per_cycle[tmp], dof_per_cycle_CG_p[tmp],H1_p_conv_rate_per_cycle[tmp]);
-
-  //printf("EG - L2 Error for cycle %d = %f  with %d DOFs  -- convergence rate  =  %f\n", tmp, L2_p_EG_error_per_cycle[tmp], dof_per_cycle_EG_p[tmp],L2_p_EG_conv_rate_per_cycle[tmp]);
-  //printf("EG - H1 Error for cycle %d = %f  with %d DOFs  -- convergence rate  =  %f\n", tmp, H1_p_EG_error_per_cycle[tmp], dof_per_cycle_EG_p[tmp],H1_p_EG_conv_rate_per_cycle[tmp]);
-
-  printf("----------------------------------------------------\n");
-
-}
-
-/*
-//for Latex Print Table
-printf("** LATEX TABLE CG MECHANICS ** \n");
-for(int tmp=0; tmp<total_num_cycle; ++tmp)
-{
-printf("%d & %f & %f &  %f &  %f   &  %f &  %f \\\\ \\hline \n", dof_per_cycle_CG[tmp], L2_error_per_cycle[tmp], L2_conv_rate_per_cycle[tmp],H1_error_per_cycle[tmp], H1_conv_rate_per_cycle[tmp],H1_stress_error_per_cycle[tmp], H1_stress_conv_rate_per_cycle[tmp] );
-}
-
-printf("** LATEX TABLE CG PRESSURE ** \n");
-for(int tmp=0; tmp<total_num_cycle; ++tmp)
-{
-printf("%d & %f & %f &  %f &  %f   \\\\ \\hline \n", dof_per_cycle_CG[tmp], L2_error_p_per_cycle[tmp], L2_p_conv_rate_per_cycle[tmp],H1_error_p_per_cycle[tmp], H1_p_conv_rate_per_cycle[tmp]);
-}
-
-printf("** LATEX TABLE ALL CG PRESSURE ** \n");
-for(int tmp=0; tmp<total_num_cycle; ++tmp)
-{
-printf("%d & %f & %f &  %f &  %f   &  %f &  %f \\\\ \\hline \n", dof_per_cycle_CG[tmp], L2_error_per_cycle[tmp], L2_conv_rate_per_cycle[tmp],H1_error_per_cycle[tmp], H1_conv_rate_per_cycle[tmp],H1_error_p_per_cycle[tmp], H1_p_conv_rate_per_cycle[tmp] );
-}
-
-
-for(int tmp=0; tmp<total_num_cycle; ++tmp)
-{
-printf("%f \n",  mesh_size_per_cycle[tmp]);
-}
-*/
-
-/*
-printf("** LATEX TABLE EG MECHANICS ** \n");
-for(int tmp=0; tmp<total_num_cycle; ++tmp)
-{
-printf("%d & %f & %f &  %f &  %f   &  %f &  %f  & %f & %f \\\\ \\hline \n",  dof_per_cycle_EG[tmp],L2_EG_error_per_cycle[tmp], L2_EG_conv_rate_per_cycle[tmp],H1_EG_error_per_cycle[tmp], H1_EG_conv_rate_per_cycle[tmp],
-H1_stress_EG_error_per_cycle[tmp], H1_stress_EG_conv_rate_per_cycle[tmp], H1_energy_EG_error_per_cycle[tmp], H1_energy_EG_conv_rate_per_cycle[tmp] );
-}
-
-printf("** LATEX TABLE EG PRESSURE ** \n");
-for(int tmp=0; tmp<total_num_cycle; ++tmp)
-{
-printf("%d & %f & %f &  %f &  %f  \\\\ \\hline \n", dof_per_cycle_EG[tmp], L2_p_EG_error_per_cycle[tmp], L2_p_EG_conv_rate_per_cycle[tmp],H1_p_EG_error_per_cycle[tmp], H1_p_EG_conv_rate_per_cycle[tmp]);
-}
-*/
-/*
-printf("** LATEX TABLE ALL CG MECHANICS && EG PRESSURE ** \n");
-for(int tmp=0; tmp<total_num_cycle; ++tmp)
-{
-printf("%f & %d & %f & %f &  %f &  %f  & %d  & %f  & %f  \\\\ \\hline \n",mesh_size_per_cycle[tmp],  dof_per_cycle_CG[tmp],L2_error_per_cycle[tmp], L2_conv_rate_per_cycle[tmp],H1_error_per_cycle[tmp], H1_conv_rate_per_cycle[tmp],
-dof_per_cycle_EG[tmp], H1_p_EG_error_per_cycle[tmp], H1_p_EG_conv_rate_per_cycle[tmp]);
-}
-
-
-printf("** LATEX TABLE ALL EG MECHANICS && EG PRESSURE ** \n");
-for(int tmp=0; tmp<total_num_cycle; ++tmp)
-{
-printf("%f & %d & %f & %f &  %f &  %f  & %f  & %f  \\\\ \\hline \n", mesh_size_per_cycle[tmp], dof_per_cycle_EG[tmp],L2_EG_error_per_cycle[tmp], L2_EG_conv_rate_per_cycle[tmp],H1_energy_EG_error_per_cycle[tmp], H1_energy_EG_conv_rate_per_cycle[tmp],
-H1_p_EG_error_per_cycle[tmp], H1_p_EG_conv_rate_per_cycle[tmp]);
-}
-
-printf("** NO L2 CG ** \n");
-for(int tmp=0; tmp<total_num_cycle; ++tmp)
-{
-printf("%f & %d & %f &  %f  & %d  & %f  & %f  \\\\ \\hline \n", mesh_size_per_cycle[tmp], dof_per_cycle_CG[tmp],H1_error_per_cycle[tmp], H1_conv_rate_per_cycle[tmp],
-dof_per_cycle_EG[tmp], H1_p_EG_error_per_cycle[tmp], H1_p_EG_conv_rate_per_cycle[tmp]);
-}
-
-printf("** NO L2 EG ** \n");
-for(int tmp=0; tmp<total_num_cycle; ++tmp)
-{
-printf("%f & %d &  %f &  %f & %d  & %f  & %f  \\\\ \\hline \n", mesh_size_per_cycle[tmp], dof_per_cycle_EG[tmp],H1_energy_EG_error_per_cycle[tmp], H1_energy_EG_conv_rate_per_cycle[tmp],
-dof_per_cycle_EG[tmp], H1_p_EG_error_per_cycle[tmp], H1_p_EG_conv_rate_per_cycle[tmp]);
-}
-*/
-
-return 0;
-
-
-}  /* End of Program */
-/*********************************************************************************************/
-=======
-/*!
- *
- *  Copyright 2015_HAZMATH__. All rights reserved.
- *
- * \brief This program solves Biot's PDE for poroelasticity using finite elements
- * Locking-Free enrichecd Galerkin is used for the mechanics
- * Locally-conservative enriched Galerkin in used for the pressure
- *
- */
-
-/*********** HAZMATH FUNCTIONS and INCLUDES ***************************************/
-#include "hazmath.h"
-
-#include "movetohazmath.h"
-#include "eg_stokes_params.h"
-#include "eg_stokes_error.h"
-#include "eg_stokes_system.h"
-#include "eg_stokes_precond.h"
-/****************************************************************/
-
-/****** MAIN DRIVER **************************************************************/
-INT main(int argc, char* argv[])
-{
-
-  printf("\n===========================================================================\n");
-  printf("Beginning Program to solve Elasticity Equation.\n");
-  printf("===========================================================================\n");
-  // Aug.3.2020 SLEE
-  // Define variables forthe error convergence test
-  int total_num_cycle = TOTAL_NUM_CYCLES_GLOBAL ;
-  // SLEE initialize the vectors to save the errors for each cycle
-  double L2_error_per_cycle[total_num_cycle];
-  double H1_error_per_cycle[total_num_cycle];
-  double H1_stress_error_per_cycle[total_num_cycle];
-
-  double L2_EG_error_per_cycle[total_num_cycle];
-  double H1_EG_error_per_cycle[total_num_cycle];
-  double H1_stress_EG_error_per_cycle[total_num_cycle];
-  double H1_energy_EG_error_per_cycle[total_num_cycle];
-
-
-  // For Pressure
-  double L2_error_p_per_cycle[total_num_cycle];
-  double H1_error_p_per_cycle[total_num_cycle];
-
-  //double L2_p_EG_error_per_cycle[total_num_cycle];
-  //double H1_p_EG_error_per_cycle[total_num_cycle];
-
-
-  // SLEE vector to save the DOF
-  int dof_per_cycle_CG[total_num_cycle];
-  int dof_per_cycle_EG[total_num_cycle];
-
-  // For Pressure
-  int dof_per_cycle_CG_p[total_num_cycle];
-  int dof_per_cycle_EG_p[total_num_cycle];
-
-  double mesh_size_per_cycle[total_num_cycle];
-
-  // SLEE vector to save the convergence rate
-  double L2_conv_rate_per_cycle[total_num_cycle];
-  double H1_conv_rate_per_cycle[total_num_cycle];
-  double H1_stress_conv_rate_per_cycle[total_num_cycle];
-
-
-  double L2_EG_conv_rate_per_cycle[total_num_cycle];
-  double H1_EG_conv_rate_per_cycle[total_num_cycle];
-  double H1_stress_EG_conv_rate_per_cycle[total_num_cycle];
-  double H1_energy_EG_conv_rate_per_cycle[total_num_cycle];
-
-  // For Pressure
-
-  double L2_p_conv_rate_per_cycle[total_num_cycle];
-  double H1_p_conv_rate_per_cycle[total_num_cycle];
-
-  //double L2_p_EG_conv_rate_per_cycle[total_num_cycle];
-  //double H1_p_EG_conv_rate_per_cycle[total_num_cycle];
-
-
-  int global_dim_space = 0;
-
-
-
-
-  // ALL TIME STEPPING ALGORITHMS /////
-  REAL time = 0.;
-  REAL timestep = 0.01;
-  INT timestep_number = 0;
-  INT total_timestep = 10;
-
-  for(int cycle=0; cycle<total_num_cycle; ++cycle) {
-      //Aug.3.2020 SLEE initilize
-      L2_error_per_cycle[cycle] = 0.;
-      H1_error_per_cycle[cycle] = 0.;
-      H1_stress_error_per_cycle[cycle] = 0.;
-
-      L2_EG_error_per_cycle[cycle] = 0.;
-      H1_EG_error_per_cycle[cycle] = 0.;
-      H1_stress_EG_error_per_cycle[cycle] = 0.;
-      H1_energy_EG_error_per_cycle[cycle] = 0.;
-
-      // For Pressure
-      L2_error_p_per_cycle[cycle] = 0.;
-      H1_error_p_per_cycle[cycle] = 0.;
-
-
-      dof_per_cycle_CG[cycle]=0;
-      dof_per_cycle_EG[cycle]=0;
-
-      // For Pressure
-      dof_per_cycle_CG_p[cycle]=0;
-      dof_per_cycle_EG_p[cycle]=0;
-
-      mesh_size_per_cycle[cycle]=0.;
-
-      L2_conv_rate_per_cycle[cycle]=0.;
-      H1_conv_rate_per_cycle[cycle]=0.;
-      H1_stress_conv_rate_per_cycle[cycle]=0.;
-
-      L2_EG_conv_rate_per_cycle[cycle]=0.;
-      H1_EG_conv_rate_per_cycle[cycle]=0.;
-      H1_stress_EG_conv_rate_per_cycle[cycle]=0.;
-      H1_energy_EG_conv_rate_per_cycle[cycle]=0.;
-
-      // For Pressure
-      L2_p_conv_rate_per_cycle[cycle]=0.;
-      H1_p_conv_rate_per_cycle[cycle]=0.;
-
-
-      printf("************ CYCLE   %d  /   %d  ************** \n", cycle, total_num_cycle);
-
-      /****** INITIALIZE PARAMETERS **************************************************/
-      // loops
-      INT i;
-      // Overall CPU Timing
-      clock_t clk_overall_start = clock();
-
-      // Set Parameters from Reading in Input File
-      input_param inparam;
-      param_input_init(&inparam);
-      param_input("./input.dat", &inparam);
-
-      // Open gridfile for reading
-      printf("\nCreating mesh and FEM spaces:\n");
-      //FILE* gfid = HAZ_fopen(inparam.gridfile,"r");
-      //SLEE
-      FILE* gfid;
-
-      //Jul.10.2020 SLEE: setup the code to read the different mesh files for each cycle
-      //gfid = HAZ_fopen(inparam.gridfile,"r");
-      char filename_per_cycle[512]={'\0'};
-      //sprintf(filename_per_cycle, "%s%d.haz", inparam.gridfile,cycle);
-
-      //DEBUG SIMPLE MESH
-      sprintf(filename_per_cycle, "%s%d.haz", inparam.gridfile,cycle+1);
-      gfid = HAZ_fopen(filename_per_cycle,"r");
-      if(gfid == NULL){
-	perror("Could not find and open the file !!!! ");
-      }
-
-      // Create the mesh (now we assume triangles in 2D or tetrahedra in 3D)
-      // File types possible are 0 - old format; 1 - vtk format
-      INT mesh_type = 0;
-      clock_t clk_mesh_start = clock(); // Time mesh generation FE setup
-      mesh_struct mesh;
-
-      //printf(" --> loading grid from file: %s\n",inparam.gridfile);
-      //Jul.10. 2020 SLEE
-      printf(" --> loading grid from file: %s\n",filename_per_cycle);
-
-      initialize_mesh(&mesh);   // Q1. Why only here?
-      creategrid_fread(gfid,mesh_type,&mesh);
-      fclose(gfid);
-
-      INT dim = mesh.dim;
-      // Jul.10.2020 SLEE : for further use in the convergence test
-      global_dim_space = dim;
-
-      // Get Quadrature Nodes for the Mesh
-      INT nq1d = inparam.nquad; /* Quadrature points per dimension */
-      qcoordinates *cq = get_quadrature(&mesh,nq1d);
-
-      // Get info for and create FEM spaces
-      // Order of elements: 0 - P0; 1 - P1; 2 - P2; 20 - Nedlec; 30 - Raviart-Thomas
-      INT order_u = 1;
-      INT order_u_eg = 0;
-
-      // Need Spaces for each component of the Mechanics plus pressure
-      fespace FE_ux; // Mechanics in x direction
-      create_fespace(&FE_ux,&mesh,order_u);
-      fespace FE_uy; // Mechanics in y direction
-      create_fespace(&FE_uy,&mesh,order_u);
-      fespace FE_uz; // Mechanics in z direction
-      if(dim==3) create_fespace(&FE_uz,&mesh,order_u);
-      fespace FE_u_eg; // Mechanics EG
-      create_fespace(&FE_u_eg,&mesh,order_u_eg);
-
-      INT order_p = 0;
-      //INT order_p_eg = 0;
-      fespace FE_p; // Pressuer
-      create_fespace(&FE_p,&mesh,order_p);
-      //fespace FE_p_eg; // Pressuer
-      //create_fespace(&FE_p_eg,&mesh,order_p_eg);
-      // Set Dirichlet Boundaries
-
-      set_dirichlet_bdry(&FE_ux,&mesh,1,1);
-      set_dirichlet_bdry(&FE_uy,&mesh,1,1);
-      //if(dim==3) set_dirichlet_bdry(&FE_uz,&mesh,1,1);
-      set_dirichlet_bdry(&FE_u_eg,&mesh,1,1);
-
-      set_dirichlet_bdry(&FE_p,&mesh,1,1);
-      //set_dirichlet_bdry(&FE_p_eg,&mesh,1,1);
-
-      if(BOOL_WEAKLY_IMPOSED_BC){
-        for(i=0;i<FE_u_eg.ndof;i++) {
-          FE_u_eg.dirichlet[i] = 0;
-        }
-        for(i=0;i<FE_ux.ndof;i++) {
-          FE_ux.dirichlet[i] = 0;
-        }
-        for(i=0;i<FE_uy.ndof;i++) {
-          FE_uy.dirichlet[i] = 0;
-        }
-
-        for(i=0;i<FE_p.ndof;i++) {
-          FE_p.dirichlet[i] = 0;
-        }
-      }
-
-      // Create Block System with ordering (u,p)
-      INT u_ndof = FE_ux.ndof + FE_uy.ndof + FE_u_eg.ndof;
-      INT p_ndof = FE_p.ndof;
-
-      //p_debug
-      INT ndof = u_ndof + p_ndof;
-      if(dim==3) ndof += FE_uz.ndof;
-
-      // Get Global FE Space
-      block_fespace FE;
-      FE.nun = dim+1 +1;  // p_debug
-      FE.ndof = ndof;
-      FE.nbdof = FE_ux.nbdof + FE_uy.nbdof + FE_u_eg.nbdof +FE_p.nbdof; //+FE_p_eg.nbdof;
-      //if(dim==3) FE.nbdof += FE_uz.nbdof;
-      FE.nspaces = dim+1 +1; // SLEE?
-      FE.var_spaces = (fespace **) calloc(dim+1 +1,sizeof(fespace *));
-
-      /*
-	FE.nun = dim+1;  // p_debug
-	FE.ndof = ndof;
-	FE.nbdof = FE_ux.nbdof + FE_uy.nbdof + FE_u_eg.nbdof;// +FE_p.nbdof+FE_p_eg.nbdof;
-	FE.nspaces = dim+1;
-	FE.var_spaces = (fespace **) calloc(dim+1,sizeof(fespace *));
-      */
-
-      FE.var_spaces[0] = &FE_ux;
-      FE.var_spaces[1] = &FE_uy;
-      if(dim==3) FE.var_spaces[2] = &FE_uz;
-      FE.var_spaces[dim] = &FE_u_eg;
-
-      //p_debug
-      FE.var_spaces[dim+1]   = &FE_p;
-      //FE.var_spaces[dim+1+1] = &FE_p_eg;
-
-      // Set Dirichlet Boundaries
-      if(!BOOL_WEAKLY_IMPOSED_BC)
-	set_dirichlet_bdry_block(&FE,&mesh);
-
-
-      clock_t clk_mesh_end = clock(); // End of timing for mesh and FE setup
-      printf(" --> elapsed CPU time for mesh and FEM space construction = %f seconds.\n\n",
-	     (REAL) (clk_mesh_end - clk_mesh_start)/CLOCKS_PER_SEC);
-      /*******************************************************************************/
-
-      printf("***********************************************************************************\n");
-      printf("Number of Elements = %d\tOrder of Quadrature = %d\n",mesh.nelm,2*nq1d-1);
-      printf("\n\t--- Element Type ---\n");
-      printf("Mechanics Element Type = %d\t Meachnics EG  Type = %d\n",order_u,order_u_eg);
-      printf("\n\t--- Degrees of Freedom ---\n");
-      printf("Vertices: %-7d\tEdges: %-7d\tFaces: %-7d",mesh.nv,mesh.nedge,mesh.nface);
-      printf("\t--> DOF: %d\n",FE.ndof);
-      printf("\n\t--- Boundaries ---\n");
-      printf("Vertices: %-7d\tEdges: %-7d\tFaces: %-7d",mesh.nbv,mesh.nbedge,mesh.nbface);
-      printf("\t--> Boundary DOF: %d\n",FE.nbdof);
-      printf("***********************************************************************************\n\n");
-
-      //Jul.10.2020 SLEE: insert the total number of DOF for convergnece computation
-      dof_per_cycle_CG[cycle]  = FE_ux.ndof + FE_uy.ndof;////FE.ndof + FE.nbdof;
-      dof_per_cycle_EG[cycle] =  FE_ux.ndof + FE_uy.ndof + FE_u_eg.ndof;////FE.ndof + FE.nbdof;
-
-      dof_per_cycle_CG_p[cycle]  = FE_p.ndof;
-      dof_per_cycle_EG_p[cycle] =  FE_p.ndof;// + FE_p_eg.ndof;
-
-
-      printf("FE.ndof = %d | u_ndof = %d | FE_ux.ndof = %d | FE_uy.ndof = %d |  FE_u_eg.ndof = %d \n",
-	     FE.ndof , u_ndof, FE_ux.ndof  , FE_uy.ndof , FE_u_eg.ndof );
-      printf("FE.ndof = %d | p_ndof = %d | FE_p.ndof = %d  \n",
-	     FE.ndof , p_ndof, FE_p.ndof);
-
-
-      printf("FE.nbdof = %d \n", FE.nbdof);
-
-      printf("###########\n");
-      printf("CG DOF for Mechanics = %d\n",   dof_per_cycle_CG[cycle] );
-      printf("EG DOF for Mechanics = %d\n",   dof_per_cycle_EG[cycle] );
-      printf("###########\n");
-
-      printf("###########\n");
-      printf("CG DOF for Pressure = %d\n",   dof_per_cycle_CG_p[cycle] );
-      printf("EG DOF for Pressure = %d\n",   dof_per_cycle_EG_p[cycle] );
-      printf("###########\n");
-
-
-      // Get the minimum mesh size
-      int zz=0;
-      double min_mesh_size = 10000000.;
-      double tmp_size =0;
-      mesh_struct *mesh_2 = &mesh;
-
-      for (zz=0; zz<mesh_2->nface; zz++) {
-
-	tmp_size=mesh_2->f_area[zz];
-
-	if(tmp_size < min_mesh_size)
-	  min_mesh_size = tmp_size;
-      }
-
-      mesh_size_per_cycle[cycle] = min_mesh_size;
-      if(time == 0)
-	{
-	  //Set Initial Condition
-	  //Inside of the assemble for p0 ...
-	}
-
-      dvector sol = dvec_create(ndof);
-      dvector old_timestep_sol = dvec_create(ndof);
-
-      //for(time = timestep; timestep_number < total_timestep; time += timestep){
-      dvec_cp(&sol, &old_timestep_sol);
-      timestep_number = timestep_number+1;
-      printf(" ---  CYCLE = %d  ----------- TIME STEPPING TIME = %f  (timestep # = %d | %d) ------------------- \n", \
-	     cycle,time,timestep_number,total_timestep);
-      //printf(" [Time Step = %f]  \n", timestep);
-      //fflush(stdout);
-
-      clock_t clk_assembly_start = clock();
-
-      // Allocate the right-hand and declare the csr matrix
-      dvector b;
-      // Put into Block Form
-      block_dCSRmat A;
-      bdcsr_alloc(dim+1+1,dim+1+1,&A);
-      /*** Assemble the matrix and right hand side *******************************/
-      printf("Assembling the matrix and right-hand side:\n");fflush(stdout);
-
-
-      assemble_global_block_neighbor(&A,&b,old_timestep_sol.val,	\
-				     local_assembly_Elasticity_FACE,	\
-				     local_assembly_Elasticity,		\
-				     FEM_Block_RHS_Local_Elasticity,	\
-				     &FE,				\
-				     &mesh,				\
-				     cq,source2D,exact_sol2D,Dexact_sol2D, exact_sol2D_dt, time,timestep);
-      printf("\n------ Assemble done: \n");fflush(stdout);
-      //printf("cycle = %d -- total = %d \n", cycle, total_num_cycle);
-      /*
-	if((cycle) == total_num_cycle-1)
-	{
-	FILE* fid;
-	fid = fopen("matrix.txt","w");
-	dCSRmat Amerge = bdcsr_2_dcsr(&A);
-	csr_print_matlab(fid,&Amerge);
-	dcsr_free(&Amerge);
-	exit(0);
-	}
-      */
-      // Eliminate boundary conditions in matrix and rhs
-      if(!BOOL_WEAKLY_IMPOSED_BC)
-	eliminate_DirichletBC_blockFE_blockA(bc2D,&FE,&mesh,&b,&A,time);
-      /**************************************************/
-      //  Apply Pressure "BCs" (removes singularity)
-      /*
-	REAL pressureval =0.;
-	INT pressureloc = 0;
-	clock_t clk_assembly_end = clock();
-	printf(" --> elapsed CPU time for assembly = %f seconds.\n\n",(REAL)
-	(clk_assembly_end-clk_assembly_start)/CLOCKS_PER_SEC);
-	// Prepare diagonal blocks
-	dCSRmat *A_diag;
-	A_diag = (dCSRmat *)calloc(dim+1, sizeof(dCSRmat));
-	for(i=0;i<dim;i++){ // copy block diagonal to A_diag
-	dcsr_alloc(A.blocks[i*(dim+2)]->row, A.blocks[i*(dim+2)]->col, A.blocks[i*(dim+2)]->nnz, &A_diag[i]);
-	dcsr_cp(A.blocks[i*(dim+2)], &A_diag[i]);
-	}
-	// Get Mass Matrix for p
-	dCSRmat Mp;
-	assemble_global(&Mp,NULL,assemble_mass_local,&FE_p,&mesh,cq,NULL,one_coeff_scal,0.0);
-	dcsr_alloc(Mp.row, Mp.col, Mp.nnz, &A_diag[dim]);
-	dcsr_cp(&Mp, &A_diag[dim]);
-	printf("Solving the System:\n");
-	clock_t clk_solve_start = clock();
-	INT solver_flag = -20;
-	// Allocate solution
-	dvector sol = dvec_create(ndof);
-	dvector v_ux = dvec_create(FE_ux.ndof);
-	dvector v_uy = dvec_create(FE_uy.ndof);
-	dvector v_uz;
-	if(dim==3) v_uz = dvec_create(FE_uz.ndof);
-	dvector v_p = dvec_create(FE_p.ndof);
-	// Set initial guess to be all zero
-	dvec_set(sol.row, &sol, 0.0);
-	// Set initial guess for pressure to match the known "boundary condition" for pressure
-	if(dim==2) sol.val[FE_ux.ndof + FE_uy.ndof + pressureloc]  = pressureval;
-	if(dim==3) sol.val[FE_ux.ndof + FE_uy.ndof + FE_uz.ndof + pressureloc]  = pressureval;
-	// Set parameters for linear iterative methods
-	linear_itsolver_param linear_itparam;
-	param_linear_solver_init(&linear_itparam);
-	param_linear_solver_set(&linear_itparam,&inparam);
-	INT solver_type = linear_itparam.linear_itsolver_type;
-	INT solver_printlevel = linear_itparam.linear_print_level;
-	// Solve
-	if(solver_type==0) { // Direct Solver
-	solver_flag = block_directsolve_UMF(&A,&b,&sol,solver_printlevel);
-	} else { // Iterative Solver
-	if (linear_itparam.linear_precond_type == PREC_NULL) {
-	solver_flag = linear_solver_bdcsr_krylov(&A, &b, &sol, &linear_itparam);
-	} else {
-	if(dim==2) solver_flag = linear_solver_bdcsr_krylov_block_3(&A, &b, &sol, &linear_itparam, NULL, A_diag);
-	if(dim==3) solver_flag = linear_solver_bdcsr_krylov_block_4(&A, &b, &sol, &linear_itparam, NULL, A_diag);
-	}
-	}
-	// Error Check
-	if (solver_flag < 0) printf("### ERROR: Solver does not converge with error code = %d!\n",solver_flag);
-	clock_t clk_solve_end = clock();
-	printf("Elapsed CPU Time for Solve = %f seconds.\n\n",
-	(REAL) (clk_solve_end-clk_solve_start)/CLOCKS_PER_SEC);
-      */
-
-      /**************************************************/
-      //  Apply Pressure "BCs" (removes singularity)
-
-      //	  REAL pressureval =0.;
-      //	  INT pressureloc = 0;
-
-      clock_t clk_assembly_end = clock();
-      printf(" --> elapsed CPU time for assembly = %f seconds.\n\n",(REAL)
-	     (clk_assembly_end-clk_assembly_start)/CLOCKS_PER_SEC);
-
-      printf("Solving the System:\n");fflush(stdout);
-      clock_t clk_solve_start = clock();
-
-      //*****************************************
-      //    SOLVER-SOLVER AND average P	=0
-      //*****************************************
-      INT jj=-10,solver_flag=-20;
-      REAL pmin=1e20,pmax=-1e20,sum=-1e20;
-      void *numeric=NULL;
-      sol.row++;
-      sol.val=realloc(sol.val,sol.row*sizeof(REAL));
-      dvec_set(sol.row, &sol, 0.0);
-      b.row++;
-      b.val=realloc(b.val,b.row*sizeof(REAL));
-      b.val[b.row-1]=0e0;
-      //sol.val[FE_ux.ndof + FE_uy.ndof + pressureloc]  = pressureval;
-      //
-      //	  add row and column for the pressure block
-      // which is the pressure block?Ans: dim+1;
-      // extend
-
-      //-----------------------
-      // set paramters for linear solver
-      //-----------------------
-      linear_itsolver_param linear_itparam;
-      param_linear_solver_init(&linear_itparam);
-      param_linear_solver_set(&linear_itparam,&inparam);
-      INT solver_type = linear_itparam.linear_itsolver_type;
-      INT solver_printlevel = linear_itparam.linear_print_level;
-
-      // Set parameters for AMG
-      AMG_param amgparam;
-      param_amg_init(&amgparam);
-      param_amg_set(&amgparam, &inparam);
-      param_amg_print(&amgparam);
-
-      // Prepare diagonal blocks for block preconditioner
-    	dCSRmat *A_diag;
-    	A_diag = (dCSRmat *)calloc(dim+2, sizeof(dCSRmat)); // number of blocks = dim+2
-
-      // get the blocks
-      // for ux, uy, and u_eg, grab the blocks directly
-      for(i=0;i<dim+1;i++){ // copy block diagonal to A_diag
-        dcsr_alloc(A.blocks[i*(dim+3)]->row, A.blocks[i*(dim+3)]->col, A.blocks[i*(dim+3)]->nnz, &A_diag[i]);
-    	  dcsr_cp(A.blocks[i*(dim+3)], &A_diag[i]);
-    	}
-      // for pressure, use the mass matrix
-      dcsr_alloc(p_ndof, p_ndof, p_ndof, &A_diag[dim+1]);
-      for (i=0; i<=A_diag[dim+1].row; i++)
-        A_diag[dim+1].IA[i] = i;
-      for (i=0; i<A_diag[dim+1].row; i++)
-        A_diag[dim+1].JA[i] = i;
-      for (i=0; i<A_diag[dim+1].row; i++)
-        A_diag[dim+1].val[i] = mesh.el_vol[i];
-
-      // Linear Solver
-      if(solver_type==0) { // Direct Solver
-        bdcsr_extend(&A,mesh.el_vol,mesh.el_vol,(dim+1),1.0,1.0);
-        printf("nblocks = %d\n", A.brow);
-        getchar();
-        numeric=block_factorize_UMF(&A,0);//inparam.print_level);
-        // solve
-        solver_flag=(INT )block_solve_UMF(&A,
-  					&b, // rhs.
-  					&sol,  // solution.
-  					numeric,
-  					0);//     inparam.print_level);
-        free(numeric);
-      } else { // Iterative Solver
-        if (linear_itparam.linear_precond_type == PREC_NULL) {
-          solver_flag = linear_solver_bdcsr_krylov(&A, &b, &sol, &linear_itparam);
-        }
-        else if (linear_itparam.linear_precond_type >=10 && linear_itparam.linear_precond_type <100 )
-        { // do not merge velocity unknowns, directly apply solvers
-          // prepare the preconditioner
-          A_diag = (dCSRmat *)calloc(dim+2, sizeof(dCSRmat)); // number of blocks = dim+2
-
-          // get the blocks
-          // for ux, uy, and u_eg, grab the blocks directly
-          for(i=0;i<dim+1;i++){ // copy block diagonal to A_diag
-            dcsr_alloc(A.blocks[i*(dim+3)]->row, A.blocks[i*(dim+3)]->col, A.blocks[i*(dim+3)]->nnz, &A_diag[i]);
-        	  dcsr_cp(A.blocks[i*(dim+3)], &A_diag[i]);
-        	}
-          // for pressure, use the mass matrix
-          dcsr_alloc(p_ndof, p_ndof, p_ndof, &A_diag[dim+1]);
-          for (i=0; i<=A_diag[dim+1].row; i++)
-            A_diag[dim+1].IA[i] = i;
-          for (i=0; i<A_diag[dim+1].row; i++)
-            A_diag[dim+1].JA[i] = i;
-          for (i=0; i<A_diag[dim+1].row; i++)
-            A_diag[dim+1].val[i] = mesh.el_vol[i];
-
-          // now ready to solve
-          //if(dim==2) solver_flag = linear_solver_bdcsr_krylov_block_3(&A, &b, &sol, &linear_itparam, NULL, A_diag);
-          solver_flag = linear_solver_bdcsr_krylov_block_4(&A, &b, &sol, &linear_itparam, &amgparam, A_diag);
-        }
-        else
-        { // merge velocity unknowns, then apply solver
-
-					// get preconditioner data
-					precond_block_data *precdata = get_precond_block_data_eg_stokes(&A, p_ndof, mesh.el_vol, &linear_itparam, &amgparam);
-
-					// setup the preconditioner
-					precond prec;
-					prec.data = precdata;
-					//prec.fct = precond_block_diag_eg_stokes_additive;
-					prec.fct = precond_block_diag_eg_stokes_multiplicative;
-
-					// solve
-					solver_flag = solver_bdcsr_linear_itsolver(&A, &b, &sol, &prec, &linear_itparam);
-
-				 //TODO: clean data
-				 precond_block_data_free_eg_stokes(precdata);
-
-        }
-      }
-
-
-
-      //// printing for debug
-      /* FILE *fptmp=NULL; */
-      /* fptmp=fopen("debug/u.data","w"); dvector_print(fptmp,&sol); fclose(fptmp); */
-      /* fptmp=fopen("debug/b.data","w"); dvector_print(fptmp,&b); fclose(fptmp); */
-      //// end printing for debug
-      jj=sol.row - mesh.nelm - 1; // begin index of pressure block
-      // after extension
-      pmin=sol.val[jj];
-      pmax=sol.val[jj];
-      sum=0e0;
-      for(i=0;i<mesh.nelm;i++){
-  	       //	    fprintf(stdout,"\nnel:%7d, dof=%7d: sol=%e",	\
-  	       //		    i,jj,sol.val[jj]);
-  	        sum+=mesh.el_vol[i]*sol.val[jj];
-  	         if(sol.val[jj]<pmin) pmin=sol.val[jj];
-  	          if(sol.val[jj]>pmax) pmax=sol.val[jj];
-  	           jj++;
-      }
-      fprintf(stdout,"\nINTEGRAL(p)=%13.6e, min(p)=%11.4e, max(p)=%11.4e\n",sum,pmin,pmax);
-      // Error Check
-      if (solver_flag < 0) fprintf(stdout,"### ERROR: Solver does not converge with error code = %d!\n", solver_flag);
-      b.row--;
-      b.val=realloc(b.val,b.row*sizeof(REAL));
-      sol.row--;
-      sol.val=realloc(sol.val,sol.row*sizeof(REAL));
-      //*****************************************
-      //    END-SOLVER-SOLVER AND average P=0
-      //*****************************************
-
-
-      /*
-      // Prepare diagonal blocks
-      dCSRmat *A_diag;
-      A_diag = (dCSRmat *)calloc(dim+1, sizeof(dCSRmat));
-      for(i=0;i<dim;i++){ // copy block diagonal to A_diag
-      dcsr_alloc(A.blocks[i*(dim+2)]->row, A.blocks[i*(dim+2)]->col, A.blocks[i*(dim+2)]->nnz, &A_diag[i]);
-      dcsr_cp(A.blocks[i*(dim+2)], &A_diag[i]);
-      }
-      // Get Mass Matrix for p
-      dCSRmat Mp;
-      assemble_global(&Mp,NULL,assemble_mass_local,&FE_p,&mesh,cq,NULL,one_coeff_scal,0.0);
-      dcsr_alloc(Mp.row, Mp.col, Mp.nnz, &A_diag[dim]);
-      dcsr_cp(&Mp, &A_diag[dim]);
-      // Set parameters for linear iterative methods
-      linear_itsolver_param linear_itparam;
-      param_linear_solver_init(&linear_itparam);
-      param_linear_solver_set(&linear_itparam,&inparam);
-      INT solver_type = linear_itparam.linear_itsolver_type;
-      INT solver_printlevel = linear_itparam.linear_print_level;
-      // Solve
-      if(solver_type==0) { // Direct Solver
-      solver_flag = block_directsolve_UMF(&A,&b,&sol,solver_printlevel);
-      } else { // Iterative Solver
-      if (linear_itparam.linear_precond_type == PREC_NULL) {
-      solver_flag = linear_solver_bdcsr_krylov(&A, &b, &sol, &linear_itparam);
-      } else {
-      if(dim==2) solver_flag = linear_solver_bdcsr_krylov_block_3(&A, &b, &sol, &linear_itparam, NULL, A_diag);
-      if(dim==3) solver_flag = linear_solver_bdcsr_krylov_block_4(&A, &b, &sol, &linear_itparam, NULL, A_diag);
-      }
-      }
-      */
-      /////////////////////////////////////////////////////////////////
-      // Error Check
-      if (solver_flag < 0) printf("### ERROR: Solver does not converge with error code = %d!\n",solver_flag);
-
-
-
-      clock_t clk_solve_end = clock();
-      printf("Elapsed CPU Time for Solve = %f seconds.\n\n",
-	     (REAL) (clk_solve_end-clk_solve_start)/CLOCKS_PER_SEC);
-
-
-      //if(timestep_number == total_timestep){
-      {
-	printf("Compute Error at Time = %f \n", time);
-
-	//////////////////////////////////////////////////////////////////////////////////////////////
-	/********************* Compute Errors if you have exact solution ****************************/
-	clock_t clk_error_start = clock();
-
-	REAL* solerrL2 = (REAL *) calloc(dim+1+1, sizeof(REAL));
-	REAL* solerrH1 = (REAL *) calloc(dim+1+1, sizeof(REAL)); // Note: No H1 error for P0 elements
-	REAL* solerr_stress = (REAL *) calloc(dim+1+1, sizeof(REAL)); // Note: No H1 error for P0 elements
-
-	L2error_block(solerrL2, sol.val, exact_sol2D, &FE, &mesh, cq, time);
-	//HDerror_block(solerrH1, sol.val, exact_sol2D, Dexact_sol2D, &FE, &mesh, cq, 0.0);
-	HDsemierror_block(solerrH1, sol.val, Dexact_sol2D, &FE, &mesh, cq, time);
-	//NEW SLEE Aug 17 2020
-	HDsemierror_block_Stress(solerr_stress, sol.val, exact_sol2D, Dexact_sol2D, &FE, &mesh, cq, time);
-
-	REAL uerrL2 = 0;
-	REAL uerrH1 = 0;
-	REAL uerr_stressH1 = 0;
-
-	//For Pressure
-	REAL uerrL2_p = 0;
-	REAL uerrH1_p = 0;
-
-	for(i=0;i<dim;i++)
-	  uerrL2 += solerrL2[i]*solerrL2[i];
-	for(i=0;i<dim;i++)
-	  uerrH1 += solerrH1[i]*solerrH1[i];
-	for(i=0;i<dim;i++)
-	  uerr_stressH1 += solerr_stress[i]*solerr_stress[i];
-
-	uerrL2 = sqrt(uerrL2);
-	uerrH1 = sqrt(uerrH1);
-	uerr_stressH1 = sqrt(uerr_stressH1);
-
-	//For Pressure
-	//uerrL2_p += solerrL2[3]*solerrL2[3];
-	//uerrH1_p += solerrL2[4]*solerrL2[4];
-	//uerrL2_p = sqrt(uerrL2_p);
-	//uerrH1_p = sqrt(uerrH1_p);
-
-	uerrL2_p = solerrL2[3];
-	uerrH1_p = solerrH1[3];
-
-
-	//REAL perrL2 = solerrL2[dim];
-	//REAL perrH1 = solerrH1[dim];
-
-	printf("************* MECHANCIS   *****************************\n");
-	printf("[CG] L2 Norm of u error    = %26.13e\n",uerrL2);
-	printf("[CG] H1 Norm of u error    = %26.13e\n",uerrH1);
-	printf("[CG] Stress Norm of u error    = %26.13e\n",uerrH1);
-	printf("*******************************************************\n\n");
-
-	//Jul. 10. 2020 SLEE save the errors for convergence computation
-	L2_error_per_cycle[cycle] = uerrL2;
-	H1_error_per_cycle[cycle] = uerrH1;
-	H1_stress_error_per_cycle[cycle] = uerr_stressH1;
-
-	//For Pressure
-	L2_error_p_per_cycle[cycle] = uerrL2_p;
-	H1_error_p_per_cycle[cycle] = uerrH1_p;
-
-	printf("************* PRESSURE    *****************************\n");
-	printf("[CG] L2 Norm of u error    = %26.13e\n",uerrL2_p);
-	printf("[CG] H1 Norm of u error    = %26.13e\n",uerrH1_p);
-	//printf("[CG] Stress Norm of u error    = %26.13e\n",uerrH1);
-	printf("*******************************************************\n\n");
-
-
-	//L2_error_p_per_cycle[cycle] = perrL2;
-	//NEW SLEE Aug 23 2020
-	//NEW ERROR FOR EG
-
-	REAL* solerrL2_EG = (REAL *) calloc(dim+1+1, sizeof(REAL));
-	REAL* solerrH1_EG = (REAL *) calloc(dim+1+1, sizeof(REAL)); // Note: No H1 error for P0 elements
-	REAL* solerr_stress_EG = (REAL *) calloc(dim+1+1, sizeof(REAL)); // Note: No H1 error for P0 elements
-	REAL* solerr_energy_EG = (REAL *) calloc(dim+1+1, sizeof(REAL)); // Note: No H1 error for P0 elements
-
-	L2error_block_EG(solerrL2_EG, sol.val, exact_sol2D, &FE, &mesh, cq, time);
-	HDerror_block_EG(solerrH1_EG, sol.val, exact_sol2D, Dexact_sol2D, &FE, &mesh, cq, time);
-	HDsemierror_block_Stress_EG(solerr_stress_EG, sol.val, exact_sol2D, Dexact_sol2D, &FE, &mesh, cq, time);
-	//HDsemierror_block_EnergyNorm_EG(solerr_energy_EG, sol.val, exact_sol2D, Dexact_sol2D, &FE, &mesh, cq, 0.0);
-	HDsemierror_block_EnergyNorm_EG_FaceLoop(solerr_energy_EG, sol.val, exact_sol2D, Dexact_sol2D, &FE, &mesh, cq, time);
-
-	//NEW SLEE Aug 17 2020
-	//NEW ERROR FOR STRESS, \mu \epsilon(u) + \lambda \div u
-	REAL uerrL2_EG = 0;
-	REAL uerrH1_EG = 0;
-	REAL uerr_stress_EG = 0;
-	REAL uerr_energy_EG = 0;
-
-	// For Pressure
-	REAL uerrL2_EG_p = 0;
-	REAL uerrH1_EG_p = 0;
-
-
-	for(i=0;i<dim;i++)
-	  uerrL2_EG += solerrL2_EG[i]*solerrL2_EG[i];
-	for(i=0;i<dim;i++)
-	  uerrH1_EG += solerrH1_EG[i]*solerrH1_EG[i];
-	for(i=0;i<dim;i++)
-	  uerr_stress_EG += solerr_stress_EG[i]*solerr_stress_EG[i];
-	//for(i=0;i<dim;i++)
-	//uerr_energy_EG += solerr_energy_EG[i]*solerr_energy_EG[i];
-
-	uerr_energy_EG = solerr_energy_EG[0]+solerr_energy_EG[1];
-	//DEBUG
-	uerr_energy_EG += uerrH1_EG;
-
-	// For Pressure
-	uerrL2_EG_p = solerrL2_EG[3];//*solerrL2_EG[3];
-	uerrH1_EG_p = solerrH1_EG[3];//*solerrL2_EG[4];
-
-	// DEUBG L2 - H1
-	uerrL2_EG = sqrt(uerrL2_EG);
-	uerrH1_EG = sqrt(uerrH1_EG);
-	uerr_stress_EG = sqrt(uerr_stress_EG);
-	uerr_energy_EG = sqrt(uerr_energy_EG);
-
-	// For Pressure
-	uerrL2_EG_p = sqrt(uerrL2_EG_p);
-	uerrH1_EG_p = sqrt(uerrH1_EG_p);
-
-	L2_EG_error_per_cycle[cycle] = uerrL2_EG;
-	H1_EG_error_per_cycle[cycle] = uerrH1_EG;
-	H1_stress_EG_error_per_cycle[cycle] = uerr_stress_EG;
-	H1_energy_EG_error_per_cycle[cycle] = uerr_energy_EG;
-
-	// For Pressure
-	//L2_p_EG_error_per_cycle[cycle] = uerrL2_EG_p;
-	//H1_p_EG_error_per_cycle[cycle] = uerrH1_EG_p;
-
-	printf("# of elements = %d \n", mesh.nelm);
-	printf("*************     MECHANCIS   **************************\n");
-	printf("L2 Norm of u (EG) error    = %26.13e\n",uerrL2_EG);
-	printf("H1 Norm of u (EG) error    = %26.13e\n",uerrH1_EG);
-	printf("Stress Norm of u (EG) error    = %26.13e\n",uerr_stress_EG);
-	printf("Energy Norm of u (EG) error    = %26.13e\n",uerr_energy_EG);
-	printf("*******************************************************\n");
-	printf("*************     PRESSURE   **************************\n");
-	printf("L2 Norm of u (EG) error    = %26.13e\n",uerrL2_EG_p);
-	printf("H1 Norm of u (EG) error    = %26.13e\n",uerrH1_EG_p);
-
-
-	/////////////////////////////////////
-	/*fprintf(stdout,"\n%d,%d\n\n",A.brow,A.bcol);
-	  INT j;
-	  for(i=0;i<A.brow;i++){
-	  for(j=0;j<A.brow;j++){
-	  fprintf(stdout,"\n(%d,%d):::%d,%d,%d\n\n",i,j,
-	  A.blocks[j*A.bcol+i]->row,
-	  A.blocks[j*A.bcol+i]->col,
-	  A.blocks[j*A.bcol+i]->nnz);
-	  }
-	  }
-	  fflush(stdout);
-	*/
-	clock_t clk_error_end = clock();
-	printf("Elapsed CPU time for getting errors = %lf seconds.\n\n",(REAL)
-	       (clk_error_end-clk_error_start)/CLOCKS_PER_SEC);
-
-	/*******************************************************************************************/
-	/// Plotting
-	// Allocate solution
-	dvector v_ux = dvec_create(FE_ux.ndof);
-	dvector v_uy = dvec_create(FE_uy.ndof);
-	dvector v_uz;
-	if(dim==3) v_uz = dvec_create(FE_uz.ndof);
-	dvector v_u_eg = dvec_create(FE_u_eg.ndof);
-
-	dvector v_p = dvec_create(FE_p.ndof);
-	//dvector v_p_eg = dvec_create(FE_p_eg.ndof);
-
-
-	get_unknown_component(&v_ux,&sol,&FE,0);
-	get_unknown_component(&v_uy,&sol,&FE,1);
-	if(dim==3) get_unknown_component(&v_uz,&sol,&FE,2);
-	get_unknown_component(&v_u_eg,&sol,&FE,dim);
-
-	get_unknown_component(&v_p,&sol,&FE,3);
-	//get_unknown_component(&v_p_eg,&sol,&FE,4);
-
-
-	char** varname;
-
-	//printf("OUTPUT?\n");
-
-
-	if(inparam.print_level > 3){
-
-	  char output_filename_per_cycle[512]={'\0'};
-	  sprintf( output_filename_per_cycle, "output/solution_%d_%d.vtu", cycle,timestep_number);
-	  char* soldump = output_filename_per_cycle;//"output/solution.vtu";
-	  //char* soldump = "output/solution.vtu";
-
-	  varname = malloc(5*FE.nspaces*sizeof(char *));
-	  varname[0] = "ux";
-	  varname[1] = "uy";
-	  if(dim==3) varname[2] = "uz";
-	  varname[dim] = "u_eg ";
-
-	  varname[3] = "p";
-	  varname[4] = "p_eg";
-
-	  dump_blocksol_vtk(soldump,varname,&mesh,&FE,sol.val);
-
-	  // Print in Matlab format to show vector field in nice way.
-	  //if(dim==3)
-	  //print_matlab_vector_field(&v_ux,&v_uy,&v_uz,&FE_ux);
-	}
-
-	if(solerrL2) free(solerrL2);
-	if(solerrL2_EG) free(solerrL2_EG);
-	if( solerr_stress ) free( solerr_stress);
-	if(solerrH1) free(solerrH1);
-	dvec_free( &v_ux );
-	dvec_free( &v_uy );
-	if(dim==3) dvec_free( &v_uz );
-	dvec_free( &v_u_eg );
-	dvec_free( &v_p );
-	//dvec_free( &v_p_eg );
-
-
-      }//if timestep == 10
-
-      //
-      bdcsr_free( &A );
-      dvec_free( &b );
-      // Quadrature
-
-
-      //	}//Time Loop
-
-      //RESET TIME
-      time = 0.;
-      timestep_number = 0;
-      //timestep = timestep/2.;
-      //total_timestep = total_timestep *2;
-      /************ Free All the Arrays ***********************************************************/
-      // CSR
-      /*
-	bdcsr_free( &A );
-	if(solerrL2) free(solerrL2);
-	if(solerrL2_EG) free(solerrL2_EG);
-	if( solerr_stress ) free( solerr_stress);
-	if(solerrH1) free(solerrH1);
-	dvec_free( &b );
-	dvec_free( &sol );
-	dvec_free( &v_ux );
-	dvec_free( &v_uy );
-	if(dim==3) dvec_free( &v_uz );
-	dvec_free( &v_u_eg );
-	dvec_free( &v_p );
-	dvec_free( &v_p_eg );
-      */
-
-      dvec_free( &sol );
-      dvec_free( &old_timestep_sol );
-      // FE Spaces
-      free_fespace(&FE_ux);
-      free_fespace(&FE_uy);
-      if(dim==3) free_fespace(&FE_uz);
-      free_fespace(&FE_u_eg);
-      free_fespace(&FE_p);
-      //free_fespace(&FE_p_eg);
-
-      //free_blockfespace(&FE);
-
-      // Quadrature
-      if(cq){
-	free_qcoords(cq);
-	free(cq);
-	cq=NULL;
-      }
-
-      // Mesh
-      free_mesh(&mesh);
-      //*/
-      // Strings
-
-      //if(inparam.print_level > 3){
-      //if(varname) free(varname);
-      //}
-
-      /*******************************************************************************************/
-      clock_t clk_overall_end = clock();
-      printf("\nEnd of Program: Total CPU Time = %f seconds.\n\n",
-	     (REAL) (clk_overall_end-clk_overall_start)/CLOCKS_PER_SEC);
-
-
-    }//SLEE :: cycle loop end
-
-
-  // Jul.10.2020 SLEE: Error Computation
-  //SLEE compute the convergence rate and print
-  INT tmp;
-  for(tmp=0; tmp<total_num_cycle; ++tmp)
-    {
-      if(tmp == 0){
-	L2_conv_rate_per_cycle[tmp] = 0;
-	H1_conv_rate_per_cycle[tmp] = 0;
-	H1_stress_conv_rate_per_cycle[tmp] = 0;
-
-	L2_EG_conv_rate_per_cycle[tmp] = 0;
-	H1_EG_conv_rate_per_cycle[tmp] = 0;
-	H1_stress_EG_conv_rate_per_cycle[tmp] = 0;
-	H1_energy_EG_conv_rate_per_cycle[tmp] = 0;
-
-	//For Pressure
-	L2_p_conv_rate_per_cycle[tmp] = 0;
-	H1_p_conv_rate_per_cycle[tmp] = 0;
-
-	//L2_p_EG_conv_rate_per_cycle[tmp] = 0;
-	//H1_p_EG_conv_rate_per_cycle[tmp] = 0;
-
-      }
-      else{
-	// multiplied dim since we use DOFs not h here.
-	L2_conv_rate_per_cycle[tmp] = global_dim_space * (log(L2_error_per_cycle[tmp]) -log(L2_error_per_cycle[tmp-1]) ) /  (log(dof_per_cycle_CG[tmp-1]) -log(dof_per_cycle_CG[tmp]) );
-	H1_conv_rate_per_cycle[tmp] = global_dim_space * (log(H1_error_per_cycle[tmp]) -log(H1_error_per_cycle[tmp-1]) ) /  (log(dof_per_cycle_CG[tmp-1]) -log(dof_per_cycle_CG[tmp]) );
-	H1_stress_conv_rate_per_cycle[tmp] = global_dim_space * (log(H1_stress_error_per_cycle[tmp]) -log(H1_stress_error_per_cycle[tmp-1]) ) /  (log(dof_per_cycle_CG[tmp-1]) -log(dof_per_cycle_CG[tmp]) );
-
-	L2_EG_conv_rate_per_cycle[tmp] = global_dim_space * (log(L2_EG_error_per_cycle[tmp]) -log(L2_EG_error_per_cycle[tmp-1]) ) /  (log(dof_per_cycle_EG[tmp-1]) -log(dof_per_cycle_EG[tmp]) );
-	H1_EG_conv_rate_per_cycle[tmp] = global_dim_space * (log(H1_EG_error_per_cycle[tmp]) -log(H1_EG_error_per_cycle[tmp-1]) ) /  (log(dof_per_cycle_EG[tmp-1]) -log(dof_per_cycle_EG[tmp]) );
-
-	H1_stress_EG_conv_rate_per_cycle[tmp] = global_dim_space * (log(H1_stress_EG_error_per_cycle[tmp]) -log(H1_stress_EG_error_per_cycle[tmp-1]) ) /  (log(dof_per_cycle_EG[tmp-1]) -log(dof_per_cycle_EG[tmp]) );
-	H1_energy_EG_conv_rate_per_cycle[tmp] = global_dim_space * (log(H1_energy_EG_error_per_cycle[tmp]) -log(H1_energy_EG_error_per_cycle[tmp-1]) ) /  (log(dof_per_cycle_EG[tmp-1]) -log(dof_per_cycle_EG[tmp]) );
-
-	//For Pressure
-	L2_p_conv_rate_per_cycle[tmp] = global_dim_space * (log(L2_error_p_per_cycle[tmp]) -log(L2_error_p_per_cycle[tmp-1]) ) /  (log(dof_per_cycle_CG_p[tmp-1]) -log(dof_per_cycle_CG_p[tmp]) );
-	H1_p_conv_rate_per_cycle[tmp] = global_dim_space * (log(H1_error_p_per_cycle[tmp]) -log(H1_error_p_per_cycle[tmp-1]) ) /  (log(dof_per_cycle_CG_p[tmp-1]) -log(dof_per_cycle_CG_p[tmp]) );
-
-	//L2_p_EG_conv_rate_per_cycle[tmp] = global_dim_space * (log(L2_p_EG_error_per_cycle[tmp]) -log(L2_p_EG_error_per_cycle[tmp-1]) ) /  (log(dof_per_cycle_EG_p[tmp-1]) -log(dof_per_cycle_EG_p[tmp]) );
-	//H1_p_EG_conv_rate_per_cycle[tmp] = global_dim_space * (log(H1_p_EG_error_per_cycle[tmp]) -log(H1_p_EG_error_per_cycle[tmp-1]) ) /  (log(dof_per_cycle_EG_p[tmp-1]) -log(dof_per_cycle_EG_p[tmp]) );
-
-
-      }
-
-
-      printf("****** CYCLE = %d ****** \n", tmp);
-      printf("----- MECHANCICS   ----------------------------------\n");
-
-      printf("L2 Error for cycle %d = %f  with %d DOFs  -- convergence rate  =  %f\n", tmp, L2_error_per_cycle[tmp], dof_per_cycle_CG[tmp],L2_conv_rate_per_cycle[tmp]);
-      printf("H1 Error for cycle %d = %f  with %d DOFs  -- convergence rate  =  %f\n", tmp, H1_error_per_cycle[tmp], dof_per_cycle_CG[tmp],H1_conv_rate_per_cycle[tmp]);
-      printf("H1 Stress Error for cycle %d = %f  with %d DOFs  -- convergence rate  =  %f\n", tmp, H1_stress_error_per_cycle[tmp], dof_per_cycle_CG[tmp],H1_stress_conv_rate_per_cycle[tmp]);
-
-      printf("EG - L2 Error for cycle %d = %f  with %d DOFs  -- convergence rate  =  %f\n", tmp, L2_EG_error_per_cycle[tmp], dof_per_cycle_EG[tmp],
-	     L2_EG_conv_rate_per_cycle[tmp]);
-      printf("EG - H1 Error for cycle %d = %f  with %d DOFs  -- convergence rate  =  %f\n", tmp, H1_EG_error_per_cycle[tmp], dof_per_cycle_EG[tmp],
-	     H1_EG_conv_rate_per_cycle[tmp]);
-
-      printf("EG - Stress_Error for cycle %d = %f  with %d DOFs  -- convergence rate  =  %f\n", tmp, H1_stress_EG_error_per_cycle[tmp], dof_per_cycle_EG[tmp],
-	     H1_stress_EG_conv_rate_per_cycle[tmp]);
-
-      printf("EG - EnergyNorm_Error for cycle %d = %f  with %d DOFs  -- convergence rate  =  %f\n", tmp, H1_energy_EG_error_per_cycle[tmp], dof_per_cycle_EG[tmp],
-	     H1_energy_EG_conv_rate_per_cycle[tmp]);
-
-      printf("----------------------------------------------------\n");
-
-
-      printf("-----  PRESSURE   ----------------------------------\n");
-
-      printf("L2 Error for cycle %d = %f  with %d DOFs  -- convergence rate  =  %f\n", tmp, L2_error_p_per_cycle[tmp], dof_per_cycle_CG_p[tmp],L2_p_conv_rate_per_cycle[tmp]);
-      printf("H1 Error for cycle %d = %f  with %d DOFs  -- convergence rate  =  %f\n", tmp, H1_error_p_per_cycle[tmp], dof_per_cycle_CG_p[tmp],H1_p_conv_rate_per_cycle[tmp]);
-
-      //printf("EG - L2 Error for cycle %d = %f  with %d DOFs  -- convergence rate  =  %f\n", tmp, L2_p_EG_error_per_cycle[tmp], dof_per_cycle_EG_p[tmp],L2_p_EG_conv_rate_per_cycle[tmp]);
-      //printf("EG - H1 Error for cycle %d = %f  with %d DOFs  -- convergence rate  =  %f\n", tmp, H1_p_EG_error_per_cycle[tmp], dof_per_cycle_EG_p[tmp],H1_p_EG_conv_rate_per_cycle[tmp]);
-
-      printf("----------------------------------------------------\n");
-
-    }
-
-  /*
-  //for Latex Print Table
-  printf("** LATEX TABLE CG MECHANICS ** \n");
-  for(int tmp=0; tmp<total_num_cycle; ++tmp)
-  {
-  printf("%d & %f & %f &  %f &  %f   &  %f &  %f \\\\ \\hline \n", dof_per_cycle_CG[tmp], L2_error_per_cycle[tmp], L2_conv_rate_per_cycle[tmp],H1_error_per_cycle[tmp], H1_conv_rate_per_cycle[tmp],H1_stress_error_per_cycle[tmp], H1_stress_conv_rate_per_cycle[tmp] );
-  }
-  printf("** LATEX TABLE CG PRESSURE ** \n");
-  for(int tmp=0; tmp<total_num_cycle; ++tmp)
-  {
-  printf("%d & %f & %f &  %f &  %f   \\\\ \\hline \n", dof_per_cycle_CG[tmp], L2_error_p_per_cycle[tmp], L2_p_conv_rate_per_cycle[tmp],H1_error_p_per_cycle[tmp], H1_p_conv_rate_per_cycle[tmp]);
-  }
-  printf("** LATEX TABLE ALL CG PRESSURE ** \n");
-  for(int tmp=0; tmp<total_num_cycle; ++tmp)
-  {
-  printf("%d & %f & %f &  %f &  %f   &  %f &  %f \\\\ \\hline \n", dof_per_cycle_CG[tmp], L2_error_per_cycle[tmp], L2_conv_rate_per_cycle[tmp],H1_error_per_cycle[tmp], H1_conv_rate_per_cycle[tmp],H1_error_p_per_cycle[tmp], H1_p_conv_rate_per_cycle[tmp] );
-  }
-  for(int tmp=0; tmp<total_num_cycle; ++tmp)
-  {
-  printf("%f \n",  mesh_size_per_cycle[tmp]);
-  }
-  */
-
-  /*
-    printf("** LATEX TABLE EG MECHANICS ** \n");
-    for(int tmp=0; tmp<total_num_cycle; ++tmp)
-    {
-    printf("%d & %f & %f &  %f &  %f   &  %f &  %f  & %f & %f \\\\ \\hline \n",  dof_per_cycle_EG[tmp],L2_EG_error_per_cycle[tmp], L2_EG_conv_rate_per_cycle[tmp],H1_EG_error_per_cycle[tmp], H1_EG_conv_rate_per_cycle[tmp],
-    H1_stress_EG_error_per_cycle[tmp], H1_stress_EG_conv_rate_per_cycle[tmp], H1_energy_EG_error_per_cycle[tmp], H1_energy_EG_conv_rate_per_cycle[tmp] );
-    }
-    printf("** LATEX TABLE EG PRESSURE ** \n");
-    for(int tmp=0; tmp<total_num_cycle; ++tmp)
-    {
-    printf("%d & %f & %f &  %f &  %f  \\\\ \\hline \n", dof_per_cycle_EG[tmp], L2_p_EG_error_per_cycle[tmp], L2_p_EG_conv_rate_per_cycle[tmp],H1_p_EG_error_per_cycle[tmp], H1_p_EG_conv_rate_per_cycle[tmp]);
-    }
-  */
-  /*
-    printf("** LATEX TABLE ALL CG MECHANICS && EG PRESSURE ** \n");
-    for(int tmp=0; tmp<total_num_cycle; ++tmp)
-    {
-    printf("%f & %d & %f & %f &  %f &  %f  & %d  & %f  & %f  \\\\ \\hline \n",mesh_size_per_cycle[tmp],  dof_per_cycle_CG[tmp],L2_error_per_cycle[tmp], L2_conv_rate_per_cycle[tmp],H1_error_per_cycle[tmp], H1_conv_rate_per_cycle[tmp],
-    dof_per_cycle_EG[tmp], H1_p_EG_error_per_cycle[tmp], H1_p_EG_conv_rate_per_cycle[tmp]);
-    }
-    printf("** LATEX TABLE ALL EG MECHANICS && EG PRESSURE ** \n");
-    for(int tmp=0; tmp<total_num_cycle; ++tmp)
-    {
-    printf("%f & %d & %f & %f &  %f &  %f  & %f  & %f  \\\\ \\hline \n", mesh_size_per_cycle[tmp], dof_per_cycle_EG[tmp],L2_EG_error_per_cycle[tmp], L2_EG_conv_rate_per_cycle[tmp],H1_energy_EG_error_per_cycle[tmp], H1_energy_EG_conv_rate_per_cycle[tmp],
-    H1_p_EG_error_per_cycle[tmp], H1_p_EG_conv_rate_per_cycle[tmp]);
-    }
-    printf("** NO L2 CG ** \n");
-    for(int tmp=0; tmp<total_num_cycle; ++tmp)
-    {
-    printf("%f & %d & %f &  %f  & %d  & %f  & %f  \\\\ \\hline \n", mesh_size_per_cycle[tmp], dof_per_cycle_CG[tmp],H1_error_per_cycle[tmp], H1_conv_rate_per_cycle[tmp],
-    dof_per_cycle_EG[tmp], H1_p_EG_error_per_cycle[tmp], H1_p_EG_conv_rate_per_cycle[tmp]);
-    }
-    printf("** NO L2 EG ** \n");
-    for(int tmp=0; tmp<total_num_cycle; ++tmp)
-    {
-    printf("%f & %d &  %f &  %f & %d  & %f  & %f  \\\\ \\hline \n", mesh_size_per_cycle[tmp], dof_per_cycle_EG[tmp],H1_energy_EG_error_per_cycle[tmp], H1_energy_EG_conv_rate_per_cycle[tmp],
-    dof_per_cycle_EG[tmp], H1_p_EG_error_per_cycle[tmp], H1_p_EG_conv_rate_per_cycle[tmp]);
-    }
-  */
-
-  return 0;
-
-
-}  /* End of Program */
-/*********************************************************************************************/
->>>>>>> c5b0f73e
+/*!
+*
+*  Copyright 2015_HAZMATH__. All rights reserved.
+*
+* \brief This program solves Biot's PDE for poroelasticity using finite elements
+* Locking-Free enrichecd Galerkin is used for the mechanics
+* Locally-conservative enriched Galerkin in used for the pressure
+*
+*/
+
+/*********** HAZMATH FUNCTIONS and INCLUDES ***************************************/
+#include "hazmath.h"
+
+#include "movetohazmath.h"
+#include "eg_stokes_params.h"
+#include "eg_stokes_error.h"
+#include "eg_stokes_system.h"
+/****************************************************************/
+
+/****** MAIN DRIVER **************************************************************/
+INT main(int argc, char* argv[])
+{
+
+  printf("\n===========================================================================\n");
+  printf("Beginning Program to solve Elasticity Equation.\n");
+  printf("===========================================================================\n");
+  // Aug.3.2020 SLEE
+  // Define variables forthe error convergence test
+  int total_num_cycle = TOTAL_NUM_CYCLES_GLOBAL ;
+  // SLEE initialize the vectors to save the errors for each cycle
+  double L2_error_per_cycle[total_num_cycle];
+  double H1_error_per_cycle[total_num_cycle];
+  double H1_stress_error_per_cycle[total_num_cycle];
+
+  double L2_EG_error_per_cycle[total_num_cycle];
+  double H1_EG_error_per_cycle[total_num_cycle];
+  double H1_stress_EG_error_per_cycle[total_num_cycle];
+  double H1_energy_EG_error_per_cycle[total_num_cycle];
+
+
+  // For Pressure
+  double L2_error_p_per_cycle[total_num_cycle];
+  double H1_error_p_per_cycle[total_num_cycle];
+
+  //double L2_p_EG_error_per_cycle[total_num_cycle];
+  //double H1_p_EG_error_per_cycle[total_num_cycle];
+
+
+  // SLEE vector to save the DOF
+  int dof_per_cycle_CG[total_num_cycle];
+  int dof_per_cycle_EG[total_num_cycle];
+
+  // For Pressure
+  int dof_per_cycle_CG_p[total_num_cycle];
+  int dof_per_cycle_EG_p[total_num_cycle];
+
+  double mesh_size_per_cycle[total_num_cycle];
+
+  // SLEE vector to save the convergence rate
+  double L2_conv_rate_per_cycle[total_num_cycle];
+  double H1_conv_rate_per_cycle[total_num_cycle];
+  double H1_stress_conv_rate_per_cycle[total_num_cycle];
+
+
+  double L2_EG_conv_rate_per_cycle[total_num_cycle];
+  double H1_EG_conv_rate_per_cycle[total_num_cycle];
+  double H1_stress_EG_conv_rate_per_cycle[total_num_cycle];
+  double H1_energy_EG_conv_rate_per_cycle[total_num_cycle];
+
+  // For Pressure
+
+  double L2_p_conv_rate_per_cycle[total_num_cycle];
+  double H1_p_conv_rate_per_cycle[total_num_cycle];
+
+  //double L2_p_EG_conv_rate_per_cycle[total_num_cycle];
+  //double H1_p_EG_conv_rate_per_cycle[total_num_cycle];
+
+  int global_dim_space = 0;
+
+
+  // ALL TIME STEPPING ALGORITHMS /////
+  REAL time = 0.;
+  REAL timestep = 0.01;
+  INT timestep_number = 0;
+  INT total_timestep = 10;
+
+  for(int cycle=0; cycle<total_num_cycle; ++cycle) {
+    //Aug.3.2020 SLEE initilize
+    L2_error_per_cycle[cycle] = 0.;
+    H1_error_per_cycle[cycle] = 0.;
+    H1_stress_error_per_cycle[cycle] = 0.;
+
+    L2_EG_error_per_cycle[cycle] = 0.;
+    H1_EG_error_per_cycle[cycle] = 0.;
+    H1_stress_EG_error_per_cycle[cycle] = 0.;
+    H1_energy_EG_error_per_cycle[cycle] = 0.;
+
+    // For Pressure
+    L2_error_p_per_cycle[cycle] = 0.;
+    H1_error_p_per_cycle[cycle] = 0.;
+
+
+    dof_per_cycle_CG[cycle]=0;
+    dof_per_cycle_EG[cycle]=0;
+
+    // For Pressure
+    dof_per_cycle_CG_p[cycle]=0;
+    dof_per_cycle_EG_p[cycle]=0;
+
+    mesh_size_per_cycle[cycle]=0.;
+
+    L2_conv_rate_per_cycle[cycle]=0.;
+    H1_conv_rate_per_cycle[cycle]=0.;
+    H1_stress_conv_rate_per_cycle[cycle]=0.;
+
+    L2_EG_conv_rate_per_cycle[cycle]=0.;
+    H1_EG_conv_rate_per_cycle[cycle]=0.;
+    H1_stress_EG_conv_rate_per_cycle[cycle]=0.;
+    H1_energy_EG_conv_rate_per_cycle[cycle]=0.;
+
+    // For Pressure
+    L2_p_conv_rate_per_cycle[cycle]=0.;
+    H1_p_conv_rate_per_cycle[cycle]=0.;
+
+
+    printf("************ CYCLE   %d  /   %d  ************** \n", cycle, total_num_cycle);
+
+    /****** INITIALIZE PARAMETERS **************************************************/
+    // loops
+    INT i;
+    // Overall CPU Timing
+    clock_t clk_overall_start = clock();
+
+    // Set Parameters from Reading in Input File
+    input_param inparam;
+    param_input_init(&inparam);
+    param_input("./input.dat", &inparam);
+
+    // Open gridfile for reading
+    printf("\nCreating mesh and FEM spaces:\n");
+    //FILE* gfid = HAZ_fopen(inparam.gridfile,"r");
+    //SLEE
+    FILE* gfid;
+
+    //Jul.10.2020 SLEE: setup the code to read the different mesh files for each cycle
+    //gfid = HAZ_fopen(inparam.gridfile,"r");
+    char filename_per_cycle[512]={'\0'};
+    //sprintf(filename_per_cycle, "%s%d.haz", inparam.gridfile,cycle);
+
+    //DEBUG SIMPLE MESH
+    sprintf(filename_per_cycle, "%s%d.haz", inparam.gridfile,cycle+1);
+    gfid = HAZ_fopen(filename_per_cycle,"r");
+    if(gfid == NULL){
+      perror("Could not find and open the file !!!! ");
+    }
+
+    // Create the mesh (now we assume triangles in 2D or tetrahedra in 3D)
+    // File types possible are 0 - old format; 1 - vtk format
+    INT mesh_type = 0;
+    clock_t clk_mesh_start = clock(); // Time mesh generation FE setup
+    mesh_struct mesh;
+
+    //printf(" --> loading grid from file: %s\n",inparam.gridfile);
+    //Jul.10. 2020 SLEE
+    printf(" --> loading grid from file: %s\n",filename_per_cycle);
+
+    initialize_mesh(&mesh);   // Q1. Why only here?
+    creategrid_fread(gfid,mesh_type,&mesh);
+    fclose(gfid);
+
+    INT dim = mesh.dim;
+    // Jul.10.2020 SLEE : for further use in the convergence test
+    global_dim_space = dim;
+
+    // Get Quadrature Nodes for the Mesh
+    INT nq1d = inparam.nquad; /* Quadrature points per dimension */
+    qcoordinates *cq = get_quadrature(&mesh,nq1d);
+
+    // Get info for and create FEM spaces
+    // Order of elements: 0 - P0; 1 - P1; 2 - P2; 20 - Nedlec; 30 - Raviart-Thomas
+    INT order_u = 1;
+    INT order_u_eg = 0;
+
+    // Need Spaces for each component of the Mechanics plus pressure
+    fespace FE_ux; // Mechanics in x direction
+    create_fespace(&FE_ux,&mesh,order_u);
+    fespace FE_uy; // Mechanics in y direction
+    create_fespace(&FE_uy,&mesh,order_u);
+    fespace FE_uz; // Mechanics in z direction
+    if(dim==3) create_fespace(&FE_uz,&mesh,order_u);
+    fespace FE_u_eg; // Mechanics EG
+    create_fespace(&FE_u_eg,&mesh,order_u_eg);
+
+    INT order_p = 0;
+    //INT order_p_eg = 0;
+    fespace FE_p; // Pressuer
+    create_fespace(&FE_p,&mesh,order_p);
+    //fespace FE_p_eg; // Pressuer
+    //create_fespace(&FE_p_eg,&mesh,order_p_eg);
+
+    // Set Dirichlet Boundaries
+    if(BOOL_WEAKLY_IMPOSED_BC){
+      // I think this will work just as well:
+      set_dirichlet_bdry(&FE_ux,&mesh,-1,-1);
+      set_dirichlet_bdry(&FE_uy,&mesh,-1,-1);
+      if(dim==3) set_dirichlet_bdry(&FE_uz,&mesh,-1,-1);
+      set_dirichlet_bdry(&FE_u_eg,&mesh,-1,-1);
+      set_dirichlet_bdry(&FE_p,&mesh,-1,-1);
+    } else {
+      set_dirichlet_bdry(&FE_ux,&mesh,1,1);
+      set_dirichlet_bdry(&FE_uy,&mesh,1,1);
+      if(dim==3) set_dirichlet_bdry(&FE_uz,&mesh,1,1);
+      set_dirichlet_bdry(&FE_u_eg,&mesh,1,1);
+
+      set_dirichlet_bdry(&FE_p,&mesh,1,1);
+      //set_dirichlet_bdry(&FE_p_eg,&mesh,1,1);
+    }
+
+    // for(i=0;i<FE_u_eg.ndof;i++) {
+    //   FE_u_eg.dirichlet[i] = 0;
+    // }
+    // for(i=0;i<FE_ux.ndof;i++) {
+    //   FE_ux.dirichlet[i] = 0;
+    // }
+    // for(i=0;i<FE_uy.ndof;i++) {
+    //   FE_uy.dirichlet[i] = 0;
+    // }
+    // if(dim==3) {
+    //   for(i=0;i<FE_uz.ndof;i++) {
+    //     FE_uz.dirichlet[i] = 0;
+    //   }
+    // }
+    // for(i=0;i<FE_p.ndof;i++) {
+    //   FE_p.dirichlet[i] = 0;
+    // }
+
+    // Create Block System with ordering (u,p)
+    INT u_ndof = FE_ux.ndof + FE_uy.ndof;
+    INT eg_ndof = FE_u_eg.ndof;
+    if(dim==3) u_ndof += FE_uz.ndof;
+    INT p_ndof = FE_p.ndof;
+
+    //p_debug
+    INT ndof = u_ndof + eg_ndof + p_ndof;
+
+    // Get Global FE Space
+    block_fespace FE;
+    INT nun = dim+2;
+    INT nspaces = dim+2;
+    FE.nun = nun;  // p_debug
+    FE.ndof = ndof;
+    FE.nbdof = FE_ux.nbdof + FE_uy.nbdof + FE_u_eg.nbdof +FE_p.nbdof; //+FE_p_eg.nbdof;
+    //if(dim==3) FE.nbdof += FE_uz.nbdof;
+    FE.nspaces = nspaces; // SLEE?
+    FE.var_spaces = (fespace **) calloc(nspaces,sizeof(fespace *));
+
+    /*
+    FE.nun = dim+1;  // p_debug
+    FE.ndof = ndof;
+    FE.nbdof = FE_ux.nbdof + FE_uy.nbdof + FE_u_eg.nbdof;// +FE_p.nbdof+FE_p_eg.nbdof;
+    FE.nspaces = dim+1;
+    FE.var_spaces = (fespace **) calloc(dim+1,sizeof(fespace *));
+    */
+
+    FE.var_spaces[0] = &FE_ux;
+    FE.var_spaces[1] = &FE_uy;
+    if(dim==3) FE.var_spaces[2] = &FE_uz;
+    FE.var_spaces[dim] = &FE_u_eg;
+
+    //p_debug
+    FE.var_spaces[dim+1]   = &FE_p;
+    //FE.var_spaces[dim+1+1] = &FE_p_eg;
+
+    // Set Dirichlet Boundaries
+    if(!BOOL_WEAKLY_IMPOSED_BC) set_dirichlet_bdry_block(&FE,&mesh);
+
+
+    clock_t clk_mesh_end = clock(); // End of timing for mesh and FE setup
+    printf(" --> elapsed CPU time for mesh and FEM space construction = %f seconds.\n\n",
+    (REAL) (clk_mesh_end - clk_mesh_start)/CLOCKS_PER_SEC);
+    /*******************************************************************************/
+
+    printf("***********************************************************************************\n");
+    printf("Number of Elements = %d\tOrder of Quadrature = %d\n",mesh.nelm,2*nq1d-1);
+    printf("\n\t--- Element Type ---\n");
+    printf("Mechanics Element Type = %d\t Meachnics EG  Type = %d\n",order_u,order_u_eg);
+    printf("\n\t--- Degrees of Freedom ---\n");
+    printf("Vertices: %-7d\tEdges: %-7d\tFaces: %-7d",mesh.nv,mesh.nedge,mesh.nface);
+    printf("\t--> DOF: %d\n",FE.ndof);
+    printf("\n\t--- Boundaries ---\n");
+    printf("Vertices: %-7d\tEdges: %-7d\tFaces: %-7d",mesh.nbv,mesh.nbedge,mesh.nbface);
+    printf("\t--> Boundary DOF: %d\n",FE.nbdof);
+    printf("***********************************************************************************\n\n");
+
+    //Jul.10.2020 SLEE: insert the total number of DOF for convergnece computation
+    dof_per_cycle_CG[cycle]  = u_ndof;
+    dof_per_cycle_EG[cycle] =  u_ndof+eg_ndof;
+
+    dof_per_cycle_CG_p[cycle]  = p_ndof;
+    dof_per_cycle_EG_p[cycle] =  p_ndof;
+
+
+    printf("FE.ndof = %d | u_ndof = %d | FE_ux.ndof = %d | FE_uy.ndof = %d |  FE_u_eg.ndof = %d \n",
+    FE.ndof , u_ndof+eg_ndof, FE_ux.ndof  , FE_uy.ndof , FE_u_eg.ndof );
+    printf("FE.ndof = %d | p_ndof = %d | FE_p.ndof = %d  \n",
+    FE.ndof , p_ndof, FE_p.ndof);
+
+
+    printf("FE.nbdof = %d \n", FE.nbdof);
+
+    printf("###########\n");
+    printf("CG DOF for Mechanics = %d\n",   dof_per_cycle_CG[cycle] );
+    printf("EG DOF for Mechanics = %d\n",   dof_per_cycle_EG[cycle] );
+    printf("###########\n");
+
+    printf("###########\n");
+    printf("CG DOF for Pressure = %d\n",   dof_per_cycle_CG_p[cycle] );
+    printf("EG DOF for Pressure = %d\n",   dof_per_cycle_EG_p[cycle] );
+    printf("###########\n");
+
+
+    // Get the minimum mesh size
+    int zz=0;
+    double min_mesh_size = 10000000.;
+    double tmp_size =0;
+    mesh_struct *mesh_2 = &mesh;
+
+    for (zz=0; zz<mesh_2->nface; zz++) {
+
+      tmp_size=mesh_2->f_area[zz];
+
+      if(tmp_size < min_mesh_size)
+      min_mesh_size = tmp_size;
+    }
+
+    mesh_size_per_cycle[cycle] = min_mesh_size;
+    if(time == 0)
+    {
+      //Set Initial Condition
+      //Inside of the assemble for p0 ...
+    }
+
+    dvector sol = dvec_create(ndof);
+    dvector old_timestep_sol = dvec_create(ndof);
+
+    //for(time = timestep; timestep_number < total_timestep; time += timestep){
+    dvec_cp(&sol, &old_timestep_sol);
+    timestep_number = timestep_number+1;
+    printf(" ---  CYCLE = %d  ----------- TIME STEPPING TIME = %f  (timestep # = %d | %d) ------------------- \n", \
+    cycle,time,timestep_number,total_timestep);
+    //printf(" [Time Step = %f]  \n", timestep);
+    //fflush(stdout);
+
+    clock_t clk_assembly_start = clock();
+
+    // Allocate the right-hand and declare the csr matrix
+    dvector b;
+    // Put into Block Form
+    block_dCSRmat A;
+    bdcsr_alloc(nspaces,nspaces,&A);
+    /*** Assemble the matrix and right hand side *******************************/
+    printf("Assembling the matrix and right-hand side:\n");fflush(stdout);
+
+    if(dim==2) {
+      assemble_global_block_neighbor(&A,&b,old_timestep_sol.val,local_assembly_Elasticity_FACE,local_assembly_Elasticity,FEM_Block_RHS_Local_Elasticity,&FE,&mesh,cq,source2D,exact_sol2D,Dexact_sol2D,exact_sol2D_dt,time,timestep);
+    } else if(dim==3) {
+      assemble_global_block_neighbor(&A,&b,old_timestep_sol.val,local_assembly_Elasticity_FACE,local_assembly_Elasticity,FEM_Block_RHS_Local_Elasticity,&FE,&mesh,cq,source2D,exact_sol3D,Dexact_sol3D,exact_sol3D_dt,time,timestep);
+    }
+    printf("\n------ Assemble done: \n");fflush(stdout);
+
+    // Eliminate boundary conditions in matrix and rhs
+    if(!BOOL_WEAKLY_IMPOSED_BC) {
+      if(dim==2) {
+        eliminate_DirichletBC_blockFE_blockA(bc2D,&FE,&mesh,&b,&A,time);
+      } else if (dim==3) {
+        eliminate_DirichletBC_blockFE_blockA(bc3D,&FE,&mesh,&b,&A,time);
+      }
+    }
+
+    clock_t clk_assembly_end = clock();
+    printf(" --> elapsed CPU time for assembly = %f seconds.\n\n",(REAL)
+    (clk_assembly_end-clk_assembly_start)/CLOCKS_PER_SEC);
+
+    printf("Solving the System:\n");fflush(stdout);
+    clock_t clk_solve_start = clock();
+
+    //*****************************************
+    //    SOLVER-SOLVER AND average P	=0
+    //*****************************************
+    INT jj=-10,solver_flag=-20;
+    REAL pmin=1e20,pmax=-1e20,sum=-1e20;
+    void *numeric=NULL;
+    sol.row++;
+    sol.val=realloc(sol.val,sol.row*sizeof(REAL));
+    dvec_set(sol.row, &sol, 0.0);
+    b.row++;
+    b.val=realloc(b.val,b.row*sizeof(REAL));
+    b.val[b.row-1]=0e0;
+    //sol.val[FE_ux.ndof + FE_uy.ndof + pressureloc]  = pressureval;
+    //
+    //	  add row and column for the pressure block
+    // which is the pressure block?Ans: dim+1;
+    // extend
+
+    //-----------------------
+    // set paramters for linear solver
+    //-----------------------
+    linear_itsolver_param linear_itparam;
+    param_linear_solver_init(&linear_itparam);
+    param_linear_solver_set(&linear_itparam,&inparam);
+    INT solver_type = linear_itparam.linear_itsolver_type;
+    INT solver_printlevel = linear_itparam.linear_print_level;
+
+    // Set parameters for AMG
+    AMG_param amgparam;
+    param_amg_init(&amgparam);
+    param_amg_set(&amgparam, &inparam);
+    param_amg_print(&amgparam);
+
+    // Prepare diagonal blocks for block preconditioner
+    dCSRmat *A_diag;
+    // A_diag = (dCSRmat *)calloc(nspaces, sizeof(dCSRmat)); // number of blocks = dim+2
+    //
+    // // get the blocks
+    // // for ux, uy, and u_eg, grab the blocks directly
+    // for(i=0;i<dim+1;i++){ // copy block diagonal to A_diag
+    //   dcsr_alloc(A.blocks[i*(dim+3)]->row, A.blocks[i*(dim+3)]->col, A.blocks[i*(dim+3)]->nnz, &A_diag[i]);
+    //   dcsr_cp(A.blocks[i*(dim+3)], &A_diag[i]);
+    // }
+    // // for pressure, use the mass matrix
+    // dcsr_alloc(p_ndof, p_ndof, p_ndof, &A_diag[dim+1]);
+    // for (i=0; i<=A_diag[dim+1].row; i++)
+    // A_diag[dim+1].IA[i] = i;
+    // for (i=0; i<A_diag[dim+1].row; i++)
+    // A_diag[dim+1].JA[i] = i;
+    // for (i=0; i<A_diag[dim+1].row; i++)
+    // A_diag[dim+1].val[i] = mesh.el_vol[i];
+
+    // Linear Solver
+    if(solver_type==0) { // Direct Solver
+      bdcsr_extend(&A,mesh.el_vol,mesh.el_vol,(dim+1),1.0,1.0);
+      printf("nblocks = %d\n", A.brow);
+      getchar();
+      numeric=block_factorize_UMF(&A,0);//inparam.print_level);
+      // solve
+      solver_flag=(INT )block_solve_UMF(&A,&b,&sol,numeric,0);//     inparam.print_level);
+      free(numeric);
+    } else { // Iterative Solver
+      if (linear_itparam.linear_precond_type == PREC_NULL) {
+        solver_flag = linear_solver_bdcsr_krylov(&A, &b, &sol, &linear_itparam);
+      }
+      else if (linear_itparam.linear_precond_type >=10 || linear_itparam.linear_precond_type <100 )
+      { // do not merge velocity unknowns, directly apply solvers
+        // prepare the preconditioner
+        A_diag = (dCSRmat *)calloc(nspaces, sizeof(dCSRmat)); // number of blocks = dim+2 //
+
+        // get the blocks
+        // for ux, uy, and u_eg, grab the blocks directly
+        for(i=0;i<dim+1;i++){ // copy block diagonal to A_diag
+          dcsr_alloc(A.blocks[i*(dim+3)]->row, A.blocks[i*(dim+3)]->col, A.blocks[i*(dim+3)]->nnz, &A_diag[i]);
+          dcsr_cp(A.blocks[i*(dim+3)], &A_diag[i]);
+        }
+        // for pressure, use the mass matrix
+        dcsr_alloc(p_ndof, p_ndof, p_ndof, &A_diag[dim+1]);
+        for (i=0; i<=A_diag[dim+1].row; i++)
+        A_diag[dim+1].IA[i] = i;
+        for (i=0; i<A_diag[dim+1].row; i++)
+        A_diag[dim+1].JA[i] = i;
+        for (i=0; i<A_diag[dim+1].row; i++)
+        A_diag[dim+1].val[i] = mesh.el_vol[i];
+
+        // now ready to solve
+        //if(dim==2) solver_flag = linear_solver_bdcsr_krylov_block_3(&A, &b, &sol, &linear_itparam, NULL, A_diag);
+        solver_flag = linear_solver_bdcsr_krylov_block_4(&A, &b, &sol, &linear_itparam, &amgparam, A_diag);
+      }
+      else
+      { // merge velocity unknowns, then apply solver
+
+        block_dCSRmat A3;
+
+
+      }
+    }
+
+
+
+    //// printing for debug
+    /* FILE *fptmp=NULL; */
+    /* fptmp=fopen("debug/u.data","w"); dvector_print(fptmp,&sol); fclose(fptmp); */
+    /* fptmp=fopen("debug/b.data","w"); dvector_print(fptmp,&b); fclose(fptmp); */
+    //// end printing for debug
+    jj=sol.row - mesh.nelm - 1; // begin index of pressure block
+    // after extension
+    pmin=sol.val[jj];
+    pmax=sol.val[jj];
+    sum=0e0;
+    for(i=0;i<mesh.nelm;i++){
+      //	    fprintf(stdout,"\nnel:%7d, dof=%7d: sol=%e",	\
+      //		    i,jj,sol.val[jj]);
+      sum+=mesh.el_vol[i]*sol.val[jj];
+      if(sol.val[jj]<pmin) pmin=sol.val[jj];
+      if(sol.val[jj]>pmax) pmax=sol.val[jj];
+      jj++;
+    }
+    fprintf(stdout,"\nINTEGRAL(p)=%13.6e, min(p)=%11.4e, max(p)=%11.4e\n",sum,pmin,pmax);
+    // Error Check
+    if (solver_flag < 0) fprintf(stdout,"### ERROR: Solver does not converge with error code = %d!\n", solver_flag);
+    b.row--;
+    b.val=realloc(b.val,b.row*sizeof(REAL));
+    sol.row--;
+    sol.val=realloc(sol.val,sol.row*sizeof(REAL));
+    //*****************************************
+    //    END-SOLVER-SOLVER AND average P=0
+    //*****************************************
+
+
+    /*
+    // Prepare diagonal blocks
+    dCSRmat *A_diag;
+    A_diag = (dCSRmat *)calloc(dim+1, sizeof(dCSRmat));
+
+    for(i=0;i<dim;i++){ // copy block diagonal to A_diag
+    dcsr_alloc(A.blocks[i*(dim+2)]->row, A.blocks[i*(dim+2)]->col, A.blocks[i*(dim+2)]->nnz, &A_diag[i]);
+    dcsr_cp(A.blocks[i*(dim+2)], &A_diag[i]);
+  }
+  // Get Mass Matrix for p
+  dCSRmat Mp;
+  assemble_global(&Mp,NULL,assemble_mass_local,&FE_p,&mesh,cq,NULL,one_coeff_scal,0.0);
+  dcsr_alloc(Mp.row, Mp.col, Mp.nnz, &A_diag[dim]);
+  dcsr_cp(&Mp, &A_diag[dim]);
+
+  // Set parameters for linear iterative methods
+  linear_itsolver_param linear_itparam;
+  param_linear_solver_init(&linear_itparam);
+  param_linear_solver_set(&linear_itparam,&inparam);
+  INT solver_type = linear_itparam.linear_itsolver_type;
+  INT solver_printlevel = linear_itparam.linear_print_level;
+
+  // Solve
+  if(solver_type==0) { // Direct Solver
+  solver_flag = block_directsolve_UMF(&A,&b,&sol,solver_printlevel);
+} else { // Iterative Solver
+if (linear_itparam.linear_precond_type == PREC_NULL) {
+solver_flag = linear_solver_bdcsr_krylov(&A, &b, &sol, &linear_itparam);
+} else {
+if(dim==2) solver_flag = linear_solver_bdcsr_krylov_block_3(&A, &b, &sol, &linear_itparam, NULL, A_diag);
+if(dim==3) solver_flag = linear_solver_bdcsr_krylov_block_4(&A, &b, &sol, &linear_itparam, NULL, A_diag);
+}
+}
+*/
+/////////////////////////////////////////////////////////////////
+// Error Check
+if (solver_flag < 0) printf("### ERROR: Solver does not converge with error code = %d!\n",solver_flag);
+
+
+
+clock_t clk_solve_end = clock();
+printf("Elapsed CPU Time for Solve = %f seconds.\n\n",
+(REAL) (clk_solve_end-clk_solve_start)/CLOCKS_PER_SEC);
+
+
+//if(timestep_number == total_timestep){
+{
+  printf("Compute Error at Time = %f \n", time);
+
+  //////////////////////////////////////////////////////////////////////////////////////////////
+  /********************* Compute Errors if you have exact solution ****************************/
+  clock_t clk_error_start = clock();
+
+  REAL* solerrL2 = (REAL *) calloc(nspaces, sizeof(REAL));
+  REAL* solerrH1 = (REAL *) calloc(nspaces, sizeof(REAL)); // Note: No H1 error for P0 elements
+  REAL* solerr_stress = (REAL *) calloc(nspaces, sizeof(REAL)); // Note: No H1 error for P0 elements
+
+  if(dim==2) {
+    L2error_block(solerrL2, sol.val, exact_sol2D, &FE, &mesh, cq, time);
+  //HDerror_block(solerrH1, sol.val, exact_sol2D, Dexact_sol2D, &FE, &mesh, cq, 0.0);
+    HDsemierror_block(solerrH1, sol.val, Dexact_sol2D, &FE, &mesh, cq, time);
+  //NEW SLEE Aug 17 2020
+    HDsemierror_block_Stress(solerr_stress, sol.val, exact_sol2D, Dexact_sol2D, &FE, &mesh, cq, time);
+  } else if (dim==3) {
+    L2error_block(solerrL2, sol.val, exact_sol3D, &FE, &mesh, cq, time);
+  //HDerror_block(solerrH1, sol.val, exact_sol2D, Dexact_sol2D, &FE, &mesh, cq, 0.0);
+    HDsemierror_block(solerrH1, sol.val, Dexact_sol3D, &FE, &mesh, cq, time);
+  //NEW SLEE Aug 17 2020
+    HDsemierror_block_Stress(solerr_stress, sol.val, exact_sol3D, Dexact_sol3D, &FE, &mesh, cq, time);
+  }
+
+  REAL uerrL2 = 0;
+  REAL uerrH1 = 0;
+  REAL uerr_stressH1 = 0;
+
+  //For Pressure
+  REAL uerrL2_p = 0;
+  REAL uerrH1_p = 0;
+
+  for(i=0;i<dim;i++) {
+    uerrL2 += solerrL2[i]*solerrL2[i];
+    uerrH1 += solerrH1[i]*solerrH1[i];
+    uerr_stressH1 += solerr_stress[i]*solerr_stress[i];
+  }
+
+  uerrL2 = sqrt(uerrL2);
+  uerrH1 = sqrt(uerrH1);
+  uerr_stressH1 = sqrt(uerr_stressH1);
+
+  //For Pressure
+  //uerrL2_p += solerrL2[3]*solerrL2[3];
+  //uerrH1_p += solerrL2[4]*solerrL2[4];
+  //uerrL2_p = sqrt(uerrL2_p);
+  //uerrH1_p = sqrt(uerrH1_p);
+
+  uerrL2_p = solerrL2[3]; // TODO: LTZ - Is this supposed to include eg?
+  uerrH1_p = solerrH1[3];
+
+
+  //REAL perrL2 = solerrL2[dim];
+  //REAL perrH1 = solerrH1[dim];
+
+  printf("************* MECHANCIS   *****************************\n");
+  printf("[CG] L2 Norm of u error    = %26.13e\n",uerrL2);
+  printf("[CG] H1 Norm of u error    = %26.13e\n",uerrH1);
+  printf("[CG] Stress Norm of u error    = %26.13e\n",uerrH1);
+  printf("*******************************************************\n\n");
+
+  //Jul. 10. 2020 SLEE save the errors for convergence computation
+  L2_error_per_cycle[cycle] = uerrL2;
+  H1_error_per_cycle[cycle] = uerrH1;
+  H1_stress_error_per_cycle[cycle] = uerr_stressH1;
+
+  //For Pressure
+  L2_error_p_per_cycle[cycle] = uerrL2_p;
+  H1_error_p_per_cycle[cycle] = uerrH1_p;
+
+  printf("************* PRESSURE    *****************************\n");
+  printf("[CG] L2 Norm of u error    = %26.13e\n",uerrL2_p);
+  printf("[CG] H1 Norm of u error    = %26.13e\n",uerrH1_p);
+  //printf("[CG] Stress Norm of u error    = %26.13e\n",uerrH1);
+  printf("*******************************************************\n\n");
+
+
+  //L2_error_p_per_cycle[cycle] = perrL2;
+  //NEW SLEE Aug 23 2020
+  //NEW ERROR FOR EG
+
+  REAL* solerrL2_EG = (REAL *) calloc(nspaces, sizeof(REAL));
+  REAL* solerrH1_EG = (REAL *) calloc(nspaces, sizeof(REAL)); // Note: No H1 error for P0 elements
+  REAL* solerr_stress_EG = (REAL *) calloc(nspaces, sizeof(REAL)); // Note: No H1 error for P0 elements
+  REAL* solerr_energy_EG = (REAL *) calloc(nspaces, sizeof(REAL)); // Note: No H1 error for P0 elements
+
+  if(dim==2) {
+    L2error_block_EG(solerrL2_EG, sol.val, exact_sol2D, &FE, &mesh, cq, time);
+    HDerror_block_EG(solerrH1_EG, sol.val, exact_sol2D, Dexact_sol2D, &FE, &mesh, cq, time);
+    HDsemierror_block_Stress_EG(solerr_stress_EG, sol.val, exact_sol2D, Dexact_sol2D, &FE, &mesh, cq, time);
+    //HDsemierror_block_EnergyNorm_EG(solerr_energy_EG, sol.val, exact_sol2D, Dexact_sol2D, &FE, &mesh, cq, 0.0);
+    HDsemierror_block_EnergyNorm_EG_FaceLoop(solerr_energy_EG, sol.val, exact_sol2D, Dexact_sol2D, &FE, &mesh, cq, time);
+  } else if (dim==3) {
+    L2error_block_EG(solerrL2_EG, sol.val, exact_sol3D, &FE, &mesh, cq, time);
+    HDerror_block_EG(solerrH1_EG, sol.val, exact_sol3D, Dexact_sol3D, &FE, &mesh, cq, time);
+    HDsemierror_block_Stress_EG(solerr_stress_EG, sol.val, exact_sol3D, Dexact_sol3D, &FE, &mesh, cq, time);
+    //HDsemierror_block_EnergyNorm_EG(solerr_energy_EG, sol.val, exact_sol2D, Dexact_sol2D, &FE, &mesh, cq, 0.0);
+    HDsemierror_block_EnergyNorm_EG_FaceLoop(solerr_energy_EG, sol.val, exact_sol3D, Dexact_sol3D, &FE, &mesh, cq, time);
+}
+  //NEW SLEE Aug 17 2020
+  //NEW ERROR FOR STRESS, \mu \epsilon(u) + \lambda \div u
+  REAL uerrL2_EG = 0;
+  REAL uerrH1_EG = 0;
+  REAL uerr_stress_EG = 0;
+  REAL uerr_energy_EG = 0;
+
+  // For Pressure
+  REAL uerrL2_EG_p = 0;
+  REAL uerrH1_EG_p = 0;
+
+
+  for(i=0;i<dim;i++) {
+    uerrL2_EG += solerrL2_EG[i]*solerrL2_EG[i];
+    uerrH1_EG += solerrH1_EG[i]*solerrH1_EG[i];
+    uerr_stress_EG += solerr_stress_EG[i]*solerr_stress_EG[i];
+  }
+  //for(i=0;i<dim;i++)
+  //uerr_energy_EG += solerr_energy_EG[i]*solerr_energy_EG[i];
+
+  uerr_energy_EG = solerr_energy_EG[0]+solerr_energy_EG[1];
+  if(dim==3) uerr_energy_EG += solerr_energy_EG[2];
+  //DEBUG
+  uerr_energy_EG += uerrH1_EG;
+
+  // For Pressure
+  uerrL2_EG_p = solerrL2_EG[3];//*solerrL2_EG[3]; //TODO: what is 3??
+  uerrH1_EG_p = solerrH1_EG[3];//*solerrL2_EG[4];
+
+  // DEUBG L2 - H1
+  uerrL2_EG = sqrt(uerrL2_EG);
+  uerrH1_EG = sqrt(uerrH1_EG);
+  uerr_stress_EG = sqrt(uerr_stress_EG);
+  uerr_energy_EG = sqrt(uerr_energy_EG);
+
+  // For Pressure
+  uerrL2_EG_p = sqrt(uerrL2_EG_p);
+  uerrH1_EG_p = sqrt(uerrH1_EG_p);
+
+  L2_EG_error_per_cycle[cycle] = uerrL2_EG;
+  H1_EG_error_per_cycle[cycle] = uerrH1_EG;
+  H1_stress_EG_error_per_cycle[cycle] = uerr_stress_EG;
+  H1_energy_EG_error_per_cycle[cycle] = uerr_energy_EG;
+
+  // For Pressure
+  //L2_p_EG_error_per_cycle[cycle] = uerrL2_EG_p;
+  //H1_p_EG_error_per_cycle[cycle] = uerrH1_EG_p;
+
+  printf("# of elements = %d \n", mesh.nelm);
+  printf("*************     MECHANCIS   **************************\n");
+  printf("L2 Norm of u (EG) error    = %26.13e\n",uerrL2_EG);
+  printf("H1 Norm of u (EG) error    = %26.13e\n",uerrH1_EG);
+  printf("Stress Norm of u (EG) error    = %26.13e\n",uerr_stress_EG);
+  printf("Energy Norm of u (EG) error    = %26.13e\n",uerr_energy_EG);
+  printf("*******************************************************\n");
+  printf("*************     PRESSURE   **************************\n");
+  printf("L2 Norm of u (EG) error    = %26.13e\n",uerrL2_EG_p);
+  printf("H1 Norm of u (EG) error    = %26.13e\n",uerrH1_EG_p);
+
+
+  /////////////////////////////////////
+  /*fprintf(stdout,"\n%d,%d\n\n",A.brow,A.bcol);
+  INT j;
+  for(i=0;i<A.brow;i++){
+  for(j=0;j<A.brow;j++){
+  fprintf(stdout,"\n(%d,%d):::%d,%d,%d\n\n",i,j,
+  A.blocks[j*A.bcol+i]->row,
+  A.blocks[j*A.bcol+i]->col,
+  A.blocks[j*A.bcol+i]->nnz);
+}
+}
+
+fflush(stdout);
+*/
+clock_t clk_error_end = clock();
+printf("Elapsed CPU time for getting errors = %lf seconds.\n\n",(REAL)
+(clk_error_end-clk_error_start)/CLOCKS_PER_SEC);
+
+/*******************************************************************************************/
+/// Plotting
+// Allocate solution
+// dvector v_ux = dvec_create(FE_ux.ndof);
+// dvector v_uy = dvec_create(FE_uy.ndof);
+// dvector v_uz;
+// if(dim==3) v_uz = dvec_create(FE_uz.ndof);
+// dvector v_u_eg = dvec_create(FE_u_eg.ndof);
+//
+// dvector v_p = dvec_create(FE_p.ndof);
+// //dvector v_p_eg = dvec_create(FE_p_eg.ndof);
+//
+//
+// get_unknown_component(&v_ux,&sol,&FE,0);
+// get_unknown_component(&v_uy,&sol,&FE,1);
+// if(dim==3) get_unknown_component(&v_uz,&sol,&FE,2);
+// get_unknown_component(&v_u_eg,&sol,&FE,dim);
+//
+// get_unknown_component(&v_p,&sol,&FE,3);
+// //get_unknown_component(&v_p_eg,&sol,&FE,4);
+
+
+char** varname;
+
+//printf("OUTPUT?\n");
+
+
+if(inparam.print_level > 3){
+
+  char output_filename_per_cycle[512]={'\0'};
+  sprintf( output_filename_per_cycle, "output/solution_%d_%d.vtu", cycle,timestep_number);
+  char* soldump = output_filename_per_cycle;//"output/solution.vtu";
+  //char* soldump = "output/solution.vtu";
+
+  varname = malloc(5*FE.nspaces*sizeof(char *));
+  varname[0] = "ux";
+  varname[1] = "uy";
+  if(dim==3) varname[2] = "uz";
+  varname[dim] = "u_eg ";
+
+  varname[dim+1] = "p";
+  varname[dim+2] = "p_eg";
+
+  dump_blocksol_vtk(soldump,varname,&mesh,&FE,sol.val);
+
+  // Print in Matlab format to show vector field in nice way.
+  //if(dim==3)
+  //print_matlab_vector_field(&v_ux,&v_uy,&v_uz,&FE_ux);
+}
+
+if(solerrL2) free(solerrL2);
+if(solerrL2_EG) free(solerrL2_EG);
+if( solerr_stress ) free( solerr_stress);
+if(solerrH1) free(solerrH1);
+// dvec_free( &v_ux );
+// dvec_free( &v_uy );
+// if(dim==3) dvec_free( &v_uz );
+// dvec_free( &v_u_eg );
+// dvec_free( &v_p );
+//dvec_free( &v_p_eg );
+
+
+}//if timestep == 10
+
+//
+bdcsr_free( &A );
+dvec_free( &b );
+// Quadrature
+
+
+//	}//Time Loop
+
+//RESET TIME
+time = 0.;
+timestep_number = 0;
+//timestep = timestep/2.;
+//total_timestep = total_timestep *2;
+/************ Free All the Arrays ***********************************************************/
+// CSR
+/*
+bdcsr_free( &A );
+if(solerrL2) free(solerrL2);
+if(solerrL2_EG) free(solerrL2_EG);
+if( solerr_stress ) free( solerr_stress);
+if(solerrH1) free(solerrH1);
+
+dvec_free( &b );
+dvec_free( &sol );
+dvec_free( &v_ux );
+dvec_free( &v_uy );
+if(dim==3) dvec_free( &v_uz );
+dvec_free( &v_u_eg );
+dvec_free( &v_p );
+dvec_free( &v_p_eg );
+*/
+
+dvec_free( &sol );
+dvec_free( &old_timestep_sol );
+// FE Spaces
+free_fespace(&FE_ux);
+free_fespace(&FE_uy);
+if(dim==3) free_fespace(&FE_uz);
+free_fespace(&FE_u_eg);
+free_fespace(&FE_p);
+//free_fespace(&FE_p_eg);
+
+//free_blockfespace(&FE);
+
+// Quadrature
+if(cq){
+  free_qcoords(cq);
+  free(cq);
+  cq=NULL;
+}
+
+// Mesh
+free_mesh(&mesh);
+//*/
+// Strings
+
+//if(inparam.print_level > 3){
+//if(varname) free(varname);
+//}
+
+/*******************************************************************************************/
+clock_t clk_overall_end = clock();
+printf("\nEnd of Program: Total CPU Time = %f seconds.\n\n",
+(REAL) (clk_overall_end-clk_overall_start)/CLOCKS_PER_SEC);
+
+
+}//SLEE :: cycle loop end
+
+
+// Jul.10.2020 SLEE: Error Computation
+//SLEE compute the convergence rate and print
+INT tmp;
+for(tmp=0; tmp<total_num_cycle; ++tmp)
+{
+  if(tmp == 0){
+    L2_conv_rate_per_cycle[tmp] = 0;
+    H1_conv_rate_per_cycle[tmp] = 0;
+    H1_stress_conv_rate_per_cycle[tmp] = 0;
+
+    L2_EG_conv_rate_per_cycle[tmp] = 0;
+    H1_EG_conv_rate_per_cycle[tmp] = 0;
+    H1_stress_EG_conv_rate_per_cycle[tmp] = 0;
+    H1_energy_EG_conv_rate_per_cycle[tmp] = 0;
+
+    //For Pressure
+    L2_p_conv_rate_per_cycle[tmp] = 0;
+    H1_p_conv_rate_per_cycle[tmp] = 0;
+
+    //L2_p_EG_conv_rate_per_cycle[tmp] = 0;
+    //H1_p_EG_conv_rate_per_cycle[tmp] = 0;
+
+  }
+  else{
+    // multiplied dim since we use DOFs not h here.
+    L2_conv_rate_per_cycle[tmp] = global_dim_space * (log(L2_error_per_cycle[tmp]) -log(L2_error_per_cycle[tmp-1]) ) /  (log(dof_per_cycle_CG[tmp-1]) -log(dof_per_cycle_CG[tmp]) );
+    H1_conv_rate_per_cycle[tmp] = global_dim_space * (log(H1_error_per_cycle[tmp]) -log(H1_error_per_cycle[tmp-1]) ) /  (log(dof_per_cycle_CG[tmp-1]) -log(dof_per_cycle_CG[tmp]) );
+    H1_stress_conv_rate_per_cycle[tmp] = global_dim_space * (log(H1_stress_error_per_cycle[tmp]) -log(H1_stress_error_per_cycle[tmp-1]) ) /  (log(dof_per_cycle_CG[tmp-1]) -log(dof_per_cycle_CG[tmp]) );
+
+    L2_EG_conv_rate_per_cycle[tmp] = global_dim_space * (log(L2_EG_error_per_cycle[tmp]) -log(L2_EG_error_per_cycle[tmp-1]) ) /  (log(dof_per_cycle_EG[tmp-1]) -log(dof_per_cycle_EG[tmp]) );
+    H1_EG_conv_rate_per_cycle[tmp] = global_dim_space * (log(H1_EG_error_per_cycle[tmp]) -log(H1_EG_error_per_cycle[tmp-1]) ) /  (log(dof_per_cycle_EG[tmp-1]) -log(dof_per_cycle_EG[tmp]) );
+
+    H1_stress_EG_conv_rate_per_cycle[tmp] = global_dim_space * (log(H1_stress_EG_error_per_cycle[tmp]) -log(H1_stress_EG_error_per_cycle[tmp-1]) ) /  (log(dof_per_cycle_EG[tmp-1]) -log(dof_per_cycle_EG[tmp]) );
+    H1_energy_EG_conv_rate_per_cycle[tmp] = global_dim_space * (log(H1_energy_EG_error_per_cycle[tmp]) -log(H1_energy_EG_error_per_cycle[tmp-1]) ) /  (log(dof_per_cycle_EG[tmp-1]) -log(dof_per_cycle_EG[tmp]) );
+
+    //For Pressure
+    L2_p_conv_rate_per_cycle[tmp] = global_dim_space * (log(L2_error_p_per_cycle[tmp]) -log(L2_error_p_per_cycle[tmp-1]) ) /  (log(dof_per_cycle_CG_p[tmp-1]) -log(dof_per_cycle_CG_p[tmp]) );
+    H1_p_conv_rate_per_cycle[tmp] = global_dim_space * (log(H1_error_p_per_cycle[tmp]) -log(H1_error_p_per_cycle[tmp-1]) ) /  (log(dof_per_cycle_CG_p[tmp-1]) -log(dof_per_cycle_CG_p[tmp]) );
+
+    //L2_p_EG_conv_rate_per_cycle[tmp] = global_dim_space * (log(L2_p_EG_error_per_cycle[tmp]) -log(L2_p_EG_error_per_cycle[tmp-1]) ) /  (log(dof_per_cycle_EG_p[tmp-1]) -log(dof_per_cycle_EG_p[tmp]) );
+    //H1_p_EG_conv_rate_per_cycle[tmp] = global_dim_space * (log(H1_p_EG_error_per_cycle[tmp]) -log(H1_p_EG_error_per_cycle[tmp-1]) ) /  (log(dof_per_cycle_EG_p[tmp-1]) -log(dof_per_cycle_EG_p[tmp]) );
+
+
+  }
+
+
+  printf("****** CYCLE = %d ****** \n", tmp);
+  printf("----- MECHANCICS   ----------------------------------\n");
+
+  printf("L2 Error for cycle %d = %f  with %d DOFs  -- convergence rate  =  %f\n", tmp, L2_error_per_cycle[tmp], dof_per_cycle_CG[tmp],L2_conv_rate_per_cycle[tmp]);
+  printf("H1 Error for cycle %d = %f  with %d DOFs  -- convergence rate  =  %f\n", tmp, H1_error_per_cycle[tmp], dof_per_cycle_CG[tmp],H1_conv_rate_per_cycle[tmp]);
+  printf("H1 Stress Error for cycle %d = %f  with %d DOFs  -- convergence rate  =  %f\n", tmp, H1_stress_error_per_cycle[tmp], dof_per_cycle_CG[tmp],H1_stress_conv_rate_per_cycle[tmp]);
+
+  printf("EG - L2 Error for cycle %d = %f  with %d DOFs  -- convergence rate  =  %f\n", tmp, L2_EG_error_per_cycle[tmp], dof_per_cycle_EG[tmp],
+  L2_EG_conv_rate_per_cycle[tmp]);
+  printf("EG - H1 Error for cycle %d = %f  with %d DOFs  -- convergence rate  =  %f\n", tmp, H1_EG_error_per_cycle[tmp], dof_per_cycle_EG[tmp],
+  H1_EG_conv_rate_per_cycle[tmp]);
+
+  printf("EG - Stress_Error for cycle %d = %f  with %d DOFs  -- convergence rate  =  %f\n", tmp, H1_stress_EG_error_per_cycle[tmp], dof_per_cycle_EG[tmp],
+  H1_stress_EG_conv_rate_per_cycle[tmp]);
+
+  printf("EG - EnergyNorm_Error for cycle %d = %f  with %d DOFs  -- convergence rate  =  %f\n", tmp, H1_energy_EG_error_per_cycle[tmp], dof_per_cycle_EG[tmp],
+  H1_energy_EG_conv_rate_per_cycle[tmp]);
+
+  printf("----------------------------------------------------\n");
+
+
+  printf("-----  PRESSURE   ----------------------------------\n");
+
+  printf("L2 Error for cycle %d = %f  with %d DOFs  -- convergence rate  =  %f\n", tmp, L2_error_p_per_cycle[tmp], dof_per_cycle_CG_p[tmp],L2_p_conv_rate_per_cycle[tmp]);
+  printf("H1 Error for cycle %d = %f  with %d DOFs  -- convergence rate  =  %f\n", tmp, H1_error_p_per_cycle[tmp], dof_per_cycle_CG_p[tmp],H1_p_conv_rate_per_cycle[tmp]);
+
+  //printf("EG - L2 Error for cycle %d = %f  with %d DOFs  -- convergence rate  =  %f\n", tmp, L2_p_EG_error_per_cycle[tmp], dof_per_cycle_EG_p[tmp],L2_p_EG_conv_rate_per_cycle[tmp]);
+  //printf("EG - H1 Error for cycle %d = %f  with %d DOFs  -- convergence rate  =  %f\n", tmp, H1_p_EG_error_per_cycle[tmp], dof_per_cycle_EG_p[tmp],H1_p_EG_conv_rate_per_cycle[tmp]);
+
+  printf("----------------------------------------------------\n");
+
+}
+
+/*
+//for Latex Print Table
+printf("** LATEX TABLE CG MECHANICS ** \n");
+for(int tmp=0; tmp<total_num_cycle; ++tmp)
+{
+printf("%d & %f & %f &  %f &  %f   &  %f &  %f \\\\ \\hline \n", dof_per_cycle_CG[tmp], L2_error_per_cycle[tmp], L2_conv_rate_per_cycle[tmp],H1_error_per_cycle[tmp], H1_conv_rate_per_cycle[tmp],H1_stress_error_per_cycle[tmp], H1_stress_conv_rate_per_cycle[tmp] );
+}
+
+printf("** LATEX TABLE CG PRESSURE ** \n");
+for(int tmp=0; tmp<total_num_cycle; ++tmp)
+{
+printf("%d & %f & %f &  %f &  %f   \\\\ \\hline \n", dof_per_cycle_CG[tmp], L2_error_p_per_cycle[tmp], L2_p_conv_rate_per_cycle[tmp],H1_error_p_per_cycle[tmp], H1_p_conv_rate_per_cycle[tmp]);
+}
+
+printf("** LATEX TABLE ALL CG PRESSURE ** \n");
+for(int tmp=0; tmp<total_num_cycle; ++tmp)
+{
+printf("%d & %f & %f &  %f &  %f   &  %f &  %f \\\\ \\hline \n", dof_per_cycle_CG[tmp], L2_error_per_cycle[tmp], L2_conv_rate_per_cycle[tmp],H1_error_per_cycle[tmp], H1_conv_rate_per_cycle[tmp],H1_error_p_per_cycle[tmp], H1_p_conv_rate_per_cycle[tmp] );
+}
+
+
+for(int tmp=0; tmp<total_num_cycle; ++tmp)
+{
+printf("%f \n",  mesh_size_per_cycle[tmp]);
+}
+*/
+
+/*
+printf("** LATEX TABLE EG MECHANICS ** \n");
+for(int tmp=0; tmp<total_num_cycle; ++tmp)
+{
+printf("%d & %f & %f &  %f &  %f   &  %f &  %f  & %f & %f \\\\ \\hline \n",  dof_per_cycle_EG[tmp],L2_EG_error_per_cycle[tmp], L2_EG_conv_rate_per_cycle[tmp],H1_EG_error_per_cycle[tmp], H1_EG_conv_rate_per_cycle[tmp],
+H1_stress_EG_error_per_cycle[tmp], H1_stress_EG_conv_rate_per_cycle[tmp], H1_energy_EG_error_per_cycle[tmp], H1_energy_EG_conv_rate_per_cycle[tmp] );
+}
+
+printf("** LATEX TABLE EG PRESSURE ** \n");
+for(int tmp=0; tmp<total_num_cycle; ++tmp)
+{
+printf("%d & %f & %f &  %f &  %f  \\\\ \\hline \n", dof_per_cycle_EG[tmp], L2_p_EG_error_per_cycle[tmp], L2_p_EG_conv_rate_per_cycle[tmp],H1_p_EG_error_per_cycle[tmp], H1_p_EG_conv_rate_per_cycle[tmp]);
+}
+*/
+/*
+printf("** LATEX TABLE ALL CG MECHANICS && EG PRESSURE ** \n");
+for(int tmp=0; tmp<total_num_cycle; ++tmp)
+{
+printf("%f & %d & %f & %f &  %f &  %f  & %d  & %f  & %f  \\\\ \\hline \n",mesh_size_per_cycle[tmp],  dof_per_cycle_CG[tmp],L2_error_per_cycle[tmp], L2_conv_rate_per_cycle[tmp],H1_error_per_cycle[tmp], H1_conv_rate_per_cycle[tmp],
+dof_per_cycle_EG[tmp], H1_p_EG_error_per_cycle[tmp], H1_p_EG_conv_rate_per_cycle[tmp]);
+}
+
+
+printf("** LATEX TABLE ALL EG MECHANICS && EG PRESSURE ** \n");
+for(int tmp=0; tmp<total_num_cycle; ++tmp)
+{
+printf("%f & %d & %f & %f &  %f &  %f  & %f  & %f  \\\\ \\hline \n", mesh_size_per_cycle[tmp], dof_per_cycle_EG[tmp],L2_EG_error_per_cycle[tmp], L2_EG_conv_rate_per_cycle[tmp],H1_energy_EG_error_per_cycle[tmp], H1_energy_EG_conv_rate_per_cycle[tmp],
+H1_p_EG_error_per_cycle[tmp], H1_p_EG_conv_rate_per_cycle[tmp]);
+}
+
+printf("** NO L2 CG ** \n");
+for(int tmp=0; tmp<total_num_cycle; ++tmp)
+{
+printf("%f & %d & %f &  %f  & %d  & %f  & %f  \\\\ \\hline \n", mesh_size_per_cycle[tmp], dof_per_cycle_CG[tmp],H1_error_per_cycle[tmp], H1_conv_rate_per_cycle[tmp],
+dof_per_cycle_EG[tmp], H1_p_EG_error_per_cycle[tmp], H1_p_EG_conv_rate_per_cycle[tmp]);
+}
+
+printf("** NO L2 EG ** \n");
+for(int tmp=0; tmp<total_num_cycle; ++tmp)
+{
+printf("%f & %d &  %f &  %f & %d  & %f  & %f  \\\\ \\hline \n", mesh_size_per_cycle[tmp], dof_per_cycle_EG[tmp],H1_energy_EG_error_per_cycle[tmp], H1_energy_EG_conv_rate_per_cycle[tmp],
+dof_per_cycle_EG[tmp], H1_p_EG_error_per_cycle[tmp], H1_p_EG_conv_rate_per_cycle[tmp]);
+}
+*/
+
+return 0;
+
+
+}  /* End of Program */
+/*********************************************************************************************/